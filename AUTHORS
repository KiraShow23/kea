--- conflicted
+++ resolved
@@ -100,16 +100,14 @@
  - Razvan Becheriu, Qualitance
    2016-05: Added support for Cassandra
 
-<<<<<<< HEAD
+ - Patrik Lundin
+   2016-08: Replace test by expr for < in configure.ac
+
  - Cristian Secareanu, Qualitance
-   2016-06: Added support for IPv6 prefix and PDEXCLUDE option
+   2016-08: Added support for IPv6 prefix and PDEXCLUDE option
 
  - Andrei Pavel, Qualitance
-   2016-06: [RFCs 6334, 6603, 7598] Additional native option support
-=======
- - Patrik Lundin
-   2016-08: Replace test by expr for < in configure.ac
->>>>>>> 62c94100
+   2016-08: [RFCs 6334, 6603, 7598] Additional native option support
 
 Kea uses log4cplus (http://sourceforge.net/projects/log4cplus/) for logging,
 Boost (http://www.boost.org/) library for almost everything, and can use Botan
