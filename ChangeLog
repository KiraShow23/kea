--- conflicted
+++ resolved
@@ -1,15 +1,11 @@
-<<<<<<< HEAD
-295.	[bug]		jinmei
-=======
-297.	[build]		jreed
+296.	[build]		jreed
 	Do not install the unittest libraries. At this time, they
 	are not useful without source tree (and they may or may
 	not have googletest support). Also, convert several makefiles
 	to build tests at "check" time and not build time.
 	(Trac #1091, git TODO)
 
-296.	[bug]		jinmei
->>>>>>> 81240b14
+295.	[bug]		jinmei
 	__init__.py for isc.dns was installed in the wrong directory,
 	which would now make xfrin fail to start.  It was also bad
 	in that it replaced any existing __init__.py in th public
