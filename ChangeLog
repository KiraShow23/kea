<<<<<<< HEAD
360.	[func] 		fdupont
	Alpha version of DHCP benchmarking tool added.  "perfdhcp" is able to
	test both IPv4 and IPv6 servers: it can time the four-packet exchange
	(DORA and SARR) as well as time the initial two-packet exchange (DO and
	SA).  More information can be obtained by invoking the utility (in
	tests/tools/perfdhcp) with the "-h" flag.
	(Trac #1450, git 85083a76107ba2236732b45524ce7018eefbaf90)

359.	[func]*		vorner
	The target parameter of ZoneFinder::find is no longer present, as the
	interface was awkward. To get all the RRsets of a single domain, use
	the new findAll method (the same applies to python version, the method
	is named find_all).
	(Trac #1483,#1484, git 0020456f8d118c9f3fd6fc585757c822b79a96f6)
=======
3XX.	[func]		tomek
	libdhcp++: Transmission and reception of DHCPv4 packets is now
	implemented. Low-level hacks are not implemented for transmission
	to hosts that don't have IPv4 address yet, so currently the code
	is usable for communication with relays only, not hosts on the
	same link.
	(Trac #1239, #1240, git TBD)
>>>>>>> 3e3ba930

349.	[bug]		dvv
	resolver: If an upstream server responds with FORMERR to an EDNS query,
	try querying it without EDNS.
	(Trac #1386, git 99ad0292af284a246fff20b3702fbd7902c45418)

348.	[bug]		stephen
	By default the logging output stream is now flushed after each write.
	This fixes a problem seen on some systems where the log output from
	different processes was jumbled up.  Flushing can be disabled by setting
	the appropriate option in the logging configuration.
	(Trac #1405, git 2f0aa20b44604b671e6bde78815db39381e563bf)

347.	[bug]		jelte
	Fixed a bug where adding Zonemgr/secondary_zones without explicitely
	setting the class value of the added zone resulted in a cryptic
	error in bindctl ("Error: class"). It will now correctly default to
	IN if not set. This also adds better checks on the name and class
	values, and better errors if they are bad.
	(Trac #1414, git 7b122af8489acf0f28f935a19eca2c5509a3677f)

346.	[build]*	jreed
	Renamed libdhcp to libdhcp++.
	(Trac #1446, git d394e64f4c44f16027b1e62b4ac34e054b49221d)

345.	[func]		tomek
	dhcp4: Dummy DHCPv4 component implemented. Currently it does
	nothing useful, except providing skeleton implementation that can
	be expanded in the future.
	(Trac #992, git d6e33479365c8f8f62ef2b9aa5548efe6b194601)

344.	[func]		y-aharen
	src/lib/statistics: Added statistics counter library for entire server
	items and per zone items. Also, modified b10-auth to use it. It is
	also intended to use in the other modules such as b10-resolver.
	(Trac #510, git afddaf4c5718c2a0cc31f2eee79c4e0cc625499f)

343.	[func]		jelte
	Added IXFR-out system tests, based on the first two test sets of
	http://bind10.isc.org/wiki/IxfrSystemTests.
	(Trac #1314, git 1655bed624866a766311a01214597db01b4c7cec)

342.	[bug]		stephen
	In the resolver, a FORMERR received from an upstream nameserver
	now results in a SERVFAIL being returned as a response to the original
	query.  Additional debug messages added to distinguish between
	different errors in packets received from upstream nameservers.
	(Trac #1383, git 9b2b249d23576c999a65d8c338e008cabe45f0c9)

341.	[func]		tomek
	libdhcp++: Support for handling both IPv4 and IPv6 added.
	Also added support for binding IPv4 sockets.
	(Trac #1238, git 86a4ce45115dab4d3978c36dd2dbe07edcac02ac)

340.	[build]		jelte
	Fixed several linker issues related to recent gcc versions, botan
	and gtest.
	(Trac #1442, git 91fb141bfb3aadfdf96f13e157a26636f6e9f9e3)

339.	[bug]		jinmei
	libxfr, used by b10-auth to share TCP sockets with b10-xfrout,
	incorrectly propagated ASIO specific exceptions to the application
	if the given file name was too long.  This could lead to
	unexpected shut down of b10-auth.
	(Trac #1387, git a5e9d9176e9c60ef20c0f5ef59eeb6838ed47ab2)

338.	[bug]		jinmei
	b10-xfrin didn't check SOA serials of SOA and IXFR responses,
	which resulted in unnecessary transfer or unexpected IXFR
	timeouts (these issues were not overlooked but deferred to be
	fixed until #1278 was completed).  Validation on responses to SOA
	queries were tightened, too.
	(Trac #1299, git 6ff03bb9d631023175df99248e8cc0cda586c30a)

337.	[func]		tomek
	libdhcp++: Support for DHCPv4 option that can store a single
	address or a list of IPv4 addresses added. Support for END option
	added.
	(Trac #1350, git cc20ff993da1ddb1c6e8a98370438b45a2be9e0a)

336.	[func]		jelte
	libdns++ (and its python wrapper) now includes a class Serial, for 
	SOA SERIAL comparison and addition. Operations on instances of this 
	class follow the specification from RFC 1982. 
	Rdata::SOA::getSerial() now returns values of this type (and not 
	uint32_t).
	(Trac #1278, git 2ae72d76c74f61a67590722c73ebbf631388acbd)

335.	[bug]*		jelte
	The DataSourceClientContainer class that dynamically loads 
	datasource backend libraries no longer provides just a .so file name 
	to its call to dlopen(), but passes it an absolute path. This means 
	that it is no longer an system implementation detail that depends on 
	[DY]LD_LIBRARY_PATH which file is chosen, should there be multiple 
	options (for instance, when test-running a new build while a 
	different version is installed).
	These loadable libraries are also no longer installed in the default 
	library path, but in a subdirectory of the libexec directory of the 
	target ($prefix/libexec/[version]/backends).
	This also removes the need to handle b10-xfin and b10-xfrout as 
	'special' hardcoded components, and they are now started as regular 
	components as dictated by the configuration of the boss process.
	(Trac #1292, git 83ce13c2d85068a1bec015361e4ef8c35590a5d0)

334.	[bug]		jinmei
	b10-xfrout could potentially create an overflow response message
	(exceeding the 64KB max) or could create unnecessarily small
	messages.  The former was actually unlikely to happen due to the
	effect of name compression, and the latter was marginal and at least
	shouldn't cause an interoperability problem, but these were still
	potential problems and were fixed.
	(Trac #1389, git 3fdce88046bdad392bd89ea656ec4ac3c858ca2f)

333.	[bug]		dvv
	Solaris needs "-z now" to force non-lazy binding and prevent
	g++ static initialization code from deadlocking.
	(Trac #1439, git c789138250b33b6b08262425a08a2a0469d90433)

332.	[bug]		vorner
	C++ exceptions in the isc.dns.Rdata wrapper are now converted
	to python ones instead of just aborting the interpretter.
	(Trac #1407, git 5b64e839be2906b8950f5b1e42a3fadd72fca033)

bind10-devel-20111128 released on November 28, 2011

331.	[bug]		shane
	Fixed a bug in data source library where a zone with more labels
	than an out-of-bailiwick name server would cause an exception to
	be raised.
	(Trac #1430, git 81f62344db074bc5eea3aaf3682122fdec6451ad)

330.	[bug]		jelte
	Fixed a bug in b10-auth where it would sometimes fail because it
	tried to check for queued msgq messages before the session was
	fully running.
	(git c35d0dde3e835fc5f0a78fcfcc8b76c74bc727ca)

329.	[doc]		vorner, jreed
	Document the bind10 run control configuration in guide and
	manual page.
	(Trac #1341, git c1171699a2b501321ab54207ad26e5da2b092d63)

328.	[func]		jelte
	b10-auth now passes IXFR requests on to b10-xfrout, and no longer
	responds to them with NOTIMPL.
	(Trac #1390, git ab3f90da16d31fc6833d869686e07729d9b8c135)

327.	[func]		jinmei
	b10-xfrout now supports IXFR.  (Right now there is no user
	configurable parameter about this feature; b10-xfrout will
	always respond to IXFR requests according to RFC1995).
	(Trac #1371 and #1372, git 80c131f5b0763753d199b0fb9b51f10990bcd92b)

326.	[build]*		jinmei
	Added a check script for the SQLite3 schema version.  It will be
	run at the beginning of 'make install', and if it detects an old
	version of schema, installation will stop.  You'll then need to
	upgrade the database file by following the error message.
	(Trac #1404, git a435f3ac50667bcb76dca44b7b5d152f45432b57)

325.	[func]		jinmei
	Python isc.datasrc: added interfaces for difference management:
	DataSourceClient.get_updater() now has the 'journaling' parameter
	to enable storing diffs to the data source, and a new class
	ZoneJournalReader was introduced to retrieve them, which can be
	created by the new DataSourceClient.get_journal_reader() method.
	(Trac #1333, git 3e19362bc1ba7dc67a87768e2b172c48b32417f5,
	git 39def1d39c9543fc485eceaa5d390062edb97676)

324.	[bug]		jinmei
	Fixed reference leak in the isc.log Python module.  Most of all
	BIND 10 Python programs had memory leak (even though the pace of
	leak may be slow) due to this bug.
	(Trac #1359, git 164d651a0e4c1059c71f56b52ea87ac72b7f6c77)

323.	[bug]		jinmei
	b10-xfrout incorrectly skipped adding TSIG RRs to some
	intermediate responses (when TSIG is to be used for the
	responses).  While RFC2845 optionally allows to skip intermediate
	TSIGs (as long as the digest for the skipped part was included
	in a later TSIG), the underlying TSIG API doesn't support this
	mode of signing.
	(Trac #1370, git 76fb414ea5257b639ba58ee336fae9a68998b30d)

322.	[func]		jinmei
	datasrc: Added C++ API for retrieving difference of two versions
	of a zone.  A new ZoneJournalReader class was introduced for this
	purpose, and a corresponding factory method was added to
	DataSourceClient.
	(Trac #1332, git c1138d13b2692fa3a4f2ae1454052c866d24e654)

321.	[func]*		jinmei
	b10-xfrin now installs IXFR differences into the underlying data
	source (if it supports journaling) so that the stored differences
	can be used for subsequent IXFR-out transactions.
	Note: this is a backward incompatibility change for older sqlite3
	database files.  They need to be upgraded to have a "diffs" table.
	(Trac #1376, git 1219d81b49e51adece77dc57b5902fa1c6be1407)

320.	[func]*		vorner
	The --brittle switch was removed from the bind10 executable.
	It didn't work after change #316 (Trac #213) and the same
	effect can be accomplished by declaring all components as core.
	(Trac #1340, git f9224368908dd7ba16875b0d36329cf1161193f0)

319.	[func]		naokikambe
	b10-stats-httpd was updated. In addition of the access to all
	statistics items of all modules, the specified item or the items
	of the specified module name can be accessed.  For example, the
	URI requested by using the feature is showed as
	"/bind10/statistics/xml/Auth" or
	"/bind10/statistics/xml/Auth/queries.tcp". The list of all possible
	module names and all possible item names can be showed in the
	root document, whose URI is "/bind10/statistics/xml".  This change
	is not only for the XML documents but also is for the XSD and
	XSL documents.
	(Trac #917, git b34bf286c064d44746ec0b79e38a6177d01e6956)

318.	[func]		stephen
	Add C++ API for accessing zone difference information in
	database-based data sources.
	(Trac #1330, git 78770f52c7f1e7268d99e8bfa8c61e889813bb33)

317.	[func]		vorner
	datasrc: the getUpdater method of DataSourceClient supports an
	optional 'journaling' parameter to indicate the generated updater
	to store diffs.  The database based derived class implements this
	extension.
	(Trac #1331, git 713160c9bed3d991a00b2ea5e7e3e7714d79625d)

316.	[func]*		vorner
	The configuration of what parts of the system run is more
	flexible now.  Everything that should run must have an
	entry in Boss/components.
	(Trac #213, git 08e1873a3593b4fa06754654d22d99771aa388a6)

315.	[func]		tomek
	libdhcp: Support for DHCPv4 packet manipulation is now implemented.
	All fixed fields are now supported. Generic support for DHCPv4
	options is available (both parsing and assembly). There is no code
	that uses this new functionality yet, so it is not usable directly
	at this time. This code will be used by upcoming b10-dhcp4 daemon.
	(Trac #1228, git 31d5a4f66b18cca838ca1182b9f13034066427a7)

314.	[bug]		jelte
	b10-xfrin would previously initiate incoming transfers upon 
	receiving NOTIFY messages from any address (if the zone was 
	known to b10-xfrin, and using the configured address). It now 
	only starts a transfer if the source address from the NOTIFY 
	packet matches the configured master address and port. This was 
	really already fixed in release bind10-devel-20111014, but there 
	were some deferred cleanups to add.
	(Trac #1298, git 1177bfe30e17a76bea6b6447e14ae9be9e1ca8c2)

313.	[func]		jinmei
	datasrc: Added C++ API for adding zone differences to database
	based data sources.  It's intended to be used for the support for
	IXFR-in and dynamic update (so they can subsequently be retrieved
	for IXFR-out).  The addRecordDiff method of the DatabaseAccessor
	defines the interface, and a concrete implementation for SQLite3
	was provided.
	(Trac #1329, git 1aa233fab1d74dc776899df61181806679d14013)

312.	[func]		jelte
	Added an initial framework for doing system tests using the 
	cucumber-based BDD tool Lettuce. A number of general steps are
	included,  for instance running bind10 with specific
	configurations, sending queries, and inspecting query answers. A
	few very basic tests are included as well.
	(Trac #1290, git 6b75c128bcdcefd85c18ccb6def59e9acedd4437)

311.	[bug]		jelte
	Fixed a bug in bindctl where tab-completion for names that
	contain a hyphen resulted in unexpected behaviour, such as
	appending the already-typed part again.
	(Trac #1345, git f80ab7879cc29f875c40dde6b44e3796ac98d6da)

310.	[bug]		jelte
	Fixed a bug where bindctl could not set a value that is optional
	and has no default, resulting in the error that the setting
	itself was unknown. bindctl now correctly sees the setting and
	is able to set it.
	(Trac #1344, git 0e776c32330aee466073771600390ce74b959b38)

309.	[bug]		jelte
	Fixed a bug in bindctl where the removal of elements from a set
	with default values was not stored, unless the set had been
	modified in another way already.
	(Trac #1343, git 25c802dd1c30580b94345e83eeb6a168ab329a33)

308.	[build]		jelte
	The configure script will now use pkg-config for finding
	information about the Botan library. If pkg-config is unavailable,
	or unaware of Botan, it will fall back to botan-config. It will
	also use botan-config when a specific botan library directory is
	given using the '--with-botan=' flag
	(Trac #1194, git dc491833cf75ac1481ba1475795b0f266545013d)

307.	[func]		vorner
	When zone transfer in fails with IXFR, it is retried with AXFR
	automatically.
	(Trac #1279, git cd3588c9020d0310f949bfd053c4d3a4bd84ef88)

306.	[bug]		stephen
	Boss process now waits for the configuration manager to initialize
	itself before continuing with startup.  This fixes a race condition
	whereby the Boss could start the configuration manager and then
	immediately start components that depended on that component being
	fully initialized.
	(Trac #1271, git 607cbae949553adac7e2a684fa25bda804658f61)

305.	[bug]		jinmei
	Python isc.dns, isc.datasrc, xfrin, xfrout: fixed reference leak
	in Message.get_question(), Message.get_section(),
	RRset.get_rdata(), and DataSourceClient.get_updater().
	The leak caused severe memory leak in b10-xfrin, and (although no
	one reported it) should have caused less visible leak in
	b10-xfrout.  b10-xfrin had its own leak, which was also fixed.
	(Trac #1028, git a72886e643864bb6f86ab47b115a55e0c7f7fcad)

304.	[bug]		jelte
	The run_bind10.sh test script now no longer runs processes from
	an installed version of BIND 10, but will correctly use the
	build tree paths.
	(Trac #1246, git 1d43b46ab58077daaaf5cae3c6aa3e0eb76eb5d8)

303.	[bug]		jinmei
	Changed the installation path for the UNIX domain file used
	for the communication between b10-auth and b10-xfrout to a
	"@PACKAGE@" subdirectory (e.g. from /usr/local/var to
	/usr/local/var/bind10-devel).  This should be transparent change
	because this file is automatically created and cleaned up, but
	if the old file somehow remains, it can now be safely removed.
	(Trac #869, git 96e22f4284307b1d5f15e03837559711bb4f580c)

302.	[bug]		jelte
	msgq no longer crashes if the remote end is closed while msgq
	tries to send data. It will now simply drop the message and close
	the connection itself.
	(Trac #1180, git 6e68b97b050e40e073f736d84b62b3e193dd870a)

301.	[func]		stephen
	Add system test for IXFR over TCP.
	(Trac #1213, git 68ee3818bcbecebf3e6789e81ea79d551a4ff3e8)

300.	[func]*		tomek
	libdhcp: DHCP packet library was implemented. Currently it handles
	packet reception, option parsing, option generation and output
	packet building. Generic and specialized classes for several
	DHCPv6 options (IA_NA, IAADDR, address-list) are available. A
	simple code was added that leverages libdhcp. It is a skeleton
	DHCPv6 server. It receives incoming SOLICIT and REQUEST messages
	and responds with proper ADVERTISE and REPLY. Note that since
	LeaseManager is not implemented, server assigns the same
	hardcoded lease for every client. This change removes existing
	DHCPv6 echo server as it was only a proof of concept code.
	(Trac #1186, git 67ea6de047d4dbd63c25fe7f03f5d5cc2452ad7d)

299.	[build]		jreed
	Do not install the libfake_session, libtestutils, or libbench
	libraries. They are used by tests within the source tree.
	Convert all test-related makefiles to build test code at
	regular make time to better work with test-driven development.
	This reverts some of #1901. (The tests are ran using "make
	check".)
	(Trac #1286, git cee641fd3d12341d6bfce5a6fbd913e3aebc1e8e)

bind10-devel-20111014 released on October 14, 2011

298.	[doc]		jreed
	Shorten README. Include plain text format of the Guide.
	(git d1897d3, git 337198f)

297.	[func]		dvv
	Implement the SPF rrtype according to RFC4408.
	(Trac #1140, git 146934075349f94ee27f23bf9ff01711b94e369e)

296.	[build]		jreed
	Do not install the unittest libraries. At this time, they
	are not useful without source tree (and they may or may
	not have googletest support). Also, convert several makefiles
	to build tests at "check" time and not build time.
	(Trac #1091, git 2adf4a90ad79754d52126e7988769580d20501c3)

295.	[bug]		jinmei
	__init__.py for isc.dns was installed in the wrong directory,
	which would now make xfrin fail to start.  It was also bad
	in that it replaced any existing __init__.py in th public
	site-packages directory.  After applying this fix You may want to
	check if the wrong init file is in the wrong place, in which
	case it should be removed.
	(Trac #1285, git af3b17472694f58b3d6a56d0baf64601b0f6a6a1)

294.	[func]		jelte, jinmei, vorner
	b10-xfrin now supports incoming IXFR.  See BIND 10 Guide for
	how to configure it and operational notes.
	(Trac #1212, multiple git merges)

293.	[func]*		tomek
	b10-dhcp6: Implemented DHCPv6 echo server. It joins DHCPv6
	multicast groups and listens to incoming DHCPv6 client messages.
	Received messages are then echoed back to clients. This
	functionality is limited, but it can be used to test out client
	resiliency to unexpected messages. Note that network interface
	detection routines are not implemented yet, so interface name
	and its address must be specified in interfaces.txt.
	(Trac #878, git 3b1a604abf5709bfda7271fa94213f7d823de69d)

292.	[func]		dvv
	Implement the DLV rrtype according to RFC4431.
	(Trac #1144, git d267c0511a07c41cd92e3b0b9ee9bf693743a7cf)

291.	[func]		naokikambe
	Statistics items are specified by each module's spec file.
	Stats module can read these through the config manager. Stats
	module and stats httpd report statistics data and statistics
	schema by each module via both bindctl and HTTP/XML.
	(Trac #928,#929,#930,#1175,
	git 054699635affd9c9ecbe7a108d880829f3ba229e)

290.	[func]		jinmei
	libdns++/pydnspp: added an option parameter to the "from wire"
	methods of the Message class.  One option is defined,
	PRESERVE_ORDER, which specifies the parser to handle each RR
	separately, preserving the order, and constructs RRsets in the
	message sections so that each RRset contains only one RR.
	(Trac #1258, git c874cb056e2a5e656165f3c160e1b34ccfe8b302)

289.	[func]*		jinmei
	b10-xfrout: ACLs for xfrout can now be configured per zone basis.
	A per zone ACL is part of a more general zone configuration.  A
	quick example for configuring an ACL for zone "example.com" that
	rejects any transfer request for that zone is as follows:
	> config add Xfrout/zone_config
	> config set Xfrout/zone_config[0]/origin "example.com"
	> config add Xfrout/zone_config[0]/transfer_acl
	> config set Xfrout/zone_config[0]/transfer_acl[0] {"action": "REJECT"}
	The previous global ACL (query_acl) was renamed to transfer_acl,
	which now works as the default ACL.  Note: backward compatibility
	is not provided, so an existing configuration using query_acl
	needs to be updated by hand.
	Note: the per zone configuration framework is a temporary
	workaround.  It will eventually be redesigned as a system wide
	configuration.
	(Trac #1165, git 698176eccd5d55759fe9448b2c249717c932ac31)

288.	[bug]		stephen
	Fixed problem whereby the order in which component files appeared in
	rdataclass.cc was system dependent, leading to problems on some
	systems where data types were used before the header file in which
	they were declared was included.
	(Trac #1202, git 4a605525cda67bea8c43ca8b3eae6e6749797450)

287.	[bug]*		jinmei
	Python script files for log messages (xxx_messages.py) should have
	been installed under the "isc" package.  This fix itself should
	be a transparent change without affecting existing configurations
	or other operational practices, but you may want to clean up the
	python files from the common directly (such as "site-packages").
	(Trac #1101, git 0eb576518f81c3758c7dbaa2522bd8302b1836b3)

286.	[func]		ocean
	libdns++: Implement the HINFO rrtype support according to RFC1034,
	and RFC1035.
	(Trac #1112, git 12d62d54d33fbb1572a1aa3089b0d547d02924aa)

285.	[bug]		jelte
	sqlite3 data source: fixed a race condition on initial startup,
	when the database has not been initialized yet, and multiple
	processes are trying to do so, resulting in one of them failing.
	(Trac #326, git 5de6f9658f745e05361242042afd518b444d7466)

284.	[bug]		jerry
	b10-zonemgr: zonemgr will not terminate on empty zones, it will
	log a warning and try to do zone transfer for them.
	(Trac #1153, git 0a39659638fc68f60b95b102968d7d0ad75443ea)

283.	[bug]		zhanglikun
	Make stats and boss processes wait for answer messages from each
	other in block mode to avoid orphan answer messages, add an internal
	command "getstats" to boss process for getting statistics data from
	boss.
	(Trac #519, git 67d8e93028e014f644868fede3570abb28e5fb43)

282.	[func]		ocean
	libdns++: Implement the NAPTR rrtype according to RFC2915,
	RFC2168 and RFC3403.
	(Trac #1130, git 01d8d0f13289ecdf9996d6d5d26ac0d43e30549c)

bind10-devel-20110819 released on August 19, 2011

281.	[func]		jelte
	Added a new type for configuration data: "named set". This allows for
	similar configuration as the current "list" type, but with strings
	instead of indices as identifiers. The intended use is for instance
	/foo/zones/example.org/bar instead of /foo/zones[2]/bar. Currently
	this new type is not in use yet.
	(Trac #926, git 06aeefc4787c82db7f5443651f099c5af47bd4d6)

280.	[func]		jerry
	libdns++: Implement the MINFO rrtype according to RFC1035.
	(Trac #1113, git 7a9a19d6431df02d48a7bc9de44f08d9450d3a37)

279.	[func]		jerry
	libdns++: Implement the AFSDB rrtype according to RFC1183.
	(Trac #1114, git ce052cd92cd128ea3db5a8f154bd151956c2920c)

278.	[doc]		jelte
	Add logging configuration documentation to the guide.
	(Trac #1011, git 2cc500af0929c1f268aeb6f8480bc428af70f4c4)

277.	[func]		jerry
	libdns++: Implement the SRV rrtype according to RFC2782.
	(Trac #1128, git 5fd94aa027828c50e63ae1073d9d6708e0a9c223)

276.	[func]		stephen
	Although the top-level loggers are named after the program (e.g.
	b10-auth, b10-resolver), allow the logger configuration to omit the
	"b10-" prefix and use just the module name.
	(Trac #1003, git a01cd4ac5a68a1749593600c0f338620511cae2d)

275.	[func]		jinmei
	Added support for TSIG key matching in ACLs.  The xfrout ACL can
	now refer to TSIG key names using the "key" attribute.  For
	example, the following specifies an ACL that allows zone transfer
	if and only if the request is signed with a TSIG of a key name
	"key.example":
	> config set Xfrout/query_acl[0] {"action": "ACCEPT", \
	                                  "key": "key.example"}
	(Trac #1104, git 9b2e89cabb6191db86f88ee717f7abc4171fa979)

274.	[bug]		naokikambe
	add unittests for functions xml_handler, xsd_handler and xsl_handler
	respectively to make sure their behaviors are correct, regardless of
	whether type which xml.etree.ElementTree.tostring() after Python3.2
	returns is str or byte.
	(Trac #1021, git 486bf91e0ecc5fbecfe637e1e75ebe373d42509b)

273.	[func]		vorner
	It is possible to specify ACL for the xfrout module. It is in the ACL
	configuration key and has the usual ACL syntax. It currently supports
	only the source address. Default ACL accepts everything.
	(Trac #772, git 50070c824270d5da1db0b716db73b726d458e9f7)

272.	[func]		jinmei
	libdns++/pydnspp: TSIG signing now handles truncated DNS messages
	(i.e. with TC bit on) with TSIG correctly.
	(Trac #910, 8e00f359e81c3cb03c5075710ead0f87f87e3220)

271.	[func]		stephen
	Default logging for unit tests changed to severity DEBUG (level 99)
	with the output routed to /dev/null.  This can be altered by setting
	the B10_LOGGER_XXX environment variables.
	(Trac #1024, git 72a0beb8dfe85b303f546d09986461886fe7a3d8)

270.	[func]		jinmei
	Added python bindings for ACLs using the DNS request as the
	context.  They are accessible via the isc.acl.dns module.
	(Trac #983, git c24553e21fe01121a42e2136d0a1230d75812b27)

269.	[bug]		y-aharen
	Modified IntervalTimerTest not to rely on the accuracy of the timer.
	This fix addresses occasional failure of build tests.
	(Trac #1016, git 090c4c5abac33b2b28d7bdcf3039005a014f9c5b)

268.	[func]		stephen
	Add environment variable to allow redirection of logging output during
	unit tests.
	(Trac #1071, git 05164f9d61006869233b498d248486b4307ea8b6)

bind10-devel-20110705 released on July 05, 2011

267.	[func]		tomek
	Added a dummy module for DHCP6. This module does not actually
	do anything at this point, and BIND 10 has no option for
	starting it yet. It is included as a base for further
	development.
	(Trac #990, git 4a590df96a1b1d373e87f1f56edaceccb95f267d)

266.	[func]		Multiple developers
        Convert various error messages, debugging and other output
        to the new logging interface, including for b10-resolver,
        the resolver library, the CC library, b10-auth, b10-cfgmgr,
        b10-xfrin, and b10-xfrout. This includes a lot of new
        documentation describing the new log messages.
        (Trac #738, #739, #742, #746, #759, #761, #762)

265.	[func]*		jinmei
	b10-resolver: Introduced ACL on incoming queries.  By default the
	resolver accepts queries from ::1 and 127.0.0.1 and rejects all
	others.  The ACL can be configured with bindctl via the
	"Resolver/query_acl" parameter.  For example, to accept queries
	from 192.0.2.0/24 (in addition to the default list), do this:
	> config add Resolver/query_acl
	> config set Resolver/query_acl[2]/action "ACCEPT"
	> config set Resolver/query_acl[2]/from "192.0.2.0/24"
	> config commit
	(Trac #999, git e0744372924442ec75809d3964e917680c57a2ce,
	also based on other ACL related work done by stephen and vorner)

264.	[bug]		jerry
	b10-xfrout: fixed a busy loop in its notify-out subthread.  Due to
	the loop, the thread previously woke up every 0.5 seconds throughout
	most of the lifetime of b10-xfrout, wasting the corresponding CPU
	time.
	(Trac #1001, git fb993ba8c52dca4a3a261e319ed095e5af8db15a)

263.	[func]		jelte
	Logging configuration can now also accept a * as a first-level
	name (e.g. '*', or '*.cache'), indicating that every module
	should use that configuration, unless overridden by an explicit
	logging configuration for that module
	(Trac #1004, git 0fad7d4a8557741f953eda9fed1d351a3d9dc5ef)

262.	[func]		stephen
	Add some initial documentation about the logging framework.
	Provide BIND 10 Messages Manual in HTML and DocBook? XML formats.
	This provides all the log message descriptions in a single document.
	A developer tool, tools/system_messages.py (available in git repo),
	was written to generate this.
	(Trac #1012, git 502100d7b9cd9d2300e78826a3bddd024ef38a74)

261.	[func]		stephen
	Add new-style logging messages to b10-auth.
	(Trac #738, git c021505a1a0d6ecb15a8fd1592b94baff6d115f4)

260.	[func]		stephen
	Remove comma between message identification and the message
	text in the new-style logging messages.
	(Trac #1031, git 1c7930a7ba19706d388e4f8dcf2a55a886b74cd2)

259.	[bug]		stephen
	Logging now correctly initialized in b10-auth.  Also, fixed
	bug whereby querying for "version.bind txt ch" would cause
	b10-auth to crash if BIND 10 was started with the "-v" switch.
	(Trac #1022,#1023, git 926a65fa08617be677a93e9e388df0f229b01067)

258.	[build]		jelte
	Now builds and runs with Python 3.2
	(Trac #710, git dae1d2e24f993e1eef9ab429326652f40a006dfb)

257.	[bug]		y-aharen
	Fixed a bug an instance of IntervalTimerImpl may be destructed 
	while deadline_timer is holding the handler. This fix addresses
	occasional failure of IntervalTimerTest.destructIntervalTimer.
	(Trac #957, git e59c215e14b5718f62699ec32514453b983ff603)

256.	[bug]		jerry
	src/bin/xfrin: update xfrin to check TSIG before other part of
	incoming message.
	(Trac #955, git 261450e93af0b0406178e9ef121f81e721e0855c)

255.	[func]		zhang likun
	src/lib/cache:  remove empty code in lib/cache and the corresponding
	suppression rule in	src/cppcheck-suppress.lst.
	(Trac #639, git 4f714bac4547d0a025afd314c309ca5cb603e212)

254.	[bug]		jinmei
	b10-xfrout: failed to send notifies over IPv6 correctly.
	(Trac #964, git 3255c92714737bb461fb67012376788530f16e40)

253.	[func]		jelte
	Add configuration options for logging through the virtual module
	Logging.
	(Trac #736, git 9fa2a95177265905408c51d13c96e752b14a0824)

252.	[func]		stephen
	Add syslog as destination for logging.
	(Trac #976, git 31a30f5485859fd3df2839fc309d836e3206546e)

251.	[bug]*		jinmei
	Make sure bindctl private files are non readable to anyone except
	the owner or users in the same group.  Note that if BIND 10 is run
	with changing the user, this change means that the file owner or
	group will have to be adjusted.  Also note that this change is
	only effective for a fresh install; if these files already exist,
	their permissions must be adjusted by hand (if necessary).
	(Trac #870, git 461fc3cb6ebabc9f3fa5213749956467a14ebfd4)

250.	[bug]		ocean
	src/lib/util/encode, in some conditions, the DecodeNormalizer's
	iterator may reach the end() and when later being dereferenced
	it will cause crash on some platform.
	(Trac #838, git 83e33ec80c0c6485d8b116b13045b3488071770f)

249.	[func]		jerry
	xfrout: add support for TSIG verification.
	(Trac #816, git 3b2040e2af2f8139c1c319a2cbc429035d93f217)

248.	[func]		stephen
	Add file and stderr as destinations for logging.
	(Trac #555, git 38b3546867425bd64dbc5920111a843a3330646b)

247.	[func]		jelte
	Upstream queries from the resolver now set EDNS0 buffer size.
	(Trac #834, git 48e10c2530fe52c9bde6197db07674a851aa0f5d)

246.	[func]		stephen
	Implement logging using log4cplus (http://log4cplus.sourceforge.net)
	(Trac #899, git 31d3f525dc01638aecae460cb4bc2040c9e4df10)

245.	[func]		vorner
	Authoritative server can now sign the answers using TSIG
	(configured in tsig_keys/keys, list of strings like
	"name:<base64-secret>:sha1-hmac"). It doesn't use them for
	ACL yet, only verifies them and signs if the request is signed.
	(Trac #875, git fe5e7003544e4e8f18efa7b466a65f336d8c8e4d)

244.	[func]		stephen
	In unit tests, allow the choice of whether unhandled exceptions are
	caught in the unit test program (and details printed) or allowed to
	propagate to the default exception handler.  See the bind10-dev thread
	https://lists.isc.org/pipermail/bind10-dev/2011-January/001867.html
	for more details.
	(Trac #542, git 1aa773d84cd6431aa1483eb34a7f4204949a610f)

243.	[func]*		feng
	Add optional hmac algorithm SHA224/384/512.
	(Trac #782, git 77d792c9d7c1a3f95d3e6a8b721ac79002cd7db1)

bind10-devel-20110519 released on May 19, 2011

242.	[func]		jinmei
	xfrin: added support for TSIG verify.  This change completes TSIG
	support in b10-xfrin.
	(Trac #914, git 78502c021478d97672232015b7df06a7d52e531b)

241.	[func]		jinmei
	pydnspp: added python extension for the TSIG API introduced in
	change 235.
	(Trac #905, git 081891b38f05f9a186814ab7d1cd5c572b8f777f)
	(Trac #915, git 0555ab65d0e43d03b2d40c95d833dd050eea6c23)

240.	[func]*		jelte
	Updated configuration options to Xfrin, so that you can specify
	a master address, port, and TSIG key per zone. Still only one per
	zone at this point, and TSIG keys are (currently) only specified
	by their full string representation. This replaces the
	Xfrin/master_addr, Xfrin/master_port, and short-lived
	Xfrin/tsig_key configurations with a Xfrin/zones list.
	(Trac #811, git 88504d121c5e08fff947b92e698a54d24d14c375)

239.	[bug]		jerry
	src/bin/xfrout: If a zone doesn't have notify slaves (only has
	one apex ns record - the primary master name server) will cause
	b10-xfrout uses 100% of CPU.
	(Trac #684, git d11b5e89203a5340d4e5ca51c4c02db17c33dc1f)

238.	[func]		zhang likun
	Implement the simplest forwarder, which pass everything through
	except QID, port number. The response will not be cached.
	(Trac #598_new, git 8e28187a582820857ef2dae9b13637a3881f13ba)

237.	[bug]		naokikambe
	Resolved that the stats module wasn't configurable in bindctl in
	spite of its having configuration items. The configuration part
	was removed from the original spec file "stats.spec" and was
	placed in a new spec file "stats-schema.spec". Because it means
	definitions of statistics items. The command part is still
	there. Thus stats module currently has no its own configuration,
	and the items in "stats-schema.spec" are neither visible nor
	configurable through bindctl. "stats-schema.spec" is shared with
	stats module and stats-httpd module, and maybe with other
	statistical modules in future. "stats.spec" has own configuration
	and commands of stats module, if it requires.
	(Trac #719, git a234b20dc6617392deb8a1e00eb0eed0ff353c0a)

236.	[func]		jelte
	C++ client side of configuration now uses BIND10 logging system.
	It also has improved error handling when communicating with the
	rest of the system.
	(Trac #743, git 86632c12308c3ed099d75eb828f740c526dd7ec0)

235.	[func]		jinmei
	libdns++: added support for TSIG signing and verification.  It can
	be done using a newly introduced TSIGContext class.
	Note: we temporarily disabled support for truncated signature
	and modified some part of the code introduced in #226 accordingly.
	We plan to fix this pretty soon.
	(Trac #812, git ebe0c4b1e66d359227bdd1bd47395fee7b957f14)
	(Trac #871, git 7c54055c0e47c7a0e36fcfab4b47ff180c0ca8c8)
	(Trac #813, git ffa2f0672084c1f16e5784cdcdd55822f119feaa)
	(Trac #893, git 5aaa6c0f628ed7c2093ecdbac93a2c8cf6c94349)

234.	[func]		jerry
	src/bin/xfrin: update xfrin to use TSIG. Currently it only supports
	sending a signed TSIG request or SOA request.
	(Trac #815, git a892818fb13a1839c82104523cb6cb359c970e88)

233.	[func]		stephen
	Added new-style logging statements to the NSAS code.
	(Trac #745, git ceef68cd1223ae14d8412adbe18af2812ade8c2d)

232.	[func]		stephen
	To facilitate the writing of extended descriptions in
	message files, altered the message file format.  The message
	is now flagged with a "%" as the first non-blank character
	in the line and the lines in the extended description are
	no longer preceded by a "+".
	(Trac #900, git b395258c708b49a5da8d0cffcb48d83294354ba3)

231.	[func]*		vorner
    The logging interface changed slightly. We use
	logger.foo(MESSAGE_ID).arg(bar); instead of logger.foo(MESSAGE_ID,
	bar); internally. The message definitions use '%1,%2,...'
	instead of '%s,%d', which allows us to cope better with
	mismatched placeholders and allows reordering of them in
	case of translation.
	(Trac #901, git 4903410e45670b30d7283f5d69dc28c2069237d6)

230.	[bug]		naokikambe
	Removed too repeated verbose messages in two cases of:
	 - when auth sends statistics data to stats
	 - when stats receives statistics data from other modules
	(Trac #620, git 0ecb807011196eac01f281d40bc7c9d44565b364)

229.	[doc]		jreed
	Add manual page for b10-host.
	(git a437d4e26b81bb07181ff35a625c540703eee845)

228.	[func]*		jreed
	The host tool is renamed to b10-host. While the utility is
	a work in progress, it is expected to now be shipped with
	tarballs. Its initial goal was to be a host(1) clone,
	rewritten in C++ from scratch and using BIND 10's libdns++.
	It now supports the -a (any), -c class, -d (verbose) switches
	and has improved output.
	(Trac #872, git d846851699d5c76937533adf9ff9d948dfd593ca)

227.	[build]		jreed
	Add missing libdns++ rdata files for the distribution (this
	fixes distcheck error). Change three generated libdns++
	headers to "nodist" so they aren't included in the distribution
	(they were mistakenly included in last tarball).

226.	[func]*		jelte
	Introduced an API for cryptographic operations. Currently it only
	supports HMAC, intended for use with TSIG. The current
	implementation uses Botan as the backend library.
	This introduces a new dependency, on Botan.  Currently only Botan
	1.8.x works; older or newer versions don't.
	(Trac #781, git 9df42279a47eb617f586144dce8cce680598558a)

225.	[func]		naokikambe
	Added the HTTP/XML interface (b10-stats-httpd) to the
	statistics feature in BIND 10. b10-stats-httpd is a standalone
	HTTP server and it requests statistics data to the stats
	daemon (b10-stats) and sends it to HTTP clients in XML
	format. Items of the data collected via b10-stats-httpd
	are almost equivalent to ones which are collected via
	bindctl. Since it also can send XSL (Extensible Stylesheet
	Language) document and XSD (XML Schema definition) document,
	XML document is human-friendly to view through web browsers
	and its data types are strictly defined.
	(Trac #547, git 1cbd51919237a6e65983be46e4f5a63d1877b1d3)

224.	[bug]		jinmei
	b10-auth, src/lib/datasrc: inconsistency between the hot spot
	cache and actual data source could cause a crash while query
	processing.  The crash could happen, e.g., when an sqlite3 DB file
	is being updated after a zone transfer while b10-auth handles a
	query using the corresponding sqlite3 data source.
	(Trac #851, git 2463b96680bb3e9a76e50c38a4d7f1d38d810643)

223.	[bug]		feng
	If ip address or port isn't usable for name server, name
	server process won't exist and give end user chance to
	reconfigure them.
	(Trac #775, git 572ac2cf62e18f7eb69d670b890e2a3443bfd6e7)

222.	[bug]*		jerry
	src/lib/zonemgr: Fix a bug that xfrin not checking for new
	copy of zone on startup.  Imposes some random jitters to
	avoid many zones need to do refresh at the same time. This
	removed the Zonemgr/jitter_scope setting and introduced
	Zonemgr/refresh_jitter and Zonemgr/reload_jitter.
	(Trac #387, git 1241ddcffa16285d0a7bb01d6a8526e19fbb70cb)

221.	[func]*		jerry
	src/lib/util: Create C++ utility library.
	(Trac #749, git 084d1285d038d31067f8cdbb058d626acf03566d)

220.	[func]		stephen
	Added the 'badpacket' program for testing; it sends a set of
	(potentially) bad packets to a nameserver and prints the responses.
	(Trac #703, git 1b666838b6c0fe265522b30971e878d9f0d21fde)

219.	[func]		ocean
	src/lib: move some dns related code out of asiolink library to
	asiodns library
	(Trac #751, git 262ac6c6fc61224d54705ed4c700dadb606fcb1c)

218.	[func]		jinmei
	src/lib/dns: added support for RP RDATA.
	(Trac #806, git 4e47d5f6b692c63c907af6681a75024450884a88)

217.	[bug]		jerry
	src/lib/dns/python: Use a signed version of larger size of
	integer and perform more strict range checks with
	PyArg_ParseTuple() in case of overflows.
	(Trac #363, git ce281e646be9f0f273229d94ccd75bf7e08d17cf)

216.	[func]		vorner
	The BIND10_XFROUT_SOCKET_FILE environment variable can be
	used to specify which socket should be used for communication
	between b10-auth and b10-xfrout. Mostly for testing reasons.
	(Trac #615, git 28b01ad5bf72472c824a7b8fc4a8dc394e22e462)

215.	[func]		vorner
	A new process, b10-sockcreator, is added, which will create
	sockets for the rest of the system.  It is the only part
	which will need to keep the root privileges. However, only
	the process exists, nothing can talk to it yet.
	(Trac #366, git b509cbb77d31e388df68dfe52709d6edef93df3f)

214.	[func]*		vorner
	Zone manager no longer thinks it is secondary master for
	all zones in the database. They are listed in
	Zonemgr/secondary_zones configuration variable (in the form
	[{"name": "example.com", "class": "IN"}]).
	(Trac #670, git 7c1e4d5e1e28e556b1d10a8df8d9486971a3f052)

213.	[bug]		naokikambe
	Solved incorrect datetime of "bind10.boot_time" and also
	added a new command "sendstats" for Bob. This command is
	to send statistics data to the stats daemon immediately.
	The solved problem is that statistics data doesn't surely
	reach to the daemon because Bob sent statistics data to
	the daemon while it is starting. So the daemon invokes the
	command for Bob after it starts up. This command is also
	useful for resending statistics data via bindctl manually.
	(Trac #521, git 1c269cbdc76f5dc2baeb43387c4d7ccc6dc863d2)

212.	[bug]		naokikambe
	Fixed that the ModuleCCSession object may group_unsubscribe in the
	closed CC session in being deleted.
	(Trac #698, git 0355bddc92f6df66ef50b920edd6ec3b27920d61)

211.	[func]		shane
	Implement "--brittle" option, which causes the server to exit
	if any of BIND 10's processes dies.
	(Trac #788, git 88c0d241fe05e5ea91b10f046f307177cc2f5bc5)

210.	[bug]		jerry
	src/bin/auth: fixed a bug where type ANY queries don't provide
	additional glue records for ANSWER section.
	(Trac #699, git 510924ebc57def8085cc0e5413deda990b2abeee)

bind10-devel-20110322 released on March 22, 2011

209.	[func]		jelte
	Resolver now uses the NSAS when looking for a nameserver to
	query for any specific zone. This also includes keeping track of
	the RTT for that nameserver.
	(Trac #495, git 76022a7e9f3ff339f0f9f10049aa85e5784d72c5)

208.	[bug]*		jelte
	Resolver now answers REFUSED on queries that are not for class IN.
	This includes the various CH TXT queries, which will be added
	later.
	(git 012f9e78dc611c72ea213f9bd6743172e1a2ca20)

207.	[func]		jelte
	Resolver now starts listening on localhost:53 if no configuration
	is set.
	(Trac #471, git 1960b5becbba05570b9c7adf5129e64338659f07)

206.	[func]		shane
	Add the ability to list the running BIND 10 processes using the
	command channel. To try this, use "Boss show_processes".
	(Trac #648, git 451bbb67c2b5d544db2f7deca4315165245d2b3b)

205.	[bug]		jinmei
	b10-auth, src/lib/datasrc: fixed a bug where b10-auth could return
	an empty additional section for delegation even if some glue is
	crucial when it fails to find some other glue records in its data
	source.
	(Trac #646, git 6070acd1c5b2f7a61574eda4035b93b40aab3e2b)

204.	[bug]		jinmei
	b10-auth, src/lib/datasrc: class ANY queries were not handled
	correctly in the generic data source (mainly for sqlite3).  It
	could crash b10-auth in the worst case, and could result in
	incorrect responses in some other cases.
	(Trac #80, git c65637dd41c8d94399bd3e3cee965b694b633339)

203.	[bug]		zhang likun
	Fix resolver cache memory leak: when cache is destructed, rrset
	and message entries in it are not destructed properly.
	(Trac #643, git aba4c4067da0dc63c97c6356dc3137651755ffce)

202.	[func]		vorner
	It is possible to specify a different directory where we look for
	configuration files (by -p) and different configuration file to
	use (-c).  Also, it is possible to specify the port on which
	cmdctl should listen (--cmdctl-port).
	(Trac #615, git 5514dd78f2d61a222f3069fc94723ca33fb3200b)

201.	[bug]		jerry
	src/bin/bindctl: bindctl doesn't show traceback on shutdown.
	(Trac #588, git 662e99ef050d98e86614c4443326568a0b5be437)

200.	[bug]		Jelte
	Fixed a bug where incoming TCP connections were not closed.
	(Trac #589, git 1d88daaa24e8b1ab27f28be876f40a144241e93b)

199.	[func]		ocean
	Cache negative responses (NXDOMAIN/NODATA) from authoritative
	server for recursive resolver.
	(Trac #493, git f8fb852bc6aef292555063590c361f01cf29e5ca)

198.	[bug]		jinmei
	b10-auth, src/lib/datasrc: fixed a bug where hot spot cache failed
	to reuse cached SOA for negative responses.  Due to this bug
	b10-auth returned SERVFAIL when it was expected to return a
	negative response immediately after a specific SOA query for
	the zone.
	(Trac #626, git 721a53160c15e8218f6798309befe940b9597ba0)

197.	[bug]		zhang likun
	Remove expired message and rrset entries when looking up them
	in cache, touch or remove the rrset entry in cache properly
	when doing lookup or update.
	(Trac #661, git 9efbe64fe3ff22bb5fba46de409ae058f199c8a7)

196.	[bug]		jinmei
	b10-auth, src/lib/datasrc: the backend of the in-memory data
	source could not handle the root name.  As a result b10-auth could
	not work as a root server when using the in-memory data source.
	(Trac #683, git 420ec42bd913fb83da37b26b75faae49c7957c46)

195.	[func]		stephen
	Resolver will now re-try a query over TCP if a response to a UDP
	query has the TC bit set.
	(Trac #499, git 4c05048ba059b79efeab53498737abe94d37ee07)

194.	[bug]		vorner
	Solved a 100% CPU usage problem after switching addresses in b10-auth
	(and possibly, but unconfirmed, in b10-resolver). It was caused by
	repeated reads/accepts on closed socket (the bug was in the code for a
	long time, recent changes made it show).
	(Trac #657, git e0863720a874d75923ea66adcfbf5b2948efb10a)

193.	[func]*		jreed
	Listen on the IPv6 (::) and IPv4 (0.0.0.0) wildcard addresses
	for b10-auth. This returns to previous behavior prior to
	change #184. Document the listen_on configuration in manual.
	(Trac #649, git 65a77d8fde64d464c75917a1ab9b6b3f02640ca6)

192.	[func]*		jreed
	Listen on standard domain port 53 for b10-auth and
	b10-resolver.
	(Trac #617, #618, git 137a6934a14cf0c5b5c065e910b8b364beb0973f)

191.	[func]		jinmei
	Imported system test framework of BIND 9.  It can be run by
	'make systest' at the top source directory.  Notes: currently it
	doesn't work when built in a separate tree.  It also requires
	perl, an inherited dependency from the original framework.
	Also, mainly for the purpose of tests, a new option "--pid-file"
	was added to BoB, with which the boss process will dump its PID
	to the specified file.
	(Trac #606, git 6ac000df85625f5921e8895a1aafff5e4be3ba9c)

190.	[func]		jelte
	Resolver now sets random qids on outgoing queries using
	the boost::mt19937 prng.
	(Trac #583, git 5222b51a047d8f2352bc9f92fd022baf1681ed81)

189.	[bug]		jreed
	Do not install the log message compiler.
	(Trac #634, git eb6441aca464980d00e3ff827cbf4195c5a7afc5)

188.	[bug]		zhang likun
	Make the rrset trust level ranking algorithm used by
	isc::cache::MessageEntry::getRRsetTrustLevel() follow RFC2181
	section 5.4.1.
	(Trac #595 git 19197b5bc9f2955bd6a8ca48a2d04472ed696e81)

187.	[bug]		zhang likun
	Fix the assert error in class isc::cache::RRsetCache by adding the
	check for empty pointer and test case for it.
	(Trac #638, git 54e61304131965c4a1d88c9151f8697dcbb3ce12)

186.	[bug]		jelte
	b10-resolver could stop with an assertion failure on certain kinds
	of messages (there was a problem in error message creation). This
	fixes that.
	(Trac #607, git 25a5f4ec755bc09b54410fcdff22691283147f32)

185.	[bug]		vorner
	Tests use port from private range (53210), lowering chance of
	a conflict with something else (eg. running bind 10).
	(Trac #523, git 301da7d26d41e64d87c0cf72727f3347aa61fb40)

184.	[func]*		vorner
	Listening address and port configuration of b10-auth is the same as
	for b10-resolver now. That means, it is configured through bindctl
	at runtime, in the Auth/listen_on list, not through command line
	arguments.
	(Trac #575, #576, git f06ce638877acf6f8e1994962bf2dbfbab029edf)

183.	[bug]		jerry
	src/bin/xfrout: Enable parallel sessions between xfrout server and
	muti-Auth. The session needs to be created only on the first time
	or if an error occur.
	(Trac #419, git 1d60afb59e9606f312caef352ecb2fe488c4e751)

182.	[func]		jinmei
	Support cppcheck for static code check on C++ code.  If cppcheck
	is available, 'make cppcheck' on the top source directory will run
	the checker and should cleanly complete with an exit code of 0
	(at least with cppcheck 1.47).
	Note: the suppression list isn't included in the final
	distributions.  It should be created by hand or retrieved from
	the git repository.
	(Trac #613, git b973f67520682b63ef38b1451d309be9f4f4b218)

181.	[func]		feng
	Add stop interface into dns server, so we can stop each running
	server individually. With it, user can reconfigure her running server
	with different ip address or port.
	(Trac #388, git 6df94e2db856c1adc020f658cc77da5edc967555)

180.	[build]		jreed
	Fix custom DESTDIR for make install. Patch from Jan Engelhardt.
	(Trac #629, git 5ac67ede03892a5eacf42ce3ace1e4e376164c9f)

bind10-devel-20110224 released on February 24, 2011

179.	[func]		vorner
	It is possible to start and stop resolver and authoritative
	server without restart of the whole system. Change of the
	configuration (Boss/start_auth and Boss/start_resolver) is
	enough.
	(Trac #565, git 0ac0b4602fa30852b0d86cc3c0b4730deb1a58fe)

178.	[func]		jelte
	Resolver now makes (limited) use of the cache
	(Trac #491, git 8b41f77f0099ddc7ca7d34d39ad8c39bb1a8363c)

177.	[func]		stephen
	The upstream fetch code in asiolink is now protocol agnostic to
	allow for the addition of fallback to TCP if a fetch response
	indicates truncation.
	(Trac #554, git 9739cbce2eaffc7e80640db58a8513295cf684de)

176.	[func]		likun
	src/lib/cache: Rename one interface: from lookupClosestRRset()
	to lookupDeepestNS(), and remove one parameter of it.
	(Trac #492, git ecbfb7cf929d62a018dd4cdc7a841add3d5a35ae)

175.	[bug]		jerry
	src/bin/xfrout: Xfrout use the case-sensitive mode to compress
	names in an AXFR massage.
	(Trac #253, git 004e382616150f8a2362e94d3458b59bb2710182)

174.	[bug]*		jinmei
	src/lib/dns: revised dnssectime functions so that they don't rely
	on the time_t type (whose size varies on different systems, which
	can lead to subtle bugs like some form of "year 2038 problem").
	Also handled 32-bit wrap around issues more explicitly, with more
	detailed tests.  The function API has been changed, but the effect
	should be minimal because these functions are mostly private.
	(Trac #61, git 09ece8cdd41c0f025e8b897b4883885d88d4ba5d)

173.	[bug]		jerry
	python/isc/notify: A notify_out test fails without network
	connectivity, encapsulate the socket behavior using a mock
	socket class to fix it.
	(Trac #346, git 319debfb957641f311102739a15059f8453c54ce)

172.	[func]		jelte
	Improved the bindctl cli in various ways, mainly concerning
	list and map item addressing, the correct display of actual values,
	and internal help.
	(Trac #384, git e5fb3bc1ed5f3c0aec6eb40a16c63f3d0fc6a7b2)

171.	[func]		vorner
	b10-auth, src/lib/datasrc: in memory data source now works as a
	complete data source for authoritative DNS servers and b10-auth
	uses it.  It still misses major features, however, including
	DNSSEC support and zone transfer.
	(Last Trac #553, but many more,
	git 6f031a09a248e7684723c000f3e8cc981dcdb349)

170.	[bug]		jinmei
	Tightened validity checks in the NSEC3 constructors, both "from
	"text" and "from wire".  Specifically, wire data containing
	invalid type bitmaps or invalid lengths of salt or hash is now
	correctly rejected.
	(Trac #117, git 9c690982f24fef19c747a72f43c4298333a58f48)

169.	[func]		jelte
	Added a basic implementation for a resolver cache (though not
	used yet).
	(Trac #449, git 8aa3b2246ae095bbe7f855fd11656ae3bdb98986)

168.	[bug]		vorner
	Boss no longer has the -f argument, which was undocumented and
	stayed as a relict of previous versions, currently causing only
	strange behaviour.
	(Trac #572, git 17f237478961005707d649a661cc72a4a0d612d4)

167.	[bug]		naokikambe
	Fixed failure of termination of msgq_test.py with python3
	coverage (3.3.1).
	(Trac #573, git 0e6a18e12f61cc482e07078776234f32605312e5)

166.	[func]		jelte
	The resolver now sends back a SERVFAIL when there is a client
	timeout (timeout_client config setting), but it will not stop
	resolving (until there is a lookup timeout or a result).
	(Trac #497 and #489, git af0e5cd93bebb27cb5c4457f7759d12c8bf953a6)

165.	[func]		jelte
	The resolver now handles CNAMEs, it will follow them, and include
	them in the answer. The maximum length of CNAME chains that is
	supported is 16.
	(Trac #497, git af0e5cd93bebb27cb5c4457f7759d12c8bf953a6)

164.	[bug]		y-aharen
	IntervalTimer: Modified the interface to accept interval in
	milliseconds. It shortens the time of the tests of IntervalTimer.
	(Trac #452, git c9f6acc81e24c4b8f0eb351123dc7b43f64e0914)

163.	[func]		vorner
	The pimpl design pattern is used in UDPServer, with a shared
	pointer. This makes it smaller to copy (which is done a lot as a
	sideeffect of being coroutine) and speeds applications of this
	class (notably b10-auth) up by around 10%.
	(Trac #537, git 94cb95b1d508541201fc064302ba836164d3cbe6)

162.	[func]		stephen
	Added C++ logging, allowing logging at different severities.
	Code specifies the message to be logged via a symbol, and the
	logging code picks up the message from an in-built dictionary.
	The contents of the dictionary can be replaced at run-time by
	locale-specific messages.  A message compiler program is provided
	to create message header files and supply the default messages.
	(Trac #438, git 7b1606cea7af15dc71f5ec1d70d958b00aa98af7)

161.	[func]		stephen
	Added ResponseScrubber class to examine response from
	a server and to remove out-of-bailiwick RRsets.  Also
	does cross-section checks to ensure consistency.
	(Trac #496, git b9296ca023cc9e76cda48a7eeebb0119166592c5)

160.	[func]		jelte
  	Updated the resolver to take 3 different timeout values;
	timeout_query for outstanding queries we sent while resolving
	timeout_client for sending an answer back to the client
	timeout_lookup for stopping the resolving
	(currently 2 and 3 have the same final effect)
	(Trac #489, git 578ea7f4ba94dc0d8a3d39231dad2be118e125a2)

159.	[func]		smann
	The resolver now has a configurable set of root servers to start
	resolving at (called root_addresses). By default these are not
	(yet) filled in. If empty, a hardcoded address for f-root will be
	used right now.
	(Trac #483, git a07e078b4feeb01949133fc88c9939254c38aa7c)

158.	[func]		jelte
	The Resolver module will now do (very limited) resolving, if not
	set to forwarding mode (i.e. if the configuration option
	forward_addresses is left empty). It only supports referrals that
	contain glue addresses at this point, and does no other processing
	of authoritative answers.
	(Trac #484, git 7b84de4c0e11f4a070e038ca4f093486e55622af)

157.	[bug]		vorner
	One frozen process no longer freezes the whole b10-msgq. It caused the
	whole system to stop working.
	(Trac #420, git 93697f58e4d912fa87bc7f9a591c1febc9e0d139)

156.	[func]		stephen
	Added ResponseClassifier class to examine response from
	a server and classify it into one of several categories.
	(Trac #487, git 18491370576e7438c7893f8551bbb8647001be9c)

bind10-devel-20110120 released on January 20, 2011

155.	[doc]		jreed
	Miscellaneous documentation improvements for man pages and
	the guide, including auth, resolver, stats, xfrout, and
	zonemgr.  (git c14c4741b754a1eb226d3bdc3a7abbc4c5d727c0)

154.	[bug]		jinmei
	b10-xfrin/b10-zonemgr: Fixed a bug where these programs didn't
	receive command responses from CC sessions.  Eventually the
	receive buffer became full, and many other components that rely
	on CC channels would stall (as noted in #420 and #513).  This is
	an urgent care fix due to the severity of the problem; we'll need
	to revisit it for cleaner fix later.
	(Trac #516, git 62c72fcdf4617e4841e901408f1e7961255b8194)

153.	[bug]		jelte
	b10-cfgmgr: Fixed a bug where configuration updates sometimes
	lost previous settings in the configuration manager.
	(Trac #427, git 2df894155657754151e0860e2ca9cdbed7317c70)

152.	[func]*		jinmei
	b10-auth: Added new configuration variable "statistics-interval"
	to allow the user to change the timer interval for periodic
	statistics updates.  The update can also be disabled by setting
	the value to 0.  Disabling statistics updates will also work as
	a temporary workaround of a known issue that b10-auth can block in
	sending statistics and stop responding to queries as a result.
	(Trac #513, git 285c5ee3d5582ed6df02d1aa00387f92a74e3695)

151.	[bug]		smann
	lib/log/dummylog.h: 
	lib/log/dummylog.cc: Modify dlog so that it takes an optional
	2nd argument of type bool (true or false). This flag, if
	set, will cause the message to be printed whether or not
	-v is chosen.
        (Trac #432, git 880220478c3e8702d56d761b1e0b21b77d08ee5a)

150.	[bug]		jelte
	b10-cfgmgr: No longer save the configuration on exit. Configuration
	is already saved if it is changed successfully, so writing it on
	exit (and hence, when nothing has changed too) is unnecessary and
	may even cause problems.
	(Trac #435, git fd7baa38c08d54d5b5f84930c1684c436d2776dc)

149.	[bug]		jelte
	bindctl: Check if the user session has disappeared (either by a
	timeout or by a server restart), and reauthenticate if so. This
	fixes the 'cmdctl not running' problem.
        (Trac #431, git b929be82fec5f92e115d8985552f84b4fdd385b9)

148.	[func]		jelte
	bindctl: Command results are now pretty-printed (i.e. printed in
	a more readable form). Empty results are no longer printed at all
	(used to print '{}'), and the message
	'send the command to cmd-ctrl' has also been removed.
	(git 3954c628c13ec90722a2d8816f52a380e0065bae)

147.	[bug]		jinmei
	python/isc/config: Fixed a bug that importing custom configuration
	(in b10-config.db) of a remote module didn't work.
	(Trac #478, git ea4a481003d80caf2bff8d0187790efd526d72ca)

146.	[func]		jelte
	Command arguments were not validated internally against their
	specifications. This change fixes that (on the C++ side, Python
	side depends on an as yet planned addition). Note: this is only
	an added internal check, the cli already checks format.
	(Trac #473, git 5474eba181cb2fdd80e2b2200e072cd0a13a4e52)

145.	[func]*		jinmei
	b10-auth: added a new command 'loadzone' for (re)loading a
	specific zone.  The command syntax is generic but it is currently
	only feasible for class IN in memory data source.  To reload a
	zone "example.com" via bindctl, execute the command as follows:
	> Auth loadzone origin = example.com
	(Trac #467 git 4f7e1f46da1046de527ab129a88f6aad3dba7562
	from 1d7d3918661ba1c6a8b1e40d8fcbc5640a84df12)

144.	[build]		jinmei
	Introduced a workaround for clang++ build on FreeBSD (and probably
	some other OSes).  If building BIND 10 fails with clang++ due to
	a link error about "__dso_handle", try again from the configure
	script with CXX_LIBTOOL_LDFLAGS=-L/usr/lib (the path actually
	doesn't matter; the important part is the -L flag).  This
	workaround is not automatically enabled as it's difficult to
	detect the need for it dynamically, and must be enabled via the
	variable by hand.
	(Trac #474, git cfde436fbd7ddf3f49cbbd153999656e8ca2a298)

143.	[build]		jinmei
	Fixed build problems with clang++ in unit tests due to recent
	changes.  No behavior change. (Trac #448, svn r4133)

142.	[func]		jinmei
	b10-auth: updated query benchmark so that it can test in memory
	data source.  Also fixed a bug that the output buffer isn't
	cleared after query processing, resulting in misleading results
	or program crash.  This is a regression due to change #135.
	(Trac #465, svn r4103)

141.	[bug]		jinmei
	b10-auth: Fixed a bug that the authoritative server includes
	trailing garbage data in responses.  This is a regression due to
	change #135. (Trac #462, svn r4081)

140.	[func]		y-aharen
	src/bin/auth: Added a feature to count queries and send counter
	values to statistics periodically. To support it, added wrapping
	class of asio::deadline_timer to use as interval timer.
	The counters can be seen using the "Stats show" command from
	bindctl.  The result would look like:
	  ... "auth.queries.tcp": 1, "auth.queries.udp": 1 ...
	Using the "Auth sendstats" command you can make b10-auth send the
	counters to b10-stats immediately.
	(Trac #347, svn r4026)

139.	[build]		jreed
	Introduced configure option and make targets for generating
	Python code coverage report. This adds new make targets:
	report-python-coverage and clean-python-coverage. The C++
	code coverage targets were renamed to clean-cpp-coverage
	and report-cpp-coverage. (Trac #362, svn r4023)

138.	[func]*		jinmei
	b10-auth: added a configuration interface to support in memory
	data sources.  For example, the following command to bindctl
	will configure a memory data source containing the "example.com"
	zone with the zone file named "example.com.zone":
	> config set Auth/datasources/ [{"type": "memory", "zones": \
	 [{"origin": "example.com", "file": "example.com.zone"}]}]
	By default, the memory data source is disabled; it must be
	configured explicitly.  To disable it again, specify a null list
	for Auth/datasources:
	> config set Auth/datasources/ []
	Notes: it's currently for class IN only.  The zone files are not
	actually loaded into memory yet (which will soon be implemented).
	This is an experimental feature and the syntax may change in
	future versions.
	(Trac #446, svn r3998)

137.	[bug]		jreed
	Fix run_*.sh scripts that are used for development testing
	so they use a msgq socket file in the build tree.
	(Trac #226, svn r3989)

136.	[bug]		jelte
  	bindctl (and the configuration manager in general) now no longer
	accepts 'unknown' data; i.e. data for modules that it does not know
	about, or configuration items that are not specified in the .spec
	files.
	(Trac #202, svn r3967)

135.	[func]		each
	Add b10-resolver. This is an example recursive server that
	currently does forwarding only and no caching.
	(Trac #327, svn r3903)

134.	[func]		vorner
	b10-resolver supports timeouts and retries in forwarder mode.
	(Trac #401, svn r3660)

133.	[func]		vorner
	New temporary logging function available in isc::log. It is used by
	b10-resolver.
	(Trac #393, r3602)

132.	[func]		vorner
	The b10-resolver is configured through config manager.
	It has "listen_on" and "forward_addresses" options.
	(Trac #389, r3448)

131.	[func]		jerry
	src/lib/datasrc: Introduced two template classes RBTree and RBNode
	to provide the generic map with domain name as key and anything as
	the value. Because of some unresolved design issue, the new classes
	are only intended to be used by memory zone and zone table.
	(Trac #397, svn r3890)

130.	[func]		jerry
	src/lib/datasrc: Introduced a new class MemoryDataSrc to provide
	the general interface for memory data source.  For the initial
	implementation, we don't make it a derived class of AbstractDataSrc
	because the interface is so different (we'll eventually
	consider this as part of the generalization work).
	(Trac #422, svn r3866)

129.	[func]		jinmei
	src/lib/dns: Added new functions masterLoad() for loading master
	zone files.  The initial implementation can only parse a limited
	form of master files, but BIND 9's named-compilezone can convert
	any valid zone file into the acceptable form.
	(Trac #423, svn r3857)

128.	[build]		vorner
	Test for query name = '.', type = DS to authoritative nameserver
	for root zone was added.
	(Trac #85, svn r3836)

127.	[bug]		stephen
	During normal operation process termination and resurrection messages
	are now output regardless of the state of the verbose flag.
	(Trac #229, svn r3828)

126.	[func]		ocean
	The Nameserver Address Store (NSAS) component has been added. It takes
	care of choosing an IP address of a nameserver when a zone needs to be
	contacted.
	(Trac #356, Trac #408, svn r3823)

bind10-devel-20101201 released on December 01, 2010

125.	[func]		jelte
	Added support for addressing individual list items in bindctl
	configuration commands; If you have an element that is a list, you
	can use foo[X]		integer
	(starting at 0)
	(Trac #405, svn r3739)

124.	[bug]		jreed
	Fix some wrong version reporting. Now also show the version
	for the component and BIND 10 suite. (Trac #302, svn r3696)

123.	[bug]		jelte
	src/bin/bindctl printed values had the form of python literals
	(e.g. 'True'), while the input requires valid JSON (e.g. 'true').
	Output changed to JSON format for consistency. (svn r3694)

122.	[func]		stephen
	src/bin/bind10: Added configuration options to Boss to determine
	whether to start the authoritative server, recursive server (or
	both). A dummy program has been provided for test purposes.
	(Trac #412, svn r3676)

121.	[func]		jinmei
	src/lib/dns: Added support for TSIG RDATA.  At this moment this is
	not much of real use, however, because no protocol support was
	added yet.  It will soon be added. (Trac #372, svn r3649)

120.	[func]		jinmei
	src/lib/dns: introduced two new classes, TSIGKey and TSIGKeyRing,
	to manage TSIG keys. (Trac #381, svn r3622)

119.	[bug]		jinmei
	The master file parser of the python datasrc module incorrectly
	regarded a domain name beginning with a decimal number as a TTL
	specification.  This confused b10-loadzone and had it reject to
	load a zone file that contains such a name.
	Note: this fix is incomplete and the loadzone would still be
	confused if the owner name is a syntactically indistinguishable
	from a TTL specification.  This is part of a more general issue
	and will be addressed in Trac #413. (Trac #411, svn r3599)

118.	[func]		jinmei
	src/lib/dns: changed the interface of
	AbstractRRset::getRdataIterator() so that the internal
	cursor would point to the first RDATA automatically.  This
	will be a more intuitive and less error prone behavior.
	This is a backward compatible change. (Trac #410, r3595)

117.	[func]		jinmei
	src/lib/datasrc: added new zone and zone table classes for the
	support of in memory data source.  This is an intermediate step to
	the bigger feature, and is not yet actually usable in practice.
	(Trac #399, svn r3590)

116.	[bug]		jerry
	src/bin/xfrout: Xfrout and Auth will communicate by long tcp
	connection, Auth needs to make a new connection only on the first
	time or if an error occurred.
	(Trac #299, svn r3482)

115.	[func]*		jinmei
	src/lib/dns: Changed DNS message flags and section names from
	separate classes to simpler enums, considering the balance between
	type safety and usability.  API has been changed accordingly.
	More documentation and tests were provided with these changes.
	(Trac #358, r3439)

114.	[build]		jinmei
	Supported clang++.  Note: Boost >= 1.44 is required.
	(Trac #365, svn r3383)

113.	[func]*		zhanglikun
	Folder name 'utils'(the folder in /src/lib/python/isc/) has been
	renamed	to 'util'. Programs that used 'import isc.utils.process'
	now need to use 'import isc.util.process'. The folder
	/src/lib/python/isc/Util is removed since it isn't used by any
	program. (Trac #364, r3382)

112.	[func]		zhang likun
	Add one mixin class to override the naive serve_forever() provided
	in python library socketserver. Instead of polling for shutdown
	every poll_interval seconds, one socketpair is used to wake up
	the waiting server. (Trac #352, svn r3366)

111.	[bug]*		Vaner
	Make sure process xfrin/xfrout/zonemgr/cmdctl can be stopped
	properly when user enter "ctrl+c" or 'Boss shutdown' command
	through bindctl.  The ZonemgrRefresh.run_timer and
	NotifyOut.dispatcher spawn a thread themselves.
	(Trac #335, svn r3273)

110.	[func]		Vaner
	Added isc.net.check module to check ip addresses and ports for
	correctness and isc.net.addr to hold IP address. The bind10, xfrin
	and cmdctl programs are modified to use it.
	(Trac #353, svn r3240)

109.	[func]		naokikambe
	Added the initial version of the stats module for the statistics
	feature of BIND 10, which supports the restricted features and
	items and reports via bindctl command. (Trac #191, r3218)
	Added the document of the stats module, which is about how stats
	module collects the data (Trac #170, [wiki:StatsModule])

108.	[func]		jerry
	src/bin/zonemgr: Provide customizable configurations for
	lowerbound_refresh, lowerbound_retry, max_transfer_timeout and
	jitter_scope. (Trac #340, r3205)

107.	[func]		likun
	Remove the parameter 'db_file' for command 'retransfer' of
	xfrin module. xfrin.spec will not be generated by script.
	(Trac #329, r3171)

106.	[bug]		likun
	When xfrin can't connect with one zone's master, it should tell
	the bad news to zonemgr, so that zonemgr can reset the timer for
	that zone. (Trac #329, r3170)

105.	[bug]		Vaner
	Python processes: they no longer take 100% CPU while idle
	due to a busy loop in reading command session in a nonblocking way.
	(Trac #349, svn r3153), (Trac #382, svn r3294)

104.	[bug]		jerry
	bin/zonemgr: zonemgr should be attempting to refresh expired zones.
	(Trac #336, r3139)
 
103.	[bug]		jerry
	lib/python/isc/log: Fixed an issue with python logging,
	python log shouldn't die with OSError. (Trac #267, r3137)
 
102.	[build]		jinmei
	Disable threads in ASIO to minimize build time dependency.
	(Trac #345, r3100)

101.	[func]		jinmei
	src/lib/dns: Completed Opcode and Rcode implementation with more
	tests and documentation.  API is mostly the same but the
	validation was a bit tightened. (Trac #351, svn r3056)

100.	[func]		Vaner
	Python processes: support naming of python processes so
	they're not all called python3.
	(Trac #322, svn r3052)

99.	[func]*		jinmei
	Introduced a separate EDNS class to encapsulate EDNS related
	information more cleanly.  The related APIs are changed a bit,
	although it won't affect most of higher level applications.
	(Trac #311, svn r3020)

98.	[build]		jinmei
	The ./configure script now tries to search some common include
	paths for boost header files to minimize the need for explicit
	configuration with --with-boost-include. (Trac #323, svn r3006)

97.	[func]		jinmei
	Added a micro benchmark test for query processing of b10-auth.
	(Trac #308, svn r2982)

96.	[bug]		jinmei
	Fixed two small issues with configure: Do not set CXXFLAGS so that
	it can be customized; Make sure --disable-static works.
	(Trac #325, r2976)

bind10-devel-20100917 released on September 17, 2010 

95.	[doc]		jreed
	Add b10-zonemgr manual page. Update other docs to introduce
	this secondary manager. (Trac #341, svn r2951)

95.	[bug]		jreed
	bin/xfrout and bin/zonemgr: Fixed some stderr output.
	(Trac #342, svn r2949)

94.	[bug]		jelte
  	bin/xfrout:  Fixed a problem in xfrout where only 2 or 3 RRs
	were used per DNS message in the xfrout stream.
	(Trac #334, r2931)

93.	[bug]		jinmei
	lib/datasrc: A DS query could crash the library (and therefore,
	e.g. the authoritative server) if some RR of the same apex name
	is stored in the hot spot cache. (Trac #307, svn r2923)

92.	[func]*		jelte
	libdns_python (the python wrappers for libdns++) has been renamed
	to pydnspp (Python DNS++). Programs and libraries that used
	'import libdns_python' now need to use 'import pydnspp'.
	(Trac #314, r2902)

91.	[func]*		jinmei
	lib/cc: Use const pointers and const member functions for the API
	as much as possible for safer operations.  Basically this does not
	change the observable behavior, but some of the API were changed
	in a backward incompatible manner.  This change also involves more
	copies, but at this moment the overhead is deemed acceptable.
	(Trac #310, r2803)

90.	[build]		jinmei
	(Darwin/Mac OS X specific) Specify DYLD_LIBRARY_PATH for tests and
	experimental run under the source tree.  Without this loadable
	python modules refer to installation paths, which may confuse the
	operation due to version mismatch or even trigger run time errors
	due to missing libraries. (Trac #313, r2782)

89.	[build]		jinmei
	Generate b10-config.db for tests at build time so that the source
	tree does not have to be writable. (Trac #315, r2776)

88.	[func]		jelte
	Blocking reads on the msgq command channel now have a timeout
	(defaults to 4 seconds, modifiable as needed by modules).
	Because of this, modules will no longer block indefinitely
	if they are waiting for a message that is not sent for whatever
	reason. (Trac #296, r2761)

87.	[func]		zhanglikun
	lib/python/isc/notifyout: Add the feature of notify-out, when 
	zone axfr/ixfr finishing, the server will notify its slaves.
	(Trac #289, svn r2737)

86.	[func]		jerry
	bin/zonemgr: Added zone manager module. The zone manager is one 
	of the co-operating processes of BIND10, which keeps track of 
	timers and other information necessary for BIND10 to act as a 
	slave. (Trac #215, svn r2737)

85.	[build]*		jinmei
	Build programs using dynamic link by default.  A new configure
	option --enable-static-link is provided to force static link for
	executable programs.  Statically linked programs can be run on a
	debugger more easily and would be convenient for developers.
	(Trac #309, svn r2723)

bind10-devel-20100812 released on August 12, 2010

84.	[bug]		jinmei, jerry
	This is a quick fix patch for the issue: AXFR fails half the 
	time because of connection problems. xfrout client will make
	a new connection every time. (Trac #299, svn r2697)

83.	[build]*		jreed
	The configure --with-boost-lib option is removed. It was not
	used since the build included ASIO. (svn r2684)

82.	[func]		jinmei
	bin/auth: Added -u option to change the effective process user
	of the authoritative server after invocation.  The same option to
	the boss process will be propagated to b10-auth, too.
	(Trac #268, svn r2675)

81.	[func]		jinmei
	Added a C++ framework for micro benchmark tests.  A supplemental
	library functions to build query data for the tests were also
	provided. (Trac #241, svn r2664)

80.	[bug]		jelte
	bindctl no longer accepts configuration changes for unknown or
	non-running modules (for the latter, this is until we have a
	way to verify those options, at which point it'll be allowed
	again).
	(Trac #99, r2657)

79.	[func]		feng, jinmei
	Refactored the ASIO link interfaces to move incoming XFR and
	NOTIFY processing to the auth server class.  Wrapper classes for
	ASIO specific concepts were also provided, so that other BIND 10
	modules can (eventually) use the interface without including the
	ASIO header file directly.  On top of these changes, AXFR and
	NOTIFY processing was massively improved in terms of message
	validation and protocol conformance.  Detailed tests were provided
	to confirm the behavior.
	Note: Right now, NOTIFY doesn't actually trigger subsequent zone
	transfer due to security reasons. (Trac #221, r2565)

78.	[bug]		jinmei
	lib/dns: Fixed miscellaneous bugs in the base32 (hex) and hex
	(base16) implementation, including incorrect padding handling,
	parser failure in decoding with a SunStudio build, missing
	validation on the length of encoded hex string.  Test cases were
	more detailed to identify these bugs and confirm the fix.  Also
	renamed the incorrect term of "base32" to "base32hex".  This
	changed the API, but they are not intended to be used outside
	libdns++, so we don't consider it a backward incompatible change.
	(Trac #256, r2549)

77.	[func]		zhanglikun
	Make error message be more friendly when running cmdctl and it's 
	already running (listening on same port)(Trac #277, r2540)

76.	[bug]		jelte
	Fixed a bug in the handling of 'remote' config modules (i.e.
	modules that peek at the configuration of other modules), where
	they answered 'unknown command' to commands for those other
	modules. (Trac #278, r2506)

75.	[bug]		jinmei
	Fixed a bug in the sqlite3 data source where temporary strings
	could be referenced after destruction.  It caused various lookup
	failures with SunStudio build. (Trac #288, r2494)

74.	[func]*		jinmei
	Refactored the cc::Session class by introducing an abstract base
	class.  Test code can use their own derived mock class so that
	tests can be done without establishing a real CC session.  This
	change also modified some public APIs, mainly in the config
	module. (Trac #275, r2459)

73.	[bug]		jelte
  	Fixed a bug where in bindctl, locally changed settings were
	reset when the list of running modules is updated. (Trac #285,
	r2452)

72.	[build]		jinmei
	Added -R when linking python wrapper modules to libpython when
	possible.  This helps build BIND 10 on platforms that install
	libpython whose path is unknown to run-time loader.  NetBSD is a
	known such platform. (Trac #148, r2427)

71.	[func]		each
  	Add "-a" (address) option to bind10 to specify an address for
	the auth server to listen on.

70.	[func]		each
  	Added a hot-spot cache to libdatasrc to speed up access to
	repeatedly-queried data and reduce the number of queries to
	the underlying database; this should substantially improve
	performance.  Also added a "-n" ("no cache") option to
	bind10 and b10-auth to disable the cache if needed.
	(Trac #192, svn r2383)

bind10-devel-20100701 released on July 1, 2010

69.	[func]*		jelte
	Added python wrappers for libdns++ (isc::dns), and libxfr. This
	removes the dependency on Boost.Python. The wrappers don't
	completely implement all functionality, but the high-level API
	is wrapped, and current modules use it now.
	(Trac #181, svn r2361)

68.	[func]		zhanglikun
	Add options -c (--certificate-chain) to bindctl. Override class
	HTTPSConnection to support server certificate validation.
	Add support to cmdctl.spec file, now there are three configurable 
	items for cmdctl: 'key_file', 'cert_file' and 'accounts_file', 
	all of them can be changed in runtime.
	(Trac #127, svn r2357)

67.	[func]		zhanglikun
	Make bindctl's command parser only do minimal check.
	Parameter value can be a sequence of non-space characters,
	or a string surrounded by quotation marks (these marks can
	be a part of the value string in escaped form). Make error
	message be more friendly. (If there is some error in
	parameter's value, the parameter name will be provided).
	Refactor function login_to_cmdctl() in class BindCmdInterpreter:
	avoid using Exception to catch all exceptions.
	(Trac #220, svn r2356)

66.	[bug]		each
	Check for duplicate RRsets before inserting data into a message
	section; this, among other things, will prevent multiple copies
	of the same CNAME from showing up when there's a loop. (Trac #69,
	svn r2350)
    
65.	[func]		shentingting
	Various loadzone improvements: allow optional comment for
	$TTL, allow optional origin and comment for $INCLUDE, allow
	optional comment for $ORIGIN, support BIND9 extension of
	time units for TTLs, and fix bug to not use class as part
	of label name when records don't have a label but do have
	a class.  Added verbose options to exactly what is happening
	with loadzone.  Added loadzone test suite of different file
	formats to load.
	(Trac #197, #199, #244, #161, #198, #174, #175, svn r2340)

64.	[func]		jerry
	Added python logging framework. It is for testing and
	experimenting with logging ideas. Currently, it supports
	three channels (file, syslog and stderr) and five levels
	(debug, info, warning, error and critical).
	(Trac #176, svn r2338)

63.	[func]		shane
	Added initial support for setuid(), using the "-u" flag. This will
	be replaced in the future, but for now provides a reasonable 
	starting point.
	(Trac #180, svn r2330)

62.	[func]		jelte
	bin/xfrin: Use the database_file as configured in Auth to transfers
	bin/xfrout: Use the database_file as configured in Auth to transfers

61.	[bug]		jelte
	bin/auth: Enable b10-auth to be launched in source tree
	(i.e. use a zone database file relative to that)

60.	[build]		jinmei
	Supported SunStudio C++ compiler.  Note: gtest still doesn't work.
	(Trac #251, svn r2310)

59.	[bug]		jinmei
	lib/datasrc,bin/auth: The authoritative server could return a
	SERVFAIL with a partial answer if it finds a data source broken
	while looking for an answer.  This can happen, for example, if a
	zone that doesn't have an NS RR is configured and loaded as a
	sqlite3 data source. (Trac #249, r2286)

58.	[bug]		jinmei
	Worked around an interaction issue between ASIO and standard C++
	library headers.  Without this ASIO didn't work: sometimes the
	application crashes, sometimes it blocked in the ASIO module.
	(Trac #248, svn r2187, r2190)

57.	[func]		jinmei
	lib/datasrc: used a simpler version of Name::split (change 31) for
	better readability.  No behavior change. (Trac #200, svn r2159)

56.	[func]*		jinmei
	lib/dns: renamed the library name to libdns++ to avoid confusion
	with the same name of library of BIND 9.
	(Trac #190, svn r2153)

55.	[bug]		shane
	bin/xfrout: xfrout exception on Ctrl-C now no longer generates
	exception for 'Interrupted system call'
	(Trac #136, svn r2147)

54.	[bug]		zhanglikun
	bin/xfrout: Enable b10-xfrout can be launched in source
	code tree.
	(Trac #224, svn r2103)

53.	[bug]		zhanglikun
	bin/bindctl: Generate a unique session ID by using 
	socket.gethostname() instead of socket.gethostbyname(), 
	since the latter one could make bindctl	stall if its own 
	host name can't be resolved.
	(Trac #228, svn r2096)

52.	[func]		zhanglikun
	bin/xfrout: When xfrout is launched, check whether the
	socket file is being used by one running xfrout process, 
	if it is, exit from python.	If the file isn't a socket file 
	or nobody is listening, it will be removed. If it can't 
	be removed, exit from python.
	(Trac #151, svn r2091)

bind10-devel-20100602 released on June 2, 2010

51.	[build]		jelte
	lib/python: Add bind10_config.py module for paths and
	possibly other configure-time variables. Allow some components
	to find spec files in build tree when ran from source.
	(Trac #223)

50.	[bug]		zhanglikun
	bin/xfrin: a regression in xfrin: it can't communicate with 
	a remote server. (Trac #218, svn r2038)

49.	[func]*		jelte
	Use unix domain sockets for msgq. For b10-msgq, the command
	line options --msgq-port and -m were removed. For bind10,
	the -msgq-port option was removed, and the -m command line
	option was changed to be a filename (instead of port number).
	(Trac #183, svn r2009)

48.	[func]		jelte
	bin/auth: Use asio's io_service for the msgq handling.
	(svn r2007)

47.	[func]		zhanglikun
	bin/cmdctl: Add value/type check for commands sent to
	cmdctl. (Trac #201, svn r1959)

46.	[func]		zhanglikun
	lib/cc: Fix real type data encoding/decoding. (Trac #193,
	svn r1959)

45.	[func]		zhanglikun
	bin/bind10: Pass verbose option to more modules. (Trac
	#205, svn r1957)

44.	[build]		jreed
	Install headers for libdns and libexception. (Trac #68,
	svn r1941)

43.	[func]		jelte
	lib/cc: Message queuing on cc channel. (Trac #58, svn r1870)

42.	[func]		jelte
	lib/python/isc/config:      Make temporary file with python
	tempfile module instead of manual with fixed name. (Trac
	#184, svn r1859)

41.	[func]		jelte
	Module descriptions in spec files. (Trac #90, svn r1856)

40.	[build]		jreed
	Report detected features and configure settings at end of
	configure output. (svn r1836)

39.	[func]*		each
	Renamed libauth to libdatasrc.

38.	[bug]		zhanglikun
	Send command 'shutdown' to Xfrin and Xfrout when boss receive SIGINT.
	Remove unused socket file when Xfrout process exits. Make sure Xfrout
	exit by itself when it receives SIGINT, instead of being killed by the
	signal SIGTERM or SIGKILL sent from boss.
	(Trac #135, #151, #134, svn r1797)

37.	[build]		jinmei
	Check for the availability of python-config. (Trac #159,
	svn r1794)

36.	[func]		shane
	bin/bind10:	Miscellaneous code cleanups and improvements.
	(Trac #40, svn r2012)

35.	[bug]		jinmei
	bin/bindctl: fixed a bug that it didn't accept IPv6 addresses as
	command arguments. (Trac #219, svn r2022)

34.	[bug]		jinmei
	bin/xfrin: fixed several small bugs with many additional unit
	tests.  Fixes include: IPv6 transport support, resource leak,
	and non IN class support. (Trac #185, svn r2000)

33.	[bug]		each
	bin/auth: output now prepended with "[b10-auth]" (Trac
	#109, svn r1985)

32.	[func]*		each
	bin/auth: removed custom query-processing code, changed
        boost::asio code to use plain asio instead, and added asio
        headers to the source tree.  This allows building without
        using an external boost library. (Trac #163, svn r1983)

31.	[func]		jinmei
	lib/dns: added a separate signature for Name::split() as a
	convenient wrapper for common usage. (Trac #49, svn r1903)

30.	[bug]		jinmei
	lib/dns: parameter validation of Name::split() was not sufficient,
	and invalid parameters could cause integer overflow and make the
	library crash. (Trac #177, svn r1806)

bind10-devel-20100421 released on April 21, 2010

29.	[build]		jreed
	Enable Python unit tests for "make check". (svn r1762)

28.	[bug]		jreed
	Fix msgq CC test so it can find its module. (svn r1751)

27.	[build]		jelte
	Add missing copyright license statements to various source
	files. (svn r1750)

26.	[func]		jelte
	Use PACKAGE_STRING (name + version) from config.h instead
	of hard-coded value in CH TXT version.bind replies (Trac
	#114, svn r1749)

25.	[func]*		jreed
	Renamed msgq to b10-msgq. (Trac #25, svn r1747, r1748)

24.	[func]		jinmei
	Support case-sensitive name compression in MessageRenderer.
	(Trac #142, svn r1704)

23.	[func]		jinmei
	Support a simple name with possible compression. (svn r1701)

22.	[func]		zhanglikun
	b10-xfrout for AXFR-out support added. (svn r1629, r1630)

21.	[bug]		zhanglikun
	Make log message more readable when xfrin failed. (svn
	r1697)

20.	[bug]		jinmei
	Keep stderr for child processes if -v is specified. (svn
	r1690, r1698)

19.	[bug]		jinmei
	Allow bind10 boss to pass environment variables from parent.
	(svn r1689)

18.	[bug]		jinmei
	Xfrin warn if bind10_dns load failed. (svn r1688)

17.	[bug]		jinmei
	Use sqlite3_ds.load() in xfrin module and catch Sqlite3DSError
	explicitly. (svn r1684)

16.	[func]*		zhanglikun
	Removed print_message and print_settings configuration
	commands from Xfrin. (Trac #136, svn r1682)

15.	[func]*		jinmei
	Changed zone loader/updater so trailing dot is not required.
	(svn r1681)

14.	[bug]		shane
	Change shutdown to actually SIGKILL properly. (svn r1675)

13.	[bug]		jinmei
	Don't ignore other RRs than SOA even if the second SOA is
	found. (svn r1674)

12.	[build]		jreed
	Fix tests and testdata so can be used from a read-only
	source directory.

11.	[build]		jreed
	Make sure python tests scripts are included in tarball.
	(svn r1648)

10.	[build]		jinmei
	Improve python detection for configure. (svn r1622)

9.	[build]		jinmei
	Automake the python binding of libdns. (svn r1617)

8.	[bug]		zhanglikun
	Fix log errors which may cause xfrin module to crash. (svn
	r1613)

7.	[func]		zhanglikun
	New API for inserting zone data to sqlite3 database for
	AXFR-in. (svn r1612, r1613)

6.	[bug]		jreed
	More code review, miscellaneous cleanups, style guidelines,
	and new and improved unit tests added.

5.	[doc]		jreed
	Manual page cleanups and improvements.

4.	[bug]		jinmei
	NSEC RDATA fixes for buffer overrun lookups, incorrect
	boundary checks, spec-non-conformant behaviors. (svn r1611)

3.	[bug]		jelte
	Remove a re-raise of an exception that should only have
	been included in an error answer on the cc channel. (svn
	r1601)

2.	[bug]		mgraff
	Removed unnecessary sleep() from ccsession.cc. (svn r1528)

1.	[build]*		jreed
	The configure --with-boostlib option changed to --with-boost-lib.

bind10-devel-20100319 released on March 19, 2010

For complete code revision history, see http://bind10.isc.org/browser
Specific git changesets can be accessed at:
	http://bind10.isc.org/changeset/?reponame=&old=rrrr^&new=rrrr
or after cloning the original git repository by executing:
	% git diff rrrr^ rrrr
Subversion changesets are not accessible any more.  The subversion
revision numbers will be replaced with corresponding git revisions.
Trac tickets can be accessed at: https://bind10.isc.org/ticket/nnn

LEGEND
[bug] general bug fix.  This is generally a backward compatible change,
	unless it's deemed to be impossible or very hard to keep
	compatibility to fix the bug.
[build] compilation and installation infrastructure change.
[doc] update to documentation. This shouldn't change run time behavior.
[func] new feature.  In some cases this may be a backward incompatible
	change, which would require a bump of major version.
[security] security hole fix. This is no different than a general bug
	fix except that it will be handled as confidential and will cause
	security patch releases.
*: Backward incompatible or operational change.<|MERGE_RESOLUTION|>--- conflicted
+++ resolved
@@ -1,4 +1,11 @@
-<<<<<<< HEAD
+361.	[func]		tomek
+	libdhcp++: Transmission and reception of DHCPv4 packets is now
+	implemented. Low-level hacks are not implemented for transmission
+	to hosts that don't have IPv4 address yet, so currently the code
+	is usable for communication with relays only, not hosts on the
+	same link.
+	(Trac #1239, #1240, git TBD)
+
 360.	[func] 		fdupont
 	Alpha version of DHCP benchmarking tool added.  "perfdhcp" is able to
 	test both IPv4 and IPv6 servers: it can time the four-packet exchange
@@ -13,15 +20,6 @@
 	the new findAll method (the same applies to python version, the method
 	is named find_all).
 	(Trac #1483,#1484, git 0020456f8d118c9f3fd6fc585757c822b79a96f6)
-=======
-3XX.	[func]		tomek
-	libdhcp++: Transmission and reception of DHCPv4 packets is now
-	implemented. Low-level hacks are not implemented for transmission
-	to hosts that don't have IPv4 address yet, so currently the code
-	is usable for communication with relays only, not hosts on the
-	same link.
-	(Trac #1239, #1240, git TBD)
->>>>>>> 3e3ba930
 
 349.	[bug]		dvv
 	resolver: If an upstream server responds with FORMERR to an EDNS query,
