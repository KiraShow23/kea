
Kea 1.7.10 (development) released on Jul 29, 2020

1778.	[build]		tmark
	Library version numbers bumped for release.
	(Gitlab #1346)

<<<<<<< HEAD
=======
1778.	[func]*		fdupont
	Changed the order of subnets to follow ascending subnet identifier.
	(Gitlab #1265)

>>>>>>> a818e85b
1777.	[doc]		fdupont
	Added in the Developer's Guide an example about how to cross
	compile Kea for a Raspberry Pi.
	(Gitlab #1221)

1776.	[func]		fdupont
	DHCP servers now log a fatal error message when a reconfiguration
	attempt left a no longer working server. Documentation was
	updated tp propose remedy actions.
	(Gitlab #507,#1166)

1775.	[doc]		vicky
	A Code of Conduct has been added.
	(Gitlab #1143)

1774.	[func]		tmark
	leaseX-del commands now support a new parameter, update-ddns,
	which instructs the server to remove DNS entries for a
	lease after it has been deleted.
	(Gitlab #544)

1773.	[perf]		fdupont
	Kea statistics now uses standard c++11 chrono library instead
	of POSIX time library from boost.
	(Gitlab #1174)

1772.	[perf]		fdupont
	Set kea-lfc process priority to lower than default.
	This change should alleviate CPU utilization spikes caused
	by LFC process observed on some systems.
	(Gitlab #1311)

1771.	[func]		fdupont
	Added a stats-recount command to kea-admin tool, which recounts
	cached statistics in MySQL and PostgreSQL lease databases.

1770.	[func]		fdupont
	Added kea-admin lease-stat-recount command which recounts cached
	statistics in MySQL and PostgreSQL lease databases.
	(Gitlab #1196)

1769.	[build]		fdupont
	Added detection of the musl libc which implements dlclose() as
	a no-operation: this behavior breaks Kea expectations for
	hook library unloading.
	(Gitlab #771)

1768.	[func]*		fdupont
	Removed the support of the Logging toplevel entry. Now loggers must
	be defined in each server toplevel entry.
	(Gitlab #916)

1767.	[bug]		fdupont
	Fixed unit tests failing on systems where an interface is named	eth0.
	(Gitlab #1043)

1766.	[func]		fdupont
	Optimized the interface manager code and removed the 16 bit limit
	to interface indexes.
	(Gitlab #553)

1765.	[bug]		fdupont
	Corrected a bug in MySQL Config Backend which occasionally caused
	the DHCP servers to overlook some configuration changes. This
	issue could occur when the server fetched configuration changes
	within one second after they they were applied in the database.
	(Gitlab #1247)

1764.	[doc]		fdupont
	Added thread safety consideration sections to library documentations
	in the developer guide.
	(Gitlab #996,#1264)

1763.	[bug]		fdupont
	Changed the way hook libraries are unloaded. Now unload is done
	in two phases: the first phase calls unload() entry points and
	removes callouts, the second phase unmaps hook library memory
	spaces. This should lead to fewer problems including fewer crashes
	at exit time. On the other hand, incorrect libraries can stay
	in memory until exit and prevent any (re)load.
	(Gitlab #1282)

Kea 1.7.9 (development) released on June 24, 2020

1762.	[bug]		fdupont
	Fixed the control command execution: either it was deferred by
	DHCP packet processing or a spurious error message was logged.
	(Gitlab #1234)

1761.	[bug]		fdupont
	Found and fixed a possible source of incorrect statistics cached
	in MySQL and PostgreSQL lease databases which in some cases
	made servers fail to start.
	(Gitlab #944,#1196)

1760.	[bug]		razvan
	Fixed log message on DHCPv6 IA_NA lease renew.
	(Gitlab #1276)

1759.	[bug]*		fdupont
	Fixed the way configuration global entries are parsed in DHCPv4
	and DHCPv6 servers. We expect that the change will not be visible
	for sane configurations.
	(Gitlab #1245)

1758.	[func]*		fdupont
	Earlier Kea versions converted "comment" entries to "user-context"
	scope in the configuration when using config-get. This backwards
	compatibility has now been removed. This may affect users who use
	config-get or config-write commands and use comments in their
	configurations.
	(Gitlab #1100)

1757.	[bug]		fdupont
	config-backend-pull commands were fixed to be applied to the
	current configuration
	(Gitlab #1189)

1756.	[bug]		fdupont
	Made the parking lot API generic thread safe.
	(Gitlab #1255)

1755.	[func]*		fdupont
	Implemented various race avoidance mechanisms in the multi-threaded
	packet processing: only one query from the same client is processed,
	subsequent queries from the same client are dropped at the exception
	of the most recent which will be processed after. When picking
	a free address or prefix from a pool the resource is considered
	as not free for other threads. This is used by the lease commands
	hooks library to avoid conflicts with a minimal overhead.
	Finally individual lease reclamation is exclusive of multi-threaded
	packet processing.
	(Gitlab #1147)

Kea 1.7.8 (development) released on May 27, 2020

1754.	[func]		marcin
	Improved the procedure of restarting the servers in the terminated
	HA state. The servers can now be restarted sequentially without the
	risk of returning to the terminated state right after restart.
	Previously, the servers had to be both shutdown before being
	restarted to avoid returning to the terminated state.
	(Gitlab #1205)

1753.	[func]*		marcin
	Extended the response to the status-get command to include
	information about the progress of the failover procedure
	while the active servers are in the communication interrupted
	state. The new data allow for monitoring the number of clients
	attempting to communicate with the partner which is presumably
	offline, total number of packets sent to the partner and so on.
	The syntax of the response was modified and is incompatible with
	previous Kea versions.
	(Gitlab #1087)

1752.	[doc]		tmark
	Added documentation for the Leasequery premium
	hook library to the ARM.
	(Gitlab #1180)

1751.	[perf]		marcin
	Corrected performance issue occurring while loading large configurations
	via the MySQL Config Backend. Improper database indexing caused long
	server startup time as well as long time to respond to various
	commands, such as subnet4-list or subnet6-list.
	(Gitlab #1242)

1750.	[func]		razvan
	Refactored HooksManager so that no lazy initialization is possible
	from dhcp processing functions. The function getHooksManager is now
	private.
	(Gitlab #1227)

1749.	[func]		fdupont
	When the version is a development (vs. stable) one (second
	number is odd, e.g. in 1.7.x) a server or agent logs a
	warning to dissuade use in production.
	(Gitlab #1184)

1748.	[func]		marcin
	Added two extensions to the HA hooks library. Firstly, the active
	servers no longer wait for the lease update acknowledgments from
	the backup servers. Secondly, the new passive-backup mode allows
	for running a single active server with a number of backup
	servers.
	(Gitlab #999)

1747.	[bug]		fdupont
	Multi-threading and congestion handling were made incompatible:
	when both are enabled by a configuration the dhcp-queue-control is
	silently disabled, when packet-queue-size is not 0 and the
	multi-threading packet queue is full the oldest packet is dropped
	to make room for a new received one.
	(Gitlab #1173)

1746.	[bug]		fdupont
	lease4-add and lease6-add commands now return an error when the
	lease already exists.
	(Gitlab #1170)

1745.	[bug]		fdupont
	Made state model and external sockets thread safe.
	(Gitlab #1095)

1744.	[func]		razvan
	Stopping packet processing when changing or reloading configuration.
	(Gitlab #1188)

Kea 1.7.7 (development) released on Apr 29, 2020

1743.	[doc]		tomek
	ISC now provides a dashboard solution for Kea. Added documentation
	pointers about the ISC Stork project.
	(Gitlab #1191)

1742.	[func]		fdupont
	Added new cumulative statistics: for each assigned IPv4 address,
	IPv6 NA address or IPv6 PD prefixes cumulative-assigned-addresses,
	cumulative-assigned-nas or cumulative-assigned-pds global and
	per subnet is increased. A spelling error in the result-set of
	the stat-lease4-get of the stat cmds hook library was fixed.
	(Gitlab #816)

1741.	[func]		fdupont
	When the MySQL InnoDB reports a deadlock (very rare event)
	the failed query is rerun.
	(Gitlab #1160)

1740.	[bug]		fdupont
	Incorrect signal handling in the process library (used for
	control agent, d2 and netconf server but not by DHCPv4 or
	DHCPv6 servers) was replaced by the boost ASIO signal set.
	(Gitlab #1096)

1739.	[func]		razvan
	Added multi threading configuration parameters which can be used
	to adjust server performance according to setup resources and needs:
	enable-multi-threading, thread-pool-size and packet-queue-size.
	There is also an automatic detection implemented by using
	thread-pool-size set to 0. However, the packet-queue-size must be
	manually configured and does not scale automatically.
	The temporary -N command line option was removed.
	The multi threading is disabled by default.
	(Gitlab #893)

1738.	[func]		fdupont
	Added new global parameters statistic-default-sample-count and
	statistic-default-sample-age to set the default values used
	for sample keeping limits.
	(Gitlab #1005)

1737.	[func]		tmark
	Added store-extended-info parameter to kea-dhcp4 and kea-dhcp6
	which enables the storage of additional information per lease.
	This has been added in anticipation of supporting LeaseQuery.
	(Gitlab #1010)

1736.	[doc]		fdupont
	A default logging syntax has been updated to reflect recently added
	multi-threading capabilities. The process is now identified by
	name/process-id.thread-id, e.g. kea-dhcp4.dhcpsrv/8475.12345, where
	12345 is the thread-id. Its exact syntax is OS dependent. The
	logging syntax can be tweaked using `pattern` option for logging.
	(Gitlab #1150)

Kea 1.7.6 (development) released on Mar 25, 2020

1735.	[func]		wlodek
	Added clean output mode to perfdhcp with configurable separator
	for periodic reports.
	(Gitlab #1046)

1734.	[doc]		vicky
	A list of supported OSes is now described in a separate
	platforms.rst file.
	(Gitlab #1055)

1733.	[func]		tmark
	Added lease4-resend-ddns and lease6-resend-ddns commands to
	the Lease Commands hook library.  These commands may be used to
	instruct kea-dhcp4 or kea-dhcp6 to resend a request to update a
	lease's DNS entries to kea-dhcp-ddns.
	(Gitlab #1106)

1732.	[func]		marcin
	Client classes specified within host reservations can be used
	to influence subnet selection within a shared network and pool
	selection within a subnet.
	(Gitlab #1139)

1731.	[func]		razvan
	The NameChangeSender class is thread safe, making DNS updates
	compatible with multi-threading packet processing.
	(Gitlab #1148)

1730.	[func]		razvan
	Added -N command line switch that enables experimental multi-threading
	support. Number of threads can be specified (e.g. -N8) or Kea can be
	told to autodetect number of CPU threads (-N0). This feature is
	experimental. It hasn't been tested extensively and is known to cause
	problems with DDNS and HA. Do not use in production!
	(Gitlab #893)

1729.	[func]		razvan
	The RAII MultiThreadingCriticalSection class is now able to
	automatically stop and start the packet thread pool in order to
	perform server configuration and avoid race conditions in non
	thread safe code.
	(Gitlab #1016)

1728.	[bug]		tmark
	Memfile now supports commas in the hostname and user-context
	columns.  Commas in either column now escaped as "&#x2c" when
	written out, and unescaped when read back in.
	(Gitlab #608)

1727.	[bug]		tmark
	When shutting down due to lost backend database connetivity,
	kea-dhcp4 and kea-dhcp6 processes will exit with a non-zero value.
	This was temporarily altered by #1108. In addition, the "shutdown"
	command now supports an "exit-value" argument.
	(Gitlab #1115)

1726.	[func]		razvan
	Handling SKIP and DROP state in hooks so that the same operation
	is not performed multiple times. Some hooks will throw exceptions
	if the pktX_receive or pktX_send is handled by other hooks, in
	such case, the configuration order of the hooks must be changed.
	(Gitlab #1088)

Kea 1.7.5 (development) released on Feb 26, 2020

1725.	[func]		wlodek
	Added perfdhcp command option to enable checking address
	and/or prefix uniqueness.
	(Gitlab #1021)

1724.	[func]		razvan
	Added packet thread pool in dhcpv4 and dhcpv6 servers. It adds
	the ability to handle processPacket function on multiple threads.
	When enabled, parked packets are also added to the queue of items
	to be handles by the thread pool. The packet thread pool is
	currently disabled and there is no option to enable it yet.
	(Gitlab #892)

1723.	[func]		tmark
	Hostname sanitizing is now globally enabled by default.  Prior
	to this it was disabled.
	(Gitlab #1048)

1722.	[bug]		razvan
	Compilation fix for MySQL/MariaDB on Ubuntu 19.10.
	(Gitlab #1071)

1721.	[func]*		fdupont
	Added multi_threading_compatible function in hooks to retrieve
	the compatibility with multi-threading. This function is called
	when the library is loaded and if it reports 0 (incompatible) and
	multi-threading is enabled, then the configuration will be
	rejected. The absence of this function from the library defaults
	to incompatibility with multi-threading. All hooks and premium
	hooks must be updated to be able to be used with multi-threading.
	However, not all libraries are (or will ever be) compatible.
	(Gitlab #947)

1720.	[func]*		tomek
	The next step status in pkt4_send hook point now is able to
	distinguish between SKIP (Kea will skip packing the packet with
	the assumption that a hook already did that) and DROP (Kea will
	drop the packet). Previously both SKIP and DROP were interpreted
	as skip packing.
	(Gitlab #1090)

1719.	[func]		razvan
	Prepared CalloutManager to be used in multi-threading by moving
	the current library index and hook index to the CalloutHandle.
	This change removes the CallountHandle::getLibraryHandle, along
	with the possibility of dynamically registering/deregistering
	callouts inside callouts.
	(Gitlab #957)

1718.	[bug]		tmark
	kea-dhcp4 and kea-dhcp6 now shutdown gracefully by executing
	the shutdown command, if connectivity with a backend database
	has been lost and retries are either disabled or have been
	exhausted. Prior to this they simply invoked exit() which
	could orphan control socket files or cause segfaults unloading
	the CB Cmds hook library.
	(Gitlab #1108)

1717.	[func]		razvan
	Prepared PgSqlHostMgr to be used with multi-threading by using a
	connection pool with thread context.
	(Gitlab #1074)

1716.	[func]		razvan
	Implemented thread safe stats manager and stats context.
	(Gitlab #891)

1715.	[bug]		tmark
	Kea servers now detect and remove orphaned control channel
	sockets.  This corrects a failure of the servers to restart
	with an error of "address already in use" following a fatal
	loss of database connectivity.
	(Gitlab #1097)

Kea 1.7.4 (development) released on Jan 29, 2020

1714.	[build]		razvan
	Bumped up library version numbers for Kea 1.7.4 release.
	(Gitlab #1101)

1713.	[bug]*		tmark
	Code added under #35 to permit scoping of DDNS behavioral parameters
	was refactored to improve performance.
	(Gitlab #981)

1712.	[bug]		tmark
	Corrected an issue in the MySQL CB hook library which could
	cause subnet and shared-network options, properly added to
	the CB database, to be discarded when fetched from the backend.
	(Gitlab #1093)

1711.	[func]		razvan
	Prepared MySqlHostMgr to be used with multi-threading by using a
	connection pool with thread context.
	(Gitlab #1073)

1710.	[bug]		fdupont
	The code that handles default parameters and parameters
	inheritance, such as applying global values to subnet level,
	has been updated slightly. Although unlikely, there is small
	possibility this may affect boot-file-name, client-class,
	interface, match-client-id, authoritative, next-server,
	reservation-mode, and server-hostname values in Subnet4 and
	client-class, interface, interface-id, rapid-commit, and
	reservation-mode in Subnet6.
	(Gitlab #724)

1709.	[func]		fdupont
	MySQL Configuration Backend now allows for storing DDNS related
	configuration in the database.
	(Gitlab #946)

1708.	[doc]		tomek
	Clarified the relationship between comments and user context.
	(Gitlab #1079)

1707.	[func]		marcin
	High Availability hooks library supports controlled maintenance
	of the servers. The new ha-maintenance-start command puts one
	of the servers in the partner-in-maintenance state and causes
	this server to take over the entire DHCP traffic directed to the
	HA service. The second server in the in-maintenance state can be
	safely shutdown for the maintenance. This new mechanism solves
	the problem present in earlier versions of Kea when the
	administrator had to rely on the failover mechanism to promote
	one of the servers to handle the DHCP traffic while the other
	server was down.
	(Gitlab #1024)

1706.	[bug]		fdupont
	Fixed BOOTP hook. It now properly handles BOOTP packets and sends
	valid responses.
	(Gitlab #1064)

1705.	[bug]		fdupont
	Modified option 43 parsing to interpret sub-option codes 0 and 255
	as PAD and END when no sub-option with these codes are defined.
	This adds control of illegal but common use of these reserved
	code points in option 43.
	(Gitlab #950)

1704.	[func]		fdupont
	Prepared memfile lease manager to be used with multi-threading.
	(Gitlab #894)

1703.	[bug]		niclas rozenvik
	A fix in the --with-gtest option. It is now able to detect the
	libgtest.a. Thank you to Niclas Rozenvik for reporting the issue
	and proposing a fix!
	(Gitlab #1080)

1702.	[func]		razvan
	Update and delete operations on database back-ends use lease old
	expire value (internal storage) to detect concurrent actions on
	the same lease.
	(Gitlab #1040)

1701.	[func]		razvan
	Initialize all option definitions at program startup instead of
	using lazy initialization to make access thread safe and lock-less.
	(Gitlab #889)

1700.	[func]		godfryd
	Enabled checking Kea merge request in GitLab CI by Danger tool
	(see https://danger.systems/guides/dangerfile.html).
	(Gitlab #672)

Kea 1.7.3 (development) released on Nov 18th, 2019

1699.	[func]		fdupont, marcin
	Implemented status-get command which returns general status
	information about a Kea server status and optionally
	HA specific information if the HA hooks library is present.
	(Gitlab #1041)

1698.	[doc]		wlodek
	Avalanche scenario for perfdhcp is now documented.
	(Gitlab #876)

1697.	[doc]		wlodek
	Forensic logging documentation now mentions database
	configuration.
	(Gitlab #943)

1696.	[func]		fdupont
	A new hook library libdhcp_bootp has been implemented. Once
	loaded, this hook will provide support for BOOTP packets, as
	defined in RFC1497. Please see the "BOOTP support" Section in the
	ARM for details.
	(Gitlab #898)

1695.	[func]		fdupont
	Added support of BOOTP leases with infinite valid lifetime.
	This includes representation of such leases in MySQL and
	PostgreSQL databases which the expire date can be a 32 bit
	integer.
	(Gitlab #897)

1694.	[doc]		marcin
	Described the usage of the ha-heartbeat command to check the
	states of the HA enabled DHCP servers.
	(Gitlab #998)

1693.	[func]		fdupont
	Client supplied ciaddr is now sent back when responding to
	DHCPINFORM
	(Gitlab #992)

1692.	[build]		fdupont
	Better support for google test 1.10.0.
	(Gitlab #954)

1691.	[build]		tomek
	Google test version detection improved.
	(Gitlab #206)

1690.	[func]		fdupont, razvan
	As a preparation for upcoming multi-threading, the PgSQL
	connection pool has been implemented. This code is not
	usable on its own yet, but it will allow all threads
	to share a pool of connections in the future. This
	should improve the overall PgSQL lease backend performance.
	Fixed some log messages that were missing lease type details
	in DHCPv6 PostgreSQL lease manager actions.
	(Gitlab #1044)

Kea 1.7.2 (development) released on Nov 27, 2019

1689.	[bug]*		fdupont
	The default Kea Control Agent's configuration file uses port 8000
	instead of 8080 for the agent. This corrects the mismatch between
	the default port number used by the kea-shell and the agent.
	(Gitlab #793)

1688.	[func]		fdupont
	Added a new callout (hook point) executed when the server has
	completed a configuration update using the Config Backend.
	(Gitlab #596)

1687.	[doc]		fdupont
	Described for developers the way for a hook library to be loadable
	only for specific server(s) and applied as an example to ha.
	(Gitlab #50)

1686.	[func]		razvan
	Added a generic ThreadPool class which can be used to process
	functor work items in parallel, on multiple threads. It uses
	a queue container to manage the work items.
	(Gitlab #883)

1685.	[build]		fdupont
	Small build improvement. The fcntl.h header is included in more
	portable way. This should make it easier to build on Alpine systems and
	possibly other systems.
	(Gitlab #765)

1684.	[func]		fdupont
	As a preparation for upcoming multi-threading, the MySQL
	connection pool has been implemented. This code is not
	usable on its own yet, but it will allow all threads
	to share a pool of connections in the future. This
	should improve the overall MySQL lease backend performance.
	(Gitlab #960)

1683.	[bug]		wlodek
	Perfdhcp is able to parse incoming packet and determine
	if included IA_NA/IA_PD options are correct, counter
	of rejected leases is introduced for all DHCP v6 message
	exchanges. Perfdhcp will no longer send Request/Renew/Release
	message without proper IA_NA/IA_PD included.
	(Gitlab #572)

1682.	[bug]*		tmark
	Added logic to core code and HA hook lib to allow HA peers
	to detect and handle out of bandwidth socket events.  This
	corrects a defect introduced in Kea 1.6.0 that can cause
	an HA server to become unresponsive when an HA socket has
	been closed by a peer.  Note that there is a change to the
	signature of the external socket callback handler invoked
	by IfaceMgr.  Custome hook libraries happen register external
	sockets with IfaceMgr will require modification and
	recompilation.
	(Gitlab #964)

Kea 1.7.1 (development) released on Oct 30, 2019

1681.	[func]		fdupont
	Added new command config-backend-pull which forces the server
	to immediately poll the configuration updates from the
	configuration backend
	(Gitlab #904)

1680.	[bug,build]	Kristoffer Larsen
	A bug in Makefile has been fixed. The changes made to
	src/lib/dhcpsrv/alloc_engine_messages.mes are now picked up
	properly.
	(Gitlab #752)

1679.	[func]		fdupont
	Added new commands to the lease_cmds hooks library to search for
	leases by hardware address, client-id, DUID and hostname. Now
	hostnames are stored in lower case within the lease database.
	(Gitlab #393)

1678.	[build]		fdupont
	The arguments passed to configure are now stored and are available
	using -W command line option.
	(Gitlab #869)

1677.	[doc]		wlodek
	Sample configs now all use the same paths for control sockets.
	(Gitlab #795)

1676.	[func]		fdupont
	A new hook - flex-option - has been developed. It allows setting
	up DHCPv4 and DHCPv6 option values dynamically, using expression.
	This capability is very useful when you want to generate option
	value procedurally. For details, see new section "Flexible Option
	for Option value settings" in the Kea Administrator Reference
	Manual.
	(Gitlab #219,!523, git 2bf854c029b9b07ee6161bc1fcb4dfdc9846ee42)

1675.	[func]		fdupont
	Both DHCPv4 and DHCPv6 can now listen on and send responses
	to a custom UDP port, as specified with the -p command line
	option. This capability is mostly useful for testing.
	(Gitlab #677,!548, git 47e709fb7b89464d4473e8c7cb138f539042d68b)

1674.	[perf]		fdupont
	Added a Multi Threading Manager singleton class in the util library.
	(Gitlab #962,!566, git 66b090e54b45bdeefda266ddd62e42b46ed48d1d)

1673.	[bug]		tmark
	Fixed a bug introduced in Kea 1.6.0 (see #539) that caused
	kea-dhcp4 and kea-dhcp6 to discard inbound packets containing
	string options that consist solely of nulls.  The servers
	will now quietly omit empty or all-null string options from
	inbound packets.
	(Gitlab #900,!561, git c75a7c10bde74f59d481a7717b4e03b9cb2268a6)

1672.	[build]		fdupont
	Deprecated bind1st and bind2nd templates were replaced with
	lambda expressions or plain bind templates.
	(Gitlab #919,!521, git b12fa3374454c9c0d749557d5532aab55dbc58d9)

1671.	[bug]		tmark
	Corrected an issue in kea-dhcp6 where the server would fail
	to extend the expiry of a existing dynamic lease assigned to
	client with host reservation.
	(Gitlab #754,!558, git c223380012b82c93292528b593002c2b80b5361b)

1670.	[func]		fdupont
	Added searches for host reservations by hostname and by hostname
	and subnet.
	(Gitlan #392,!529, git 50068ada6b277c9251de9062501d8c478a8f5529)

1669.	[func]		tmark
	Rather than within the 'dhcp-ddns' section, DDNS behavioral
	parameters may now be specified at global, shared-network,
	and subnet scopes.  Implemented for both kea-dhcp4 and
	kea-dhcp6.  Not yet supported by Config Backend or Netconf.
	(Gitlab #35,!517, git 49ce6286f5d00f99c1c890f12cbc0fd633c9dbf6)

1668.	[build]		fdupont
	The Kea util thread library was removed.
	(Gitlab #907,!519, git 1b27dc52aae23753643461086f0950b125bf9c93)

1667.	[build]		fdupont
	The availability of C++11 thread, mutex, condition variable and
	atomic libraries is now checked by ./configure.
	(Gitlab #918,!520, git baf4097520c1cd38366ee4f33a95dde040906e9e)

1666.	[doc]		tmark
	Added note in ARM about manually admining cb data being possible
	but not supported.
	(Gitlab #917,!518, git f242e5c2e0e14331172671477dce3a6597691b55)

Kea 1.7.0 (development) released on Sep 25, 2019

1665.	[build]		tmark
	Bumped up library version numbers for Kea 1.7.0 final release.
	(Gitlab #924,!526, git c4061d0fdd660c8e375b4e1317603935ccc00b39)

1664.	[build]		razvan
	Make sysrepo_config detect installed sysrepo version.
	(Gitlab #766,!449, git e1a236fa4f4680d3eadade6b5f5a6a6065620a5b)

1663.	[build]		fdupont
	Dropped support for Botan 1.x crypto library in Kea as these
	versions are now end of life.
	(Gitlab #345,!498, git ba028eee986c0da963754c6fcb74790081557bec)

1662.	[bug]		marcin
	Prevent deadlock in the Kea DHCP servers caused by allocating
	memory in the system signal handler. The issue was found on
	CentOS 7.6, but could possibly affect Kea running on any other
	OS.
	(Gitlab #796,!504, git f858d9d0b63a18370ebb8bd7d1b8250d0c5a1cb5)

1661.	[bug]		tmark
	kea-dhcp4 now rejects inbound client messages that have
	neither a hardware address nor a client identifier.
	(Gitlab #821,!501, git 60baf65d0c9de384b0da147b50b7fc3180fc54dd)

1660.	[func]		franek
	Statistics of the DHCP packets are now initialized upon the
	server startup. This makes the statistics available for fetching
	via control channel immediately after the server is started.
	(Gitlab #755,!503, git f0238d1b6e88dfedaa91029ec3b65e06c14cab34)

1659.	[bug]		razvan
	Corrected an issue in the DHCPv4 server logic whereby the user-defined
	option definitions were not committed which could result in
	configuration failures when values for such options were specified.
	(Gitlab #729, !434, git e5b68fb226161dcdef0e4d2d9d03d9bdb95af5e2)

Kea 1.6.0 (stable) released on Aug 28, 2019

1658.	[bug]		tmark
	Renamed the column "array" in option definition tables
	in MySQL schema to "is_array" to avoid a reserved word
	conflict introduced by MySQL 8.0.17.
	(Gitlab #853,!26-p, git 6665c3b6d0f9f2a45b7710e8e9a36fff8f99bf7f)

1657.	[bug]		marcin, tomek
	Corrected multiple occurrences of out of bounds vector reads.
	These could cause server to assert when GLIBCXX_ASSERTIONS
	was enabled during compilation. Also, elminated overflows as
	a result of strncpy.
	(Gitlab #851,!24-p, git 4b1d6ffc5ae4f1e1fa5990a644c9786e7f6afea6)

1656.	[bug]		marcin
	Corrected a bug in the Kea MySQL Configuration Backend which
	caused the Kea DHCPv6 server to incorrectly require the server
	tag to be provided with the remote-subnet6-option-set command.
	In addition, corrected issues with setting and deleting
	pool specific DHCP options via the Configuration Backend.
	(Gitlab #847,!23-p, git 578bc6c997679c507c2f9e419783d34de77816cd)

1655.	[bug]		marcin
	Corrected a bug in the Kea MySQL Configuration Backend which
	prevented the DHCP servers from discovering and fetching the
	changes applied with the new commands. The new commands set
	and delete the options embedded within the subnets, shared
	networks and pools.
	(Gitlab #845,!22-p, git 7fb2255b212e4e98ff4dbf6d8e2e0ada78701110)

1654.	[sec]		tmark
	kea-dhcp4 Memfile logic now ensures during reading and writing
	that leases which are not in the declined state, have either
	a hardware address, client id, or both. kea-dhcp6 Memfile logic
	now ensures leases which are not declined have a non-empty DUID.
	CVE:2019-6474
	(Gitlab #805,!6-p, git 9705445210cf2a5c4bbe86fde4ce010c45b7aac1)

1653.	[sec]		tmark
	Added a new parameter, "max-row-errors", to Memfile lease database
	configuration for kea-dhcp4 and kea-dhcp6.  This parameter can be
	used to limit the number of rows discarded due to error during
	lease file loading after which the server will abandon the effort
	and exit. The default value of 0 disables the limit.
	CVE:2019-6474
	(Gitlab #805,!5-p git af7393c517cea37a7091075e5d0d24793bccf013)

1652.	[sec]		tmark
	Prevent the DHCP servers from asserting when malformed
	hostname or FQDN options are received.  Now the servers will
	drop the DHCP packets containing the malformed options.
	CVE:2019-6473
	(Gitlab #730,!2-p git a2a98c421bb400a81218bd28d6a6f62accd31b1f)

1651.	[sec]		tmark
	Added logic to kea-dhcp6 to catch values for client or
	server DUIDs that exceed 128 bytes to inbound packet
	sanity checking.
	CVE:2019-6472
	(Gitlab #722,!1-p git bb1a64b8945950f4439121ce4fef566d37c8630c)

1650.	[build]		marcin
	Bumped up library version numbers for Kea 1.6.0 final release.
	(Gitlab #841,!490, git 2e88e2554905dd66b9974c9fc513ee7e7b825a46)

1649.	[doc]		sgoldlust
	API documentation updated and cleaned up.
	(Gitlab #810,!471, git f1ae84186beb54d45f8455236827108289b0b0d6)

1648.	[func]		fdupont,marcin
	Client classification information (client-class,
	require-client-classes) and excluded prefix (excluded-prefix,
	excluded-prefix-len) may now be specified in the MySQL
	Configuration Backend.
	(Gitlab #659,!387, git 1f2cae397b48e2a28a7a7e61f6392691b9d32c13)

1647.	[doc]		marcin
	Updated "Local and Relayed Traffic in Shared Networks" sections
	of the Kea ARM. Explained that all subnets within a shared
	network should have the same subnet selector, i.e. interface
	name or relay IP address.
	(Gitlab #496,!483, git 1335e5643cc142c65bfc49c13280e9aaf3eeec21)

1646.	[func]		fdupont
	YANG models updated to cover the latest parameters:
	pattern and max-row-errors.
	(Gitlab #823,!477, git 79d0d45ec0c791560e297ca77fc88842b0a33868)

1645.	[func]		tmark
	Binary option data may now be specified as a single-quoted
	text string, within double quotes: "'some text'".  This is
	handy for binary options that convey text such as urls or
	file names.
	(Gitlab #761,!447, git 215d84f00208ac8a2710c28abc3386d6b765ede6)

1644.	[doc]		marcin, fdupont
	Added a warning about class dependence on built-in classes.
	(Gitlab #727,!466, git 9977d2927cf9b9cf1cd13de30aa5551ca900165b)

1643.	[build]		godfryd
	Added an optional --with-site-packages switch to configure
	script. It allows python package installation in a separate
	directory (mostly useful on Debian systems when building native
	packages).
	(Gitlab #721,#480, git 66332000ff618fbb41656981c7bbf3bb940066fe)

1642.	[doc]		fdupont, marcin
	User documentation for remote-option{4,6}-* commands.
	(Gitlab #826,!479, git 9b469ab63a9627e377a219cf8f83033e4e613b11)

1641.	[func]		tmark
	Added a new Logger output option, 'pattern', which can be
	used to customize log message content and layout.
	(Gitlab #665,!460, git 2add51ecf0d91d2a9ac797594c38472190c18460)

1640.	[func]		fdupont
	Added sub-option expression for client classification and flex-id.
	Users can access sub-option with option[12].option[34].hex or
	option[12].option[34].exist
	(Gitlab #150,!385, git 70bb412f20b706484538680906d6fcfd7ee6da68)

1639.	[func]		fdupont
	Updated YANG models with the latest changes in kea-dhcp4 and
	kea-dhcp6.
	(Gitlab #433,!473, git c46e8da1561e7d0c6c6f481d2e32cc9ae398324c)

1638.	[bug]		franek, razvan
	Kea statistics improvements: Correct statistic-get{all} commands.
	(Gitlab #756,!470, git 59fb24794af8a9ca8ee3621bc01dfd507350b2c1)

1637.	[bug]		tmark
	Corrected an issue in kea-dhcp6 where the server would assign
	a different lease each time a client with a dynamic host
	reservation returned via a SOLICIT.
	(Gitlab #754,!440, git c548d9330e6f626e538343c5e6361457057efdd7)

1636.	[bug]		razvan
	Http request and response parser now accepts 0 for Content-Length.
	(Gitlab #708,!423, git 09d75804e050083b502a96c8e77b0e98c735ae3d)

1635.	[doc]		godfryd, tomek
	Converted API documentation to Sphinx format.
	(Gitlab #777,!464, git 3ba1a265537330308c313a38b85e84cbe02704ae)

1634.	[func]		franek, razvan
	Kea statistics improvements: Added commands for set sample age and
	set sample count.
	(Gitlab #731,!459, git dde1b96b33ed20dbe2c815f1168e62b66635e39f)

1633.	[bug]		fdupont
	Added missing YANG Kea test module in distributions.
	(Gitlab #747,!436, git a800e79c7917acc723cbc71b626adc360e15a8d7)

1632.	[doc]		razvan, tmark
	Fixed doc examples.
	(Gitlab #649,!381, git e14b90735ff57be0776270364064952d353d7e3a)

1631.	[bug]		marcin
	Corrected the bug in mysql_cb hooks library which in some cases
	caused the pools to be orphaned and left in the database after
	the subnet has been updated.
	(Gitlab #632,!438, git ea15b537d62c66e03923b5fdce91db8795f436b4)

1630.	[build]		fdupont
	Added support for sysrepo 0.7.8 (and libyang 1.0-r3).
	(Gitlab #742,!430, git 6776a829f90768225ea794145e522560d26fe959)

1629.	[func]		tmark
	High Availaiblity logging now also emits server and partner system
	times when reporting clock skew issues.  Prior to this it reported
	only the skew between the two servers.
	(Gitlab #174,!414, git 9715ddecb0143d997a57edea564f5c180a7f8577)

1628.	[bug]		fdupont
	Improved the error message from MySQL CB -set commands when
	a specified server does not exist.
	(Gitlab #732,!429, git 82f34e60363eec72a117939a5526bdb1ececb53c)

1627.	[func]		fdupont
	Added new command server-tag-get to DHCPv4 and DHCPv6 servers.
	(Gitlab #470,!386, git 3cb43f112662ba3f9d2fc7152dfa1639401b1491)

1626.	[bug]		marcin
	Automatically delete embedded options as a result of deleting
	a subnet, pool or shared network from the MySQL Configuration
	Backend. Prior to this change, the options were unnecessarily
	left in the database. The database schema version was affected
	and its version bumped up to 8.2.
	(Gitlab #680,!426, git 03f0af3900bdd9eaa951b23cc9508f0618d3f1bb)

Kea 1.6.0-beta2 (development) released on July 24, 2019

1625.	[build]		tmark, marcin
	Bumped up libraries version numbers for Kea 1.6.0 beta2 release.
	(Gitlab #740,!427, git 359fe51531e802f052bd4172d4e295378155dbd5)

1624.	[doc]		marcin
	Documented a usage of the server tags with the Kea Configuration
	Backend in the Kea ARM.
	(Gitlab #643,!421, git 4c60b02e619bce2c434bbf9ee0e775d8776b2d74)

1623.	[bug]		fdupont
	Eliminated the issue whereby the DHCP server could terminate as a
	result of the remote-network4-del and remote-network6-del commands.
	(Gitlab #738,!425, git b34151b647aae8690fe0996090e13403a8e3ad55)

1622.	[bug]		fdupont
	Corrected server tags returned with the metadata when fetching
	option definitions from the MySQL configuration backend
	(Gitlab #737,!424, git 1cc95ae2a66102427e583b4924383fd414e24f0f)

1621.	[func]		fdupont
	Both kea-dhcp4 and kea-dhcp6 now support a special class, 'DROP'.
	When the class is defined, inbound client packets that match the
	class's match expression will be dropped without further processing.
	Each such drop is logged at DEBUG level and accounted for in
	drop statistics.
	(Gitlab #606,!375, git bfa5b2c50324e9d2339daa8309774f49a5e7bf3c)

1620.	[func]		franek, razvan
	Kea statistics improvements: Support for storing more than one
	sample.
	(Gitlab #696,!418, git c7b8c275758c96f56081e02da429f5dd9d653b87)

1619.	[func]		marcin
	Add support for associating subnets with the server tags in the
	mysql_cb hooks library.
	(Gitlab #717,!417, git e121ec4e0a04bc5bebdbfecf9cc1606b50e71263)

1618.	[func]		marcin
	Add support for associating the shared networks with the server
	tags in the mysql_cb hooks library.
	(Gitlab #716,!412, git 326fdbeb51dc1f6eebbdbbdcce78cfac87a61bd9)

1617.	[bug]		fdupont
	During the application of the config backend the external config
	is initialized to the default values so when a global parameter
	is changed and deleted it gets back a sane value.
	(Gitlab #630,!355, git 237afd3c512ed4d05ae76de76cce21dca643a889)

1616.	[func]		fdupont
	Renamed kea-admin lease-init, lease-version and lease-upgrade
	commands to db-init, db-version and db-upgrade. Only the lease-*
	command is now lease-dump.
	(Gitlab #466,!393, git cbd2ed23f2ea0649ccf608fe818197d2923108f0)

1615.	[func]		fdupont
	Added check for keyword name and type in parsers of objects
	managed by the config backend (options, option definitions,
	subnets and shared networks).
	(Gitlab #575,!358, git c9d87afad8db924da0aadc1b8ab40638bd0a6738)

1614.	[func]		marcin
	Add support for associating the DHCP option definitions with
	the server tags in the mysql_cb hooks library.
	(Gitlab #715,!411, git 5511725555138213de4f48dc1091d65b5db47034)

1613.	[func]		marcin
	Add support for associating the global DHCP options with the
	server tags in the mysql_cb hooks library.
	(Gitlab #714,!409, git 711c1dca9de388b786942fe5bedb8b8cf63b85ba)

1612.	[bug]		razvan
	Fixed crash caused by unloading premium libraries which use
	custom host cache containers.
	(Gitlab #639,!410, git d3f7e9d9a18d93fb014c8e637e15c6ae9ca9269e)

1611.	[doc]		fdupont
	Clarified how Kea handles subnet prefixes in server configuration.
	(Gitlab #419,!333, git f260b51148b4f7584165e13fcf2320fdd5992a74)

1610.	[build]		fdupont
	Removed the obsolete compatcheck top directory.
	(Gitlab #667,!391, git 8cb113a52f0cf56fbdb5cb0e87464135234c2ac1)

1609.	[bug]		fdupont
	Fixed the implementation of authentication keys in DHCPv6
	host reservations. Please note this includes a PostgreSQL
	schema update.
	(Gitlab #550,!297, git f45511f0445cd4204671771175f7f0d34df54b0e)

1608.	[bug]		fdupont
	Missing debug DHCP6_PACKET_SEND logging message was added.
	(Gitlab #699,!401, git ac96edbe30be5c93f5e3d2512961f1bc99c3253a)

1607.	[bug]		tmark
	Corrected an initialization issue which caused lease sanity
	checking to be enabled inside the Lease File Cleanup (LFC)
	process.  The LFC cannot meaningfully perform sanity checking
	as it does not have access to the full server configuration.
	(Gitlab #686,!403 git 68b2cb0385779ef0c520164e418dee124d7cb364)

1606.	[bug]		tmark
	Corrected an error with retrieving DHCPv6 leases, whose IAID
	values are larger than int32_t max, from Postgresql lease
	databases.
	(Gitlab #651,!384, git 67e047df61d56558d474514a21ed0db96152557a)

1605.	[func]		marcin
	Extended mysql_cb hooks library to support new API calls for
	managing the DHCP servers in the database. In addition, added
	support for associating the global parameters with the server
	tags.
	(Gitlab #642,!373, git 8ca1021809a6c44cf8a6589a959e94ca9ca76c29)

1604.	[bug]		fdupont
	Improved configuration failure messages when the problem is
	from the configuration backend and not the configuration file.
	(Gitlab #616,!379, git 637e9f03cc502068822ab0310f2e070d4a4da339)

1603.	[perf]		tmark
	High Availability now registers its HTTP sockets with Interface
	Manager's main thread allowing the thread can monitor them for
	IO readiness. This should improve the responsiveness of HA peers
	to each other.
	(Gitlab #691,!395, git 4a0b024bc6d83b26fe702d95ee7ce0c914b37d8e)

1602.	[func]		fdupont
	Added more information to sanity-checker log messages.
	(Gitlab #685,!392, git 5367cd1196662739bbff5e99072ab6a55cfb0489)

1601.	[func]		fdupont
	Kea servers now add the lease validity lifetime to informational
	lease allocation log messages.
	(Gitlan #694,!399, git cb29b532cf1f8790f9752d7e8253b0aa31ce05e6)

1600.	[bug]		fdupont
	Fixed prefixLengthFromRange() routine.
	(Gitlab #583.!377, git 10bd31217d8a0a77345c4cba7a59314f70c1b509)

1599.	[perf]		marcin
	Improved performance of the DHCPv6 server running with High
	Availability by aggregating multiple lease updates in a single
	lease6-bulk-apply command instead of generating multiple
	lease6-update commands, one for each allocated lease.
	(Gitlab #689,!394, git 65021b840b94da3d118e541fba5469c8ed15175b)

1598.	[bug]		razvan
	Added unittests for long (> 65536 chars) tokens in parsed configs
	so any crash related to parsers could be detected.
	(Gitlab #604,!376, git 811735b67fcdb5592c3e020792c154f2f454259c)

1597.	[func]		fdupont
	Added new configuration parameters for handling user lease
	time hints to kea-dhcp4: min-valid-lifetime and max-valid-lifetime;
	and to kea-dhcp6: min-preferred-lifetime, max-preferred-lifetime,
	min-valid-lifetime, and max-valid-lifetime.
	(Gitlab #295,!325, git 8641448c4106bf28ea32df72e5e0ad520d3946ae)

1596.	[func]		marcin
	Implemented lease6-bulk-apply command in the lease_cmds hooks
	library.
	(Gitlab #683,!390, git 122473c18b632ddfa22b8a48f6d9399bc18e2598)

1595.	[func]		fdupont
	Removed unused t1_ and t2_ members from internal lease class.
	(Gitlab #567,!357, git 6072db5f4ca6cfa9573152c255f97dd170acbd57)

1594.	[bug]		fdupont
	Kea no longer uses the .../var/kea directory, for instance pid
	files are now in .../var/run/kea.
	BEWARE this applies to the kea-dhcp6-serverid file so if the
	server will not find the file at its new location it will believe
	it is the first time it is being started and will generate a new
	server DUID.  If that happens, clients will keep trying to get to
	the old server and be confused.
	(Gitlab #538,!334, git 928b9ae57452aae1dff92ad689ba180fa975381c)

1593.	[bug]		marcin
	Fixed a bug in the Kea Control Agent which caused a sporadic crash
	after a tiemout while sending the HTTP response to the controlling
	client.
	(Gitlab #491,!363, git ff204dfe4dd80702f8bb2edf83f8486e019a7e04)

1592.	[build]		tmark
	Files related to YANG and netconf are now only installed
	when the build is configured with --with-syspro.
	(Gitlab #584,!364, git 350ae513ed4e8e8e07b159658f88ec7d70b644d3)

1591.	[doc]		razvan
	Fixed classify and pd-exclude documentation examples.
	(Gitlab #590,!380, git 26b04d2d2d2a88be6abc5879a2fb48e05f0003fd)

1590.	[func]		fdupont
	It is now possible to specify hostname-char-set and
	hostname-char-replacement at the global scope allowing to sanitize
	host names without requiring a dhcp-ddns entry.
	(Gitlab #540,!374, git 0a5979369902070ee0c4faf3b713627455b99489)

1589.	[bug]		razvan
	Fixed configuring kea with tools/cql_config when using --with-cql
	from source.
	(Gitlab #522,!261, git bf7debc182e094a8b34f1f2df99cf4e9f84c8906)

1588.	[func]		marcin
	Extended APIs of the DHCPv4 and DHCPv6 configuration backends with
	the management functions for the server tags.
	(Gitlab #641,!352, git 022d2266e71ced7ec79e0717298ca8e88330a7e7)

1587.	[bug]		razvan
	Fixed IPv6 prefix delegation pools retrieval from the MySQL
	Configuration Backend.
	(Gitlab #637,!349, git 483273734e8608ed68624d7a868f20672c859c95)

Kea 1.6.0-beta (development) released on May 29, 2019

1586.	[build]		razvan, marcin
	Bumped up libraries version numbers for Kea 1.6.0 beta release.
	(Gitlab #617,!340, git c0434bf882b6ec483120e39f6b70b5a40fe7c711)

1585.	[bug, func]	marcin
	MySQL Configuration Backend supports DHCPv6 interface-id parameter.
	(Gitlab #628,!341, git 3a07c636ba4c7fceabe59ec597c44a9c8e3367eb)

1584.	[doc]		marcin
	Documented Kea Configuration Backend in the Kea Administrator
	Reference Manual.
	(Gitlab #71,!314, git 3a65b7a9104f2a988dacf1acc26312b4259e958d)

1583.	[bug]		fdupont, marcin
	Corrected a bug which caused failures to merge a subnet from the
	Configuration Backend into the DHCP server's configuration
	when subnet identifier was modified.
	(Gitlab #492,!252, git c9aba2b5e915c27a8539e6b8f0498179ba896da4)

1582.	[bug]		tmark
	Input values for DHCPv4 and DHCPv6 options of type 'string'
	will now be trimmed of any trailing null bytes (0x0).
	(Gitlab #539, !330, git b126558e9e39e9bff517dceac25a00e96d150085)


1581.	[bug]		marcin
	Corrected a bug whereby the DHCPv6 server did not take into
	account a relay address specified at the shared network level
	during the subnet selection.
	(Gitlab #620,!332, git c2383e404a5227f6b55655c09ccdc03930815500)

1580.	[bug]		jonatan.raudsepp
	Compilation fix for Alpine linux in Perfdhcp code. Thanks to
	Jonatan Raudsepp for sending a patch!
	(Gitlab #624,!337, git 19321df9e4490b75ac7b322afec9d231bcb6ffe3)

1579.	[bug]		razvan
	Fixed a bug which caused setting dhcp4o6-port to not function via
	Kea configuration backend.
	(Gitlab #577,!331, git 98c24fe1873795bbc94d426c54c588b05d79406f)

1578.	[func]		fdupont
	The configuration syntax has changed. The Logging scope that used
	to be shared between all servers has been deprecated. Each daemon
	is supposed to define its own loggers using 'loggers' array. The
	old configuration syntax is still accepted, but is considered
	deprecated.  Kea 1.6 will accept it, but that capability will be
	removed in the future. Please migrate your configuration to new
	syntax.
	(Gitlab #208,!196, git 37b8ec6c2c4b64681059f8fad26d112adbb7ee2b)

1577.	[func]		razvan
	Implemented host reservations page retrieval for Cassandra.
	(Gitlab #511,!278, git 152e82b49f5e5abd9d3a2a4825ed8620973f5ef1)

1576.	[doc]		fdupont
	New commands cache-get-by-id and cache-size are now documented.
	(Gitlab #594,!324, git 3753008cc77f71457b5d777560d8e36dc56e7acd)

1575.	[bug]		razvan
	Fixed issue with keactrl logging error when trying to stop running
	services.
	(Gitlab #534,!327, git 6ddee0a93ec4ad692cc385150c159d9e8da5232d)

1574.	[bug]		razvan
	Add logging to the MySQL config backend.
	(Gitlab #398,!315, git bc46fd3420afdf60ae8841866e8458f7f6e072e8)

1573.	[bug]		razvan
	Fixed build sysrepo from sources using sysrepo_config.
	(Gitlab #523,!262, git b86864a9b058a18eaaded2273dc5f40a9ec97c78)

1572.	[bug]		tmark
	Corrected an issue where kea-dhcp6 was incorrectly scheduling DNS
	entry removals when renewing leases with generated FQDNs.
	(Gitlab #577,!310, git 362f40bebbdbe083ec6420a43ee1c050edf6bba6)

1571.	[bug]		marcin
	The mysql_cb hooks library registers the MySQL backend for the
	DHCPv6 server.
	(Gitlab #603,!322, git 1ede298fcdc7a9b7018b6e300e2d759e33f73645)

1570.	[bug]		marcin
	Corrected the bug in the Kea HTTP library which could cause a server
	to assert when system clock was modified during the transaction.
	(Gitlab #599,!320, git 958abe5063b6e602c0070e336524e313c3a87671)

1569.	[perf]		fdupont
	Improved performance of the DHCPv4 server in cases when
	match-client-id set disabled by removing unnecessary query to the
	lease database."
	(Gitlab 509,!272, git 2ad41651c1118fe6f7dfb918df0694dd254706f1)

1568.	[bug]		tmark
	kea-dhcp6 now properly skips sanity checking prefix leases.
	Prior to this it was incorrectly subjecting them to sanity
	checks during memfile lease file reloads and then flagging
	the leases as incorrect.
	(Gitlab #591,!#313, git 12262c5df19673652be73cf1dd62d07527bee95d)

1567.	[bug]		marcin
	Kea HTTP client now always includes Host header in all HTTP requests.
	The Host header is required in all HTTP/1.1 requests. This corrects
	the problem whereby HA peers were unable to communicate via reverse
	HTTP proxy because the proxy was responding with Bad Request status
	when no Host header was included.
	(Gitlab #360,!305, git ddb6dbf4cf63e98d3954c5d46e0311abc4fd6cfc)

1566.	[func]		tmark
	kea-dhcp6 can now be configured to calculate values to
	send to clients for T1 and T2 times. Prior to this
	it was only possibly to specify explicit values.
	(Gitlab #365,!296, git 144b83a84c836d6ff17620b35cb74f830b13c2eb)

1565.	[func]		marcin
	MySQL Config Backend returns server tags associated with the
	configuration elements.
	(Gitlab #579,!309, git 1e2648df047fe964e8ad3e9deb1c85eea32b1219)

1564.	[func]		fdupont
	Implemented two new commands to manage subnets:	subnet4-update and
	subnet6-update. They allow an update of existing subnets
	configuration.
	(Gitlab #465,!265, git 71eb9188033f81dab56fc5a847a39f5497398b62)

1563.	[bug]		razvan
	Fixed compilation of google benchmarks.
	(Gitlab #520,!260, git 11aa890d30ecce5518b9f0bad389feea6be78167)

1562.	[bug]		marcin
	Corrected a bug whereby the DHCP server would trigger a segfault
	upon termination when MySQL configuration backend was in use.
	(Gitlab #571,!306, git 705e7bb6dd27ec90dd2807d4aac0905e3cb13de4)

1561.	[func]		tmark
	kea-dhcp6 now automatically deletes configuration elements
	that have been deleted from configuration backends.
	(Gitlab #566,!304, git 2e85376f1b57187b822c662144380e04372cffff)

1560.	[bug]		fdupont
	kea-dhcp4 now permits option code values of 0 and 255 for
	options defined in option spaces other than the "dhcp4" space.
	(Gitlab #564,!300, git 7a0a0b84d91893f08c0ee6f236daa05bede65166)

1559.	[func]		fdupont
	Added DHCPv6 support to the MySQL Config Backend hook.
	(Gitlab #397,!244, git 980091ecd717e41a61f0d7f6808213e450647d8e)

1558.	[func]		tmark
	In addition to a continuous string of digits, hexadecimal
	literals may now be a series of one or more octets separated
	by either colons or spaces.
	(Gitlab #484, git 251efcd5f518a215173845b22555276df0e0ffc6)

1557.	[bug]		marcin
	Added support for "reservation-mode" parameter in the shared network
	configuration parsers. It corrects a bug in Configuration Backend
	whereby host reservation mode was not stored in the database when
	specified via remote-network4-set command.
	(Gitlab #517,!301, git e6533001e9d850432254d3cfe995a4f7abcee6e2)

1556.	[bug]		fdupont
	Corrected parser for option definitions to refuse definitions with
	duplicate code or name.
	(Gitlab #503,!246, git 0befb653277463cd8f88740119fe90a93dbb1466)

1555.	[bug]		fdupont
	Corrected parsers for option definitions to prevent setting out of
	range option code values.
	(Gitlab #500,!247, git 5c139602d7656df74060fee63461ffba4f290547)

1554.	[func]		tmark
	kea-dhcp6 now uses globals, option definitions, options,
	share-networks, and subnets from configuration back ends.
	(Gitlab #413,!288, git ff367e273ed8763b354db272c5955a78203d865e)

1553.	[func]		marcin
	DHCPv4 server automatically fetches incremental configuration updates
	from the configuration backends.
	(Gitlab #103,!277, git 319f7709edb40d6c01390a34942b9d4a200b333e)
	(Gitlab #103,!289, git 80087e2d0f90f9ba6623860fed4f4d33ee935ad0)

1552.	[bug]		marcin
	Corrected inheritance of the subnet and shared network specific
	parameters in the MySQL Configuration Backend.
	(Gitlab #552,!295, git 4812e4227a57b29bfa3995e71588233424a3abb1)

1551.	[func]		razvan
	Added consistency and serial-consistency parameters to CQL
	connection. Fixed all statements.
	(Gitlab #16,!287, git 56a9b6a860899274f9cafe2366a6731a46490e92)

1550.	[func]		marcin
	Implemented inheritance of the DHCPv4 global and shared network
	specific configuration parameters when using configuration
	backend.
	(Gitlab #490,!284, git 2508f942e879ef74b20c07ffdba37d187d6ea932)

1549.	[func]		tmark
	kea-dhcp6 can now be configured to fetch data from configuration
	back ends. It does not yet utilize the data fetched.
	(Gitlab #104,!290, git d8a25c1ecd17ad24bdce6af19e7a42ce66d4c4f2)

1548.	[func]		razvan
	Added consistency and serial-consistency parameters to CQL
	connection.
	(Gitlab #16,!266, git 5771173d721464d879869fad6456211031858d6c)

1547.	[bug, doc]		fdupont
	Option value for sip-ua-cs-domains has been corrected in the
	Kea User's Guide. Thanks to Shawn Routhier from Infoblox for
	reporting this issue.
	(Gitlab #536,!281, git c128fd9a6b7bffc36ba4fe9a0badebe55441d673)

1546.	[func]		tmark
	kea-dhcp4 now uses options fetched from configured backends.
	(Gitlab #401,!254, git 6a33a6f1810f5899ff9c8bc79d0093eebad5c728)

1545.	[func]		fdupont
	A new parameter "data-directory" has been added to DHCPv6.
	If specified, it allows DHCPv6 server to store lease and
	server-id files in non-standard locations.
	(Gitlab #430,!263, git 1f094e18a21124abcaf846cab52c8cba65ca36bc)

1544.	[build]		fdupont
	Message compiler is no longer needed during compilation and
	generated message files are part of the distribution. They can be
	regenerated using --enable-generate-messages switch passed to
	configure script.
	(Gitlab #441,!233, git 499b7c36454bcac2553f7bf304d48d7d80f4d4ca)

1543.	[bug]		fdupont
	Corrected behavior of the remote-subnet4-set so as it is now
	possible to set the subnet using both an ID or a subnet prefix.
	(Gitlab #481,!251, git 9ef651950fde16e258e4b03dd21bbf6dd07d5231)

1542.	[test]		tmark
	MySQL, PostgreSQL, and CQL unit tests will now attempt to wipe
	the unit test data, rather than the (re)create the schema between
	each test.  This reduces test execution time appreciably.  The
	behavior may be overridden by defining environment variable:
	KEA_TEST_DB_WIPE_DATA_ONLY="false".  This will cause the schema
	to be recreated before each test but may dramatically increase
	test execution time.
	(Gitlab #526,!269, git 7e81d7bea27e919b652351880872aae68ad1b209)
	(Gitlab #531,!279, git 7f8c4fc535df3019789aea1881b7bb3bd539963a)

1541.	[bug]		fdupont
	Empty Relay Agent Information option is no longer sent in server
	responses. Thanks to Geoffrey Huang from Qingdao Agricultural
	University, and Jiaqi Liu from Qingdao WuKeSong Company
	Communication Limited, Shandong, PRC for reporting this issue.
	(Gitlab #519,#510,!271, git f3563396d2227e48e96a5d65587406d8d1868db5)

1540.	[func]		fdupont
	Added a new method deleteSharedNetworkSubnets4 in the config
	backend API to delete all subnets belonging to a shared network.
	(Gitlab #512,!256, git 76991c42d115641c7fdcd0f215137be578fb39a0)

1539.	[build]		fdupont
	Obsolete dns++.pc file for pkg-config was removed.
	(Gitlab #498,!274, git 93cd62c99f69cc379c08cd06791db522c1fb0aca)

1538.	[func]		marcin
	DHCP configuration parsers correctly handle unspecified parameters.
	This change was required for the MySQL Config Backend to record
	unspecified parameters as NULL in the database.
	(Gitlab #488,!259, git d3b33058651036be34200f16d2da230267415056)

1537.	[func]		godfryd
	Improved handling unix sockets in unit tests. Now by default
	they are created in temporary folder under /tmp folder. This
	fixes the issue with creating sockets with too long path
	in the case when source folder is deeply nested.
	(Gitlab #357,!258, git a45e2f68d7d1848adb0cf755954a3d76c9dff338)

1536.	[build]		tomek
	Many changes in keactrl, kea-admin, cql_config and sysrepo_config
	scripts. ISC is now using shellcheck to verify portability of
	our scripts.
	(Gitlab #480,!245, git 8818ba0260ba36710b88db6401069f9fe4f3a73a)

1535.	[func]		godfryd
	Added checking required Vagrant version by Hammer.
	Removed Hammer from EXTRA_DIST.
	(Gitlab #518,!257, git ea0006f6eb948d7d4a034b413c5086cbe483eb75)

1534.	[func]		marcin
	MySQL config backend correctly handles the optional values for
	subnets and shared networks. Also, updated the MySQL config
	backend to store and fetch T1 and T2 percentage settings.
	(Gitlab #489,!250, git 01fc4d5bb4105b90c7025e8ca8131c3c15203848)

1533.	[doc]		sgoldlust,stephen
	Kea User's Guide significantly updated.
	(Gitlab #362,!182, git 4b7a8df6054d18f2c90fe61d93533466f89e6324)

1532.	[func]*		marcin
	Renamed OptionalValue C++ object to Optional and modified its
	API. This object is now used to represent optional values in
	subnets and shared networks. This is an internal Kea logic
	change but it may impact existing user hooks libraries.
	(Gitlab #487,!232, git 1c58e0ce9b9fd6fc8864dbfb2335bc5841c78ff3)

1531.	[func]		tmark
	When fetching configuration data from configured backends,
	kea-dhcp4 will now merge option definitions.
	(Gitlab #400,!243, git 0c5d1417031e49bd0c247889989e187db2dd8f4b)

1530.	[bug]		adwol
	Potential syntax error in keactrl fixed. Thanks to Adam Osuchowski
	from Silesian University of Technology for providing a patch.
	(Gitlab #162,!241, git b1a1137f252432aa956ed6fea3da21c740857333)

1529.	[func]		tmark
	When fetching configuration data from configured backends,
	kea-dhcp4 will now merge global parameters.
	(Gitlab #402,!224, git dadaf76f8dd61b8bb3405aa5dc80029f09b2d4ec)

1528.	[func]		fdupont
	Aligned DHCPv4 and DHCPv6 specific tables used by the MySQL Config
	Backend. Extended MySQL schema to implement audit trail for the
	DHCPv6 Config Backend.
	(Gitlab #460,!232,!236, git 57f945f917db522773281c9e95ec8027afae6205)

1527.	[build]		adwol,fdupont,tomek
	Default Kea installation directory has been changed to
	${prefix}/lib/kea/hooks.
	(Gitlab #161,!240, git cfaf16cf02191bf5b7172cade3f58a626288b5f0)

1526.	[func]		tmark
	In addition to subnets, when fetching configuration data from
	configured backends, kea-dhcp4 will now merge shared-networks.
	(Gitlab #399,!215, git 6b57b6b5d678c91b6b380fbe08beafd06b0e7b1d)

1525.	[func]		fdupont
	Defined API for the DHCPv6 Configuration Backend.
	(Gitlab #458,!231, git f16e03d9bf1c10903c16b2614223b10880f73d50)

1524.	[func]		tomek
	Support for vendor options improved in DHCPv4 and DHCPv6. Kea is now
	able to send back vendor suboptions, even if the client packet didn't
	include DHCPv4 vivso (125) or DHCPv6 vendor (17) option. Usage of client
	classification in such a case is required, though.
	(Gitlab #464,!238, git 5c79da9358862657a631a9a8fc2ce79ae26b762e)

1523.	[bug]		fdupont
	IfaceMgr::send method now returns proper status that matches
	its documentation. Thanks to Matthias Stoeckl from Secunet
	for reporting this issue.
	(Gitlab #417,!221, git 4be58523f38097cea81ea06161aead58e00aeb2a)

1522.	[bug]		marcin
	The "unspecified" DHCP timer values (e.g. renew-timer) are
	represented as NULL values in the database. This corrects
	a bug whereby the unspecified timers defaulted to 0 which
	prevented the DHCP server from calculating the timers to
	be sent to the client. Instead a value of 0 was sent.
	(Gitlab #451,!227, git 5ec9a55528fbcfff4e0c808f9a745b9fd3a5dfae)

1521.	[func]		marcin
	Removed subsecond precision for the timestamps in MySQL config
	backend. It caused issues on systems with MySQL version prior
	to 5.6.4 which don't support subsecond timestamp values.
	(Gitlab #444,!229, git 71200e98f5a862908240a0d2e269b5da23290af9)

1520.	[build]		fdupont
	Made perfdhcp build optional and off by default: to build it
	please use the new --enable-perfdhcp configure flag.
	(Gitlab #340,!220, git b2d9a5559c348e82d6730809ccf1429097a9872c)

1519.	[bug]		Brent Bloxam
	A bug in kea-admin that always assumed the PostgreSQL database is
	always local has been fixed. Thank you to Brent Bloxam from
	Beanfield Metroconnect for submiting a patch!
	(Gitlab #423,!216, git d14e2f34c7d544aeb5e1e219f305fac9ab18c498)

1518.	[func]		marcin
	Extended MySQL schema to include the types of the global DHCP
	parameters in the database. The Kea servers will use this
	information to cast the values fetched from the database into
	their actual types. The supported types are: string, integer,
	boolean and real.
	(Gitlab #429,!217, git edd745c507ce5a888461df1489311de0c22cd312)

1517.	[func]		tmark
	kea-dhcp4 will now connect to and fetch configuration data from
	configured backends. At this point, only fetched subnet data is
	merged and used.
	(Gitlab #101,!202, git c572f8aea94349ff5fb4afee13a88ba811cc6459)

1516.	[func]		marcin
	Implemented audit trail for MySQL Configuration Backend. It allows
	for tracking incremental changes in the servers' configurations.
	Both mysql_cb hooks library and the MySQL schema have been updated
	to facilitate this feature.
	(Gitlab #396,!205, git 6d40db07ef641eef29405c42e718979e7a1e8675)

1515.	[func]		fdupont
	Changes required for new host commands that retrieve all host
	reservations from a given subnet (reservation-get-all,
	reservation-get-page) added. Also added documentation.
	(Gitlab #313,!199, git 991b2fadcb9e8171a78e27f95e4bfba6393d7824)

1514.	[func]		fdupont
	Control Agent and DHCP-DDNS daemons now support config-reload
	command, that instruct a given server to load again its
	configuration from a file on disk.
	(Gitlab #375,!192, git 93648a3a4918225e2c4413ae220fccc59eaea99a)

1513.	[func]		godfryd
	Fixed perfdhcp that now it keeps requested rate during performance
	testing. Previously it was always about 20% lower than expected.
	(Gitlab #283,!135, git 329f54bb151ec35888e9a8070cc5fa368d6f1f5e)

1512.   [func]      tmark
	kea-dhcp4 will now ignore empty Host Name (option code 12) values
	received from clients.  While an empty value for this option is
	not RFC-compliant, some clients do send them.  Prior to the this
	server would drop the entire packet.  In the spirit of being liberal
	in what we accept, the server will now simply omit the option.
	(Gitlab #40,!203, git f41bd35c3e7a3bdc1f31c5602fd91d5c84c60163)

1511.	[func]		fdupont
	Obsolete experimental secure DHCPv6 options (701-704) removed.
	(Gitlab #386,!196, git 1114527652615fb730e323946cafaf1c7ca72b42)

1510.	[bug]		fdupont
	DHCPv4 and DHCPv6 no longer crash if badly broken configuration
	is received.
	(Gitlab #381,!193, git f45fe7b7e3916d36d017b4ec5b50588fbf517d86)

1509.	[func]		tmark
	kea-dhcp4 can now be configured to calculate values to
	send to clients for for T1 and T2 (options 58 and 59
	repsectively).  Prior to this it was only possibly to
	specify explicit values.
	(Gitlab #365,!194, git 67944844a40436cd69e0e5b4962f5c9cba89ef6f)

1508.	[func]		fdupont
	Implemented the management API using a control socket for the
	DHCP DDNS (D2) server. D2 now supports the following commands:
	build-report, config-get, config-set, config-test, config-write,
	list-commands, shutdown and version-get. Also, extended Control
	Agent (CA) to support one additional command: config-set.
	(Gitlab #30,!183, git ab27550cec365f42289eb5fa1bc39f33f01b19c2)

1507.	[func]		tmark
	kea-dhcp4 now ensures that the message type option (53) is
	the first option in outbound DHCPv4 packets.  This was done
	to accommodate non-compliant clients that require the option
	to be first.
	(Gitlab #363,!177, git 34f40035bf7a7849083138cacee440a9f0991d67)

Kea 1.5.0 released on Dec 14, 2018

1506.	[build]		marcin
	Bumped up libraries version numbers for Kea 1.5.0 final release.
	(Gitlab #338,!168, git 551c5d704804d0ab2ea276e95dbae66b9d0f5561)

1505.	[bug]		marcin
	Corrected an issue in the lease_cmds hooks library which caused
	errors while adding leases with high lease expiration time value
	to the database. Many thanks to Shawn Routhier from Infoblox for
	finding and reporting the issue.
	(Gitlab #337,!167, git 3fcdc28814310ac93b3903897e952b3b60cfa0bc)

1504.	[bug]		fdupont
	Created separate control buffers for reception and transmission
	over UDP sockets.
	(Gitlab #327,!166, git cbb573858d7b1a4d2ba2316db457aa55ab037fc3)

1503.	[doc]		fdupont, marcin
	Updated "JSON Configuration" section of the Kea User's Guide.
	(Gitlab #198,!160, git 94c66b3c071d7bbf4b247bf57cd75ddcc343177e)

1502.	[bug]		fdupont
	Unicode parser for JSON structures has been improved. It now
	handles escape sequences better.
	(Gitlab #45,!40, git ba9b18cf2af66f8fb80e3dbbe13da11c99764588)

1501.	[func]		fdupont
	keactrl now supports kea-netconf. The new daemon is disabled by
	default. Please edit keactrl.conf (netconf=yes) if you want to
	start using it.
	(Gitlab #186,!163, git 8f7d556456891e7c675082f7e6cc88da71a92fee)

1500.	[func, doc]	tmark
	Streamlined the isc::dhcp::PacketQueue interface and
	added a section on Congestion Handling to the developer's guide.
	(Gitlab #278,!162, git 0ce615f5da993ac90f675c5315ba7cb5c2ef3e1c)

1499.	[func]		tmark
	For Kea 1.5.0, congestion handling has been disabled by
	default.
	(Gitlab #277,!164, git 8d87c46a3cc7b7be4dd5f751b48449e92ee62d84)

1498.	[bug]		marcin
	Corrected behavior of the DHCP servers with respect to the
	"reconnect-wait-time" parameter setting. This parameter is
	specified in milliseconds, but the servers used to interpret
	it as specified in seconds.
	(Gitlab #173,!154, git 377f49e84ad6ebc91cbeac4116d24a15571c522d)

1497.	[func]		fdupont
	All YANG modules now have a revision specified. When starting,
	kea-netconf daemon will now check if the required modules are
	installed and have a proper revision. This should help spotting
	issues when migrating from older YANG modules.
	(Gitlab #204,!121, git 9e772e1472e073ee85924cfc706cb57a5e70a0b1)

1496.	[doc]		marcin
	Updated Kea documentation to reference RFC 8415, which is the
	new DHCPv6 specification. It obsoletes a number of RFCs:
	RFC 3315 (previous DHCPv6 specification), RFC 3633, RFC 3736,
	RFC 4242, RFC 7083, RFC 7283 and RFC 7550. Kea documentation
	now refers to RFC 8415 where appropriate instead of obsoleted
	RFCs.
	(Gitlab #288,!158, git 974b033a8de7a8e671156c33efeb13d4ac847c96)

1495.	[bug]		marcin
	Corrected an issue in the Memfile lease backend which caused
	errors while reading leases with very long lifetimes. Many
	thanks to Shawn Routhier from Infoblox for finding and reporting
	the issue.
	(Gitlab #303,!151, git ab92ab6fcd414f1efc7c5de6a641274da7c04e92)

1494.	[bug]		marcin
	Kea servers reject commands with unsupported parameters.
	(Gitlab #253,!147, git 7fc55489887c0e8f32db5c1fe9f46fa1cc2a4407)

1493.	[bug]		marcin
	Names carried in DHCPv4 Client FQDN option, Hostname option and
	stored in the lease database are case insensitive.
	(Gitlab #86,!152, git d9e23e2a6a3114b1c87de9c881ef10cdb1e00c61)

Kea 1.5.0-beta2 released on Nov 30, 2018

1492.	[doc]		fdupont
	Added a step by step netconf operation example in the
	Kea Administrators's Guide.
	(Gitlab #195,!131, git 994a826caf3c1a9f5f84d8b703a3b202120e91b6)

1491.	[build]		tomek
	coroutine.hpp from Boost 1.68 has been added the Kea source.
	It is used only if the Boost library provided by the system
	is very old and does not include that header. This effectively
	reverts the change done in Kea 1.4.0.
	(Gitlab #293,!45, git df0f507b8b750c8dff1f537cad5b5748b7841852)

1491.	[build]		marcin
	Bumped up libraries version numbers for Kea 1.5.0 beta2 release.
	Also, generated logger message files are now installed with Kea.
	(Gitlab #62,!144, git 7dc8d73a58504fd81a49b1c54651388d53d98d53)

1490.	[bug]		marcin
	Applied fixes in Cassandra Host Manager which prevents Kea
	crash during an attempt to delete non-existing reservation.
	In particular, this crash was observed as a result of sending
	reservation-del command over RESTful API.
	(Gitlab #27,!138, git 8666ed4754ffd27f3aa46a2cf3e4b161a1d877ee)

1489.	[doc]		fdupont
	Added examples of global host reservations.
	(Gitlab #136, !143, git bee8b8620f849f6bcaf2b31c3b130bb371c6312c)

1488.	[doc]		marcin
	Added stat_cmds to the list of available hooks libraries.
	(Gitlab #85,!142, git 08615372b4f869fe61b13559efa33d0d9794d79b)

1487.	[doc]		marcin
	Corrected broken links and various typos in Kea documentation
	which had been identified during Kea 1.5.0 beta1 release
	process.
	(Gitlab #263,!137, git 79a224288efa1e1c51b0f2ec11ff646563b306e1)

1486.	[func]		tmark
	For Kea 1.5.0-beta2, congestion handling has been enabled by
	default. This was done to expose the feature to more testing.
	We will finalize the default setting prior to releasing Kea 1.5.0.
	(Gitlab #276,!132, git fda1f985997412a58d3b4eee4a1ca0588d3f3beb)

1485.	[func]		fdupont
	Simplified and updated Kea YANG models. For instance the list of
	loggers was moved from the removed logging container to global
	config parameters.
	(Gitlab #204, !97, git 1de6c2987ec9067b7c1baa577c6dcd6ddd1b30fb)

1484.	[bug]		marcin
	Resolved issues with MySQL backend failing to insert a lease
	to the MariaDB database on OpenSUSE. This fix may also
	improve stability of the MySQL backend on other systems running
	MariaDB.
	(Gitlab #53,!125, git 038eddbc7b904289e4b74b5ef2406cb57f79a646)

1483.	[func]		tmark
	Use of congestion handling is now optional via the 'enable-queue'
	flag added to 'dhcp-queue-control'.  It is disabled by default.
	When disabled Kea's DHCPv4 and DHCPv6 servers will consume packets
	directly from interface sockets in the main thread (i.e. employs
	pre Kea 1.5 technique).
	(Gitlab #260, !120, git 9e304fae48d0d0658fd39a21aba9da528b4cc6f4)

1482.	[func]		fdupont
	The configuration parameter "reservation-mode" can be specified
	at global (new), subnet and shared network levels.
	(Gitlab #268,!126, git c72d381c39868308c7d11c7d4def3bdae0a0e04e)

1481.	[func]		fdupont
	Cleaned up the keatest-module YANG test module.
	(Gitlab #204,!98, git a830adcefd9306969216d35c51306df3610278bb)

1480.	[func]		fdupont
	The unused configuration parameter "always-include-fqdn"
	was removed. Configurations using it will be rejected as
	it is no longer recognized.
	(Gitlab #182,!128, git cafeba167e7c64370dd39eca4551f61acd89d3da)

1479.	[build]		fdupont
	Support for sysrepo 0.7.6 (and libyang 0.16-r2) was added.
	Previous versions of sysrepo (and libyang) are still supported.
	(Gitlab #176, !107, git 4304a10b21708afb2a7599c77bc7508a600333cb)

1478.	[bug]		marcin
	Performance improvements in the HTTP client code used in the
	Kea High Availability.
	(Gitlab #57,!122, git 7bd97af1f3d7670cd64cadf0d0cb9ddbe4e74909)

Kea 1.5.0-beta1 released on Nov 9, 2018

1477.	[build]		marcin
	Bumped up libraries version numbers for Kea 1.5.0 beta release.
	(Gitlab #261,!119, git 54d63139048e7fe2dd0384b547ed6f8b96ff0e8f)

1476.	[func]		tmark
	Added initial implementation of congestion handling to kea-dhcp4
	and kea-dhcpt6. This adds a new top level element to the server
	configurations, "dhcp-queue-control".  Both servers will now
	read client packets from interface sockets in a separate thread
	queueing them for server level processing.  For Kea 1.5-Beta
	this feature is always on.
	(Gitlab #42, !103, git 09d5ffebc8f9bfab2ab99c384eec9c3a3c915f39)

1475.	[func]		sebschrader
	Add authoritative feature for DHCPv4 from ISC DHCP: requests from
	unknown clients are dropped (default/previous behavior) or
	answered with DHCPNAK (new behevior with new authoritative flag
	set to true for the subnet). Patch proposed by Sebastian Schrader.
	(Gitlab #66, !115, git 0fc1b767826f214475025d8631227970de368de5)

1474.	[doc]		godfryd
	Updated list of supported operating systems.
	(Gitlab #205, !109, git 73253af554cf48434798282f8440a99b1494fd04)

1473.	[doc]		tomek
	Outdated FAQ section removed from the User's Guide.
	(Gitlab #118, !113, git 7d079384bd5f49e0e36a571ee964bfd7d6ebd25d)

1472.	[bug]		marcin
	Timeout is now reported by the HTTP client when connecting to the server
	takes too long. This eliminates HTTP client hangs when firewall is
	misconfigured and causes connection to never be established. This issue
	was found during Kea High Availability testing.
	(Gitlab #26,!106, git 9724823f160af0ef5e8ccdf779087ff08a04457a)

1471.	[bug]		lmasarati
	Fixed a bug in kea-admin that ignored specified remote hostname.
	Thank you to lmasarati and Thorsten Krohn for reporting it and
	proposing a patch!
	(Gitlab #61, #138, !114, git 901cac7dc85ad8dacf631bf3a5c266eefeb3e6a1)

1470.	[func]		marcin
	Improved lease database synchronization mechanisms in High
	Availability hooks library. The new implementation uses
	lease4-get-page and lease6-get-page commands to fetch leases
	from the partner server. This prevents timeouts occurring
	during long synchronizations as well as decreases CPU and
	memory consumption on the HA enabled servers during lease
	database synchronization.
	(Gitlab #78,!85, git c54ea216463dcc6df693c96c4a5f82c0fbec2ff6)

1469.	[doc]		marcin, fdupont
	Documented new class_cmds premium library which is used
	to modify client class configuration of the DHCP servers.
	(Gitlab #64,!41, git c1c1d0b71496d81b330a8c1eb95996bbf634ada0)

1468.	[build]		wlodek
	make distcheck fix.
	(Gitlab #202, !111, git 5d8fb5f7af5fa36f4cb2b89f10631683b2e230d5)

1467.	[doc]		fdupont, tomek
	Doxygen errors fixed.
	(Gitlab #180,!93, git d12fb04d71c3b2d0e84ebb2c957334454b5705c4)

1466.	[func]		fdupont
	Added random number generation in services provided by
	the crypto library (and ultimately by the crypto backend,
	i.e. Botan or OpenSSL).
	(Gitlab #29,!9, git 609ddc69613dc828b3d93673d61a2c259c3944aa)

1465.	[build]		marcin
	Removed libkea-process dependency on MySQL, Postgres and
	Cassandra libraries.
	(Gitlab #194,!104, git bcce7d3c2226c10218d537c4688344c3b7f8c84a)

1464.	[build]		marcin
	Exclude mysql_cb hooks library from the Kea 1.5.0 release. This
	library will be added back in Kea 1.6.0 release.
	(Gitlab #93,!105, git 49572aa300ea2b25712d7e8cea0dd0df34faf7ee)

1463.	[bug]		tmark
	Added missing parsing logic for the reservation-mode value,
	"global", to kea-dhcp6.  The parsing logic was somehow omitted
	and caused kea-dhcp6 configuration parsing to fail on values
	of "global".
	(Gitlab #129,!55, git 00352d701f61274f0993b468a413af6c5623af3d)

1462.	[build,doc]	tomek,sgoldlust,vicky
	Kea REST API is now documented. Thanks to Suzanne Goldlust for
	providing descriptions for great majority of commands and to
	Vicky Risk for review and corrections. Also, docgen, a new
	tool for documentation generation has been written.
	(Gitlab #10,!3, git 5d2e4d6fcc182a19eafa895abc35b1aee599fd23)

1461.	[doc]		marcin, fdupont
	Added new sample configurations providing all parameters at
	the exception of host reservations for DHCPv4 and DHCPv6 servers
	for testing of configuration managers.
	(Gitlab #130,!89, git 4bc7e0dbe4804f63c51d100a8f724327e3d3a936)

1460.	[func]		tmark
	While kea-dhcp4 and kea-dhcp6 configuration parsing supports
	configuration backend elements "server-tag" and "config-control",
	use of these parameters has been disabled. Development of this
	feature will resume after Kea 1.5 release.
	(Gitlab #101,!87, git 4292a7ef7ab268826f846812e7320e1fe1fc46ef)

1459.	[func]		marcin
	Implemented libdhcp_mysql_cb hooks library which provides
	Configuration Backend functionality for MySQL.
	(Gitlab #93, git 98456608056b3361352b3127767138845eeb5d00)

1458.	[func]		fdupont
	Control sockets for kea-netconf has been implemented. The code is
	not functional yet, but the capability of the kea-netconf daemon
	to communicate with CA, D2, DHCPv4 and DHCPv6 daemons is there.
	(Gitlab #153,!60, git 11486e255aef704114645f8e7c5fee9c3abf9e76)

1457.	[func]		tmark
	Both kea-dhcp4 and kea-dhcp6 configuration parsing support new,
	server-level configuration elements "server-tag" and "config-control".
	While these elements will parse, they are not yet used by the servers.
	(Gitlab #32,!23, git c0727407da8d749d9fb51d873a725369800c967b)

1456.	[build]		tomek
	Extended Kea version is now stored in a separate file for
	build performance reasons.
	(Gitlab #137,!42, git 87479e979ca3d3025cb4129ace991a59e32e0f62)

1455.	[func]		fdupont
	Implemented hexstring(value, separator) operator that can be used
	in any expression, such as client classification, flex-id or
	RADIUS attribute.
	(Gitlab #67,!34, git 004d9a29db09b1c203c52e23585bd275c52095fa)

1454.	[func]		fdupont
	Unused interface-id and rapid-commit parameters removed from
	DHCPv4 parser.
	(Gitlab #116,!24, git 7e47292f10acb9179241c991d3591e9bfa47c37d)

1453.	[func]		marcin
	Updated MySQL schema to facilitate Kea Configuration Backend
	feature.
	(Gitlab #89,!22, git e28c0c7b3e7a7729167cdad993f634ed1f0ac53b)

1452.	[func]		marcin
	Implemented libkea-cb library which includes basic class
	hierarchy for the Kea Configuration Backend.
	(Gitlab #28,!20, git fb5c031ecaf4182e56f62874e9a6bd4c1d755a77)

1451.	[build]		tmark
	Resolved a namespace issue with std::distance() in libdhcp++.cc
	when building with Boost 1.68.   Thanks to Huy Vu and Khem Raj
	for reporting and suggesting a fix.
	(Gitlab #109,!21, git 1fd301f998129e9926ffa35eac27768ae150633d)

1450.	[build]		tomek
	Dependencies improved. libkea-process no longer requires libkea-dhcpsrv.
	As a result, D2 and CA are no longer linked with libkea-dhcpsrv.
	(Gitlab #25,!14, git cdb3a6f2d98a303b80433df7e0d5698c77897b7f)

1449.	[func]		tmark
	Modified Kea 1.5.0 database upgrade scripts to convert
	subnet ID values of 0, to either null (MySQL and Postgres)
	or 0xFFFFFFFF (CQL), in existing host reservations. This
	is done to accommodate support for global host reservations.
	(Gitlab #15,!11, git 25b54fd9ced4c6d3a2c8ceff9cc7c866b56da2c1)

1448.	[build]*	marcin
	Created new Kea libraries: libkea-database, libkea-mysql,
	libkea-pgsql and libkea-cql. Some database specific code was
	moved from libkea-dhcpsrv to those new libraries.
	(Gitlab #92,!13, git 5feb6b8a53675c27715e9e8fbeb312bd6eb17547)

1447.	[doc]		tmark
	Updated Kea Administrators's Guide with discussions of the
	use of subnet ID parameters in hook library commands.
	(Gitlab #14,!15	git# 4a7da8069feab1e21132689a9368f8ccb4174683)

1446.	[func]		tmark
	kea-dhcp6 now supports global host reservations and a new
	global reservations-mode .  Prior to this reservations could
	only be specified per subnet.  This is supported by by Memfile,
	MySQL, PostgreSQL, and Cassandra host data sources.
	(Gitlab #13,!6, git# a5484c4d8852662be7da1e6e8b1d4c1a19e6502f)

1445.	[func]		tomek
	Implemented initial skeleton version of the kea-netconf tool.
	Currently it can't do anything, but the build system is now
	capable of detecting sysrepo (use --with-sysrepo in configure),
	there's a very basic documentation and unit-tests.
	(gitlab !1, git 89ff2093811d65220d99dc2a6516375c4ec953dc)

1444.	[bug]		tomek
	keactrl version tests now work properly on macOS.
	(Gitlab !5, git a8c385e1507ffd101f65b445783b0355b01decce)

1443.	[func]		tmark
	kea-dhcp4 now supports global host reservations and a new
	global reservations-mode .  Prior to this reservations could
	only be specified per subnet.  This is supported by by Memfile,
	MySQL,PostgreSQL,and Cassandra host data sources.
	(Trac #5705, git f991cffd06add941f8bf2937232f51d597623e21)

1442.   [func]		MayyaSunil
	Implemented new queries for IPv6 leases by DUID.
	(Github #99, git c20b5248da1283e596e35ad057ae242f4d613965)

1441.	[func]		marcin
	Added log message indicating that the control socket has been
	opened by a server.
	(Gitlab #8, git 3dbaf4917bea112466f1ee5726870c545950e114)

1440.	[func]		tmark
	The internal representation of an "unused" subnet-id has been
	changed from zero to 0xFFFFFFFF. The largest, valid value for
	a subnet's ID is now 0xFFFFFFFE.  Three new constants have been
	added so subnet_id.h:

	isc::dhcp::SUBNET_ID_GLOBAL
	isc::dhcp::SUBNET_ID_UNUSED
	isc::dhcp::SUBNET_ID_MAX

	which should be used in code/hooks in place of hard-coded values.
	(Trac #5704, git 90fe9ca2cd6f63bcc7168bdc3786677db57b65ec)

1439.	[func]		tomek
	keactrl and kea-admin tools can now report version.
	(Gitlab #9, git 4a00ab5d4b9ac9193fc5f924149aeaca7a88e2ef)

1438.	[func]		tomek
	subnet-id parameter is now optional in lease4-add, lease6-add,
	lease4-update and lease6-update commands. If not specified or
	its value is zero, Kea will attempt to figure out the correct
	value of subnet-id. If there is no matching subnet configured,
	the lease will be rejected.
	(Trac #5683, git a8ce7a78b5b294e6bce02de887552a1e4593db4e)

1437.	[func]		tomek
	DHCPv4 and DHCPv6 servers are now able to sanity check and
	possibly correct some inconsistencies in leases when loaded from
	disk (memfile). A new parameter to govern this behavior has been
	added.
	(Trac #5682, git 609bfa0a67caa91fac6834eb39260acfd19e3be4)

1436.   [func]      tmark
	Added two new configuration parameters to kea-dhcp4 and kea-dhcp6
	DhcpDdns sections: 'hostname-char-set' and 'hostname-char-replacment'.
	These values (when not empty) are used by the server to sanitize
	host name and FQDN domain names sent by clients prior to using them
	to construct DNS names.
	(Trac #5680, git 32466ab3d4688e66c8c2f9fd24d4a98fcc871ff6)

1435.	[func]		marcin
	Implemented ha-continue command in HA hooks library and
	updated the Kea User's Guide with the information how to
	pause and resume the HA state machine.
	(Trac #5675, git 98a9bd4f6766ff2f53681d84d55c56988be4d501)

1434.   [func]      MayyaSunil
	Code added to support storage of Authentication key host reservation.
	There is no way to use the code yet.
	(Github #88, git 66602af46b1a7d9f4197b1f285c928bd9f80ba2b)

1433.	[func]		marcin
	Implemented state HA state machine pausing in the high
	availability hooks library.
	(Trac #5674, git b9f3f082c7a88fe98fa4545b9649193ceb5e3ef5)

1432.	[func]		MayyaSunil
	Code added to handle Authentication option in DHCPv6. There
	is no way to use this code yet.
	(Github #93, git 022dae4393da9e714678d52886d4f478ba308ba9)

1431.	[func]		marcin
	Implemented lease4-get-page and lease6-get-page commands
	in lease_cmds hooks library.
	(Trac #5651, git b056828212f7b206ff8bd07c097fd6f427d22d71)

1430.	[func]		fdupont
	Lease objects and lease backends are now able to store user
	context. User context can store an arbitrary data as long
	as it is in JSON format. Database schemas updated.
	(Trac #5584, git b0b7a198b99fd417466708c80cb7cc2162ae480c)

1429.	[bug]		marcin
	Removed memory leak in the DHCPv4 and DHCPv6 servers which
	occurred when hooks libraries where loaded.
	(Trac #5664, git 2584b902d2617089bfa7238133490ddd855aa77a)

1428.	[bug]		marcin
	Corrected behavior of the standby server in the HA hot-standby
	mode, which failed to monitor delays in responses to the
	DHCP queries sent to the primary server after the primary
	server became unavailable. This resulted in transition of
	the standby server to the partner-down state immediately
	after detecting interruption in communication with the
	primary over the control channel.
	(Trac #5654, git 7a83f05fe40fb1b6812b055e2d6d633d9e00160c)

Kea 1.4.0 released on June 15, 2018

1427.	[bug]		marcin
	Resolved multiple problems causing slow synchronization of
	leases in the HA hooks library, including adjusting
	timeouts in control channel and improving performance of
	responses sent by the Command Manager to Control Agent.
	Also, introduced 'sync-timeout' configuration parameter
	into HA hooks library to control lease database
	synchronization timeout.
	(Trac #5649, git cbc29128863916a13364749bf681586aea2aa51e)

1426.	[func]		fdupont
	Added KNOWN and UNKNOWN built-in client classes: after host lookup
	if a matching host entry is found the incoming packet is added to
	the KNOWN class, if none is found to the UNKNOWN class. Then
	expressions depending directly or indirectly on these classes are
	evaluated. Note these classes may be used to select a pool but
	they may not to select a subnet.
	(Trac #5549, git 6a856ed9722b918a65dca15ff44314e28897784e)

1425.	[bug]		marcin
	Improved performance of the DHCP server running in High
	Availability configuration by optimizing the management of
	CalloutHandle objects passed to the callouts.
	(Trac #5647, git eea88d5c8f4d8efb6c5bfdfbf4e070a90069db5d)

1424.	[doc]		marcin
	List of hooks libraries provided by ISC includes an
	information which Kea servers the libraries can be attached
	to. The detailed description of each supported hooks library
	also contains this information.
	(Trac #5613, git 9d6f8de3d988c42c413a7d628e31854e9c80d8c9)

1423.	[bug]		tmark
	kea-dhcp4 and kea-dhcp6 now retain and emit global, scalar
	parameters specified in their configuration.
	(Trac #5378, git 4d05122f03d00b10a888c768fe1725cae9d6aea6)

1422.	[build]		fdupont
	Commented out BOOST_ASIO_DISABLE_THREADS in configure to reflect
	the current use of threads by boost ASIO in Kea.
	(Trac #5615, git f3fc8b1a4257a42a97aaf88a36287bbe33d1f65b)

1421.	[build]		marcin
	Moved libdhcp_ha (High Availability) hooks library from
	premium to main Kea repository and changed its license to
	MPLv2.0. Future ChangeLog entries for this library will be
	tracked in the Kea ChangeLog file.
	(Trac #5645, git 19b2553d4869bdd52b63b6f7969052d8a724f78d)

1420.	[doc]		marcin
	Updated list of loggers in the Kea Administrator's Manual.
	The updated list contains all loggers, including those
	from supported hooks libraries.
	(Trac #5622, git bd94afc0af7183452c94f3b5768c6138f79d3b60)

1419.	[doc]		marcin
	Documented "sync-leases" configuration parameter of the HA
	hooks library in the Kea Administrator's Manual.
	(Trac #5621, git 4ebac3a411aa02d1cc3d74e7eaf3212ad208159a)

1418.	[bug]		marcin
	Corrected bug in the allocation engine which caused occasional
	lease allocation failures when a loaded hooks library set the
	callout status to non default value, e.g. "skip" rather than
	"continue". In such cases, the server reported that it failed
	to allocate a lease "after 0 attempts".
	(Trac #5638, git f2e9b686ae52e1b06f660e1b522588b1440e2620)

1417.	[bug]		marcin
	Improved logging in the HTTP library both for the server and
	the client.
	(Trac #5205, git fd0bec610c89084d5a5d43ef032c9875c3e6ad46)

1416.	[bug]		fdupont
	Added support of recent Botan 2.x crypto backend.
	Note that Botan 1.[9-11] is still supported but not recommended.
	(Trac #5382, git 22651b1935a2397edfbddb9b8873c353c090f18e)

1415.	[bug]		tmark
	kea-dhcp4 and kea-dhcp6 now validate the schema version
	of lease and host back ends after establishing a connection.
	If a schema version does not match the version the server
	expects, the server will emit an error log and close
	the connection. This applies to MySQL, PostgreSQL, and Cassandra.
	(Trac #5629, git 15c34afdba45be609e35284a209ad18ed66605f8)

1414.	[bug]		tmark
	kea-dhcp4 parsing now treats renew-timer and rebind-timer
	as optional with no defaults. The logic for sending them
	to the client was changed to: send rebind-timer only
	when it is less than the lease lifetime; and send renew-timer
	only when it less than either the rebind-timer if specified,
	or lease lifetime in the absence of rebind-timer.
	(Trac #5596, git 38426e16ec04a786e35a65d27cbcb7dbabfe79b5)

1413.	[func]		fdupont
	Removed getAll, get4 and get6 methods using both hardware address
	and DUID from host backend (aka host data source) APIs.
	This is an *incompatible* change.
	(Trac #5563, git db4c34b069f114f93d9f29cdeb02b536a0fbc982)

1412.	[func]*		marcin
	The client classes used by the High Availability hook library
	use upper case "HA_" prefix and they are now built-in classes.
	This means that those classes do not need to be	declared in the
	server configuration.
	(Trac #5632, git 2d590bfd7d1b0eca377eb99eef83a3083a1d7399)

1411.	[bug]		fdupont
	Fixed warnings about lambda's not using captured variables.
	(Trac #5591, git f88a505823d39faec7dc5f647f40e6454e5dfc74)

1410.	[bug]		marcin
	Fixed multiple hanging Control Agent unittests.
	(Trac #5576, git 310af68101cba74220652ec2b403520fc5666dc0)

1409.	[doc]		marcin
	Documented in the User's Guide how Kea HA service behaves
	when the clock skew between active servers becomes too
	high.
	(Trac #5603, git ffaff4d2a03600bb4f81d335b49a840e31d03c8c)

1408.	[func]		tomek
	perfdhcp now supports -o option that adds DHCP options.
	This may be used to simulate various clients.
	(Github #77, git b81dedb7f0a2516130e7bd799d9084c63f0e844c)

1407.	[bug]		tmark
	Corrected an issue where the destruction of loggers
	prior to the destruction of the TimerMgr singleton
	caused unit tests to segfault.
	(Trac #5626, git 9f4e3f9cd8acf8e7d1d3e714d8f904754377c00f)

1406.	[func]		fdupont
	Added pkg-config alternative to configure --with-cql path so
	now you can use either pkg-config or cql_config.
	(Trac #5488, git 55498ca3455517132533a39002ebfc05d26c7e38)

1405.	[bug]		tmark
	Corrected missing "override" warning in cql_lease_mgr.h
	(Trac #5625, git df3068ba0e520df4d96dd38e2de679beb99f2e23)

Kea 1.4.0-beta released on May 18, 2018

1404.	[doc]		tomek
	Hooks package installation intruction added to Kea
	User's Guide.
	(Trac #5427, git 7bc5e4297e8b2ccb87d5d5d79ae066fe32964841)

1403.	[build]		tomek
	Support for hook packages has been updated. The --with-tierX
	flags have been removed. Each hook library is now detected
	independently.
	(Trac #5619, git aa1f95d699dc664a5660db120ef71edee910a9b3)

1402.	[bug]		tomek
	Fixed a crash that was caused by hook library registering
	new hook points. This fixes unit-tests with forensic
	logging, but the problem was generic and could cause
	other libraries to segfault during unloading or reconfiguration.
	(Trac #5577, git 2f9d1aa95c16e12fabc50d581b966f20b6d8a950)

1401.	[bug]		tmark
	Corrected an issue which caused kea-dhcp4 and kea-dhcp6 servers
	to unload their hooks libraries upon receipt of the first client
	message following a dynamic reconfigure.
	(Trac #5564, git 5111f569bd251c2a98a2e6d958e8f6b640a1802d)

1400.   [func]		tmark
	A new hooks library, Stat Cmds, has been added to the open source
	distribution.  This library provides commands for fetching lease
	allocation statistics using lease backend as the source for
	lease counts per state.  This resolves an issue in deployments,
	where multiple Kea servers share a common lease backend, which made
	it difficult to obtain accurate lease statistics.
	(Trac #5589, git 36f20f1c8b28f629fe2896b817ac0f3c6026fe0e)

1399.	[func]		tmark
	Support for fetching lease allocation statistics by subnet-id
	or subnet-id range has been added to the Cassandra back end. This
	allows it to be used in conjunction with the Stat Cmds hooks
	library commands for fetching shared lease statistics.
	(Trac #5588, git 3fcfefdea5ac838936c2109ecbbbc32eabc8fdba)

1398.	[bug]		fdupont
	Fixed bug in configurations where "outbound-interface" parameter
	was set to "use-routing", which in some cases would reset outbound
	interface index to a negative value and cause the server to fail
	to respond to the clients.
	(Trac #5515, git 9d8d00f1f127ee606f09f7ff6006f0d142aac976)

1397.	[bug]		marcin
	A bug in http client library was fixed. The IPv6 address specified
	in brackets is now supported properly.
	(Trac #5620, git fe38c4368853e47bc993d6c3844cdddba5effde5)

1396.	[bug]		tmark
	The PostgreSQL schema was expanded to include two new tables:
	lease4-stat and lease6-stat and triggers to update them as leases
	are modified. This resolves an issue in deployments, where multiple
	Kea servers share a common PostgreSQL lease database, which made
	it difficult to obtain accurate lease statistics. Since these statistics
	are now tracked by the database, they do not have to be recalculated at
	startup or following reconfiguration. This may result in less
	processing overhead during these events. The new statistics will be
	accessible via a new Hooks library, being developed for Kea 1.4
	under #5589.
	(Trac #5587, git 36a0160de0df7789eea224954717be05c08638b7)

1395.	[bug]		tmark
	The MySQL schema was expanded to include two new tables:
	lease4-stat and lease6-stat and triggers to update them as leases
	are modified. This resolves an issue in deployments, where multiple
	Kea servers share a common MySQL lease database, which made it difficult
	to obtain accurate lease statistics. Since these statistics are now
	tracked by the database, they do not have to be recalculated at startup
	or following reconfiguration. This may result in less processing overhead
	during these events. The new statistics will be accessible via a new Hooks
	library, being developed for Kea 1.4 under #5589.
	(Trac #5586, git a070c327668c10de3b28f5e249f91d6d16a97ff5)

1394.	[doc]		marcin
	Documented High Availability hook library in the Kea
	Administrator Reference Manual.
	(Trac #5478, git 3db34400d0331e3d4fc208529eeb18f6abfb6562)

1393.	[build]		marcin
	Install new header files introduced since Kea 1.3 release.
	Also, bumped up libraries version numbers for Kea 1.4 beta
	release.
	(Trac #5590, git 64351229a30832735c5a81ac17ca1521aa2483b2)

1392.	[func]		fdupont, marcin
	Implemented new hook point "leases6_committed" in the DHCPv6
	server. It supports new next step status NEXT_STEP_PARK
	which causes the server	to "park" the client's DHCP packet.
	(Trac #5458, git 04d6fb0a0ac5b9dff2a02764cc9265f9a2a05ae8)

1391.	[func]		tmark
	For both kea-dhcp4 and kea-dhcp6, the "ip-address" parameter
	in the "relay" element for both subnets and shared networks,
	has been replaced with a list form, "ip-addresses".  Configuration
	parsing will continue to honor the singular form, but it should
	be considered deprecated.  In addition, an omission in 1.3 that
	caused shared network parsing to ignore the "relay' element has
	been corrected.
	(Trac #5535, git f4601abdb657122a8ba5d7784eded773ec01d171)

1390.	[doc]		tomek
	User's Guide documentation for RADIUS and Host Cache written.
	(Trac #5538, git c73337a8ec691874b8ac0b2efcd8708f1a79acbb)

1389.	[func]		fdupont
	dhcp6_srv_configured hook point added.
	(Trac #5530, git 3bb521f6ec8b4e2a1e57ec84b17ee12b0ccf0f83)

1388.	[build]		tmark
	Modified configure script to support --with-dhcp-mysql and
	--with-dhcp-pgsql but emit a deprecation warning message
	encouraging their replacement with --with-mysql and --with-pgsql.
	(Trac #5567, git 53761069761ddde44636baa30185322debfe4186)

1387.	[func]		tmark
	perfdhcp no longer requires -r (rate) be specified in order to use
	-D<max-drop>, -n<num-request>, -p<test-period> and -t<report> options.
	(Trac #5115, git c3ba89c56882cac1080899ad201f0c02056eef38)

1386.	[func]		fdupont
	Extended comment / user-context support to DHCP-DDNS and
	Control Agent configuration syntax.
	(Trac #5495, git fe79959e3bc3c46ccb89661cb27696671a8508b8)

1385.	[func]		tomek
	lease4-wipe and lease6-wipe are now able to wipe all leases
	from all configured subnets if subnet-id specified is 0
	or the subnet-id parameter is omitted.
	(Trac #5543, git ecaf777dff4b8d1100c2a97c4fb1cf8f8e63566d)

1384.	[func]		fdupont
	Significant improvements to client classification introduced.
	The order of classes evaluation has changed from alphabetical
	to the order of appearance. New 'member' expression allows
	combination of classes. The new 'only-if-required' and
	'require-client-class' parameters controlling the scope of
	a class have been introduced.
	(Trac #5474, git 3f2d93f0731fc1858b20e831a7d1f090ea8841fe)

1383.	[func]		tmark
	kea-dhcp4 and kea-dhcp6 can now be configured to attempt to
	reconnect to MySQL backends if connectivity is lost.
	(Trac #5556, git b31da6f9a3545a2cac228eb17c59d72b6b4823f2)

1382.	[func]		fdupont
	Added support for generalized UDP Source Port for DHCP Relay
	(RFC 8357) for DHCPv4, DHCPv6 and DHCPv4-over-DHCPv6. Note
	this required changes to the inter-server protocol used by
	our 4o6 implementation, and is therefore not backward
	compatible.
	(Trac #5404, git 2a6049947ad4caaaa697dba8cb7669a09264f0bc)

1381.	[bug]		marcin
	Corrected a bug in the libkea-asiolink library which caused
	the DHCP servers to crash while processing commands over
	the unix domain socket on some systems.
	(Trac #5580, git cb5276a24436a9e9ce4d1ab4630e7193a4c2d803)

1380.	[func]		fdupont
	Implemented lease6-get-all command in lease_cmds hooks library.
	(Trac #5469, git a0bb7188df47a0f8020ff57739c5a6ab5f7e9828)

1379.	[func, bug]	marcin
	The network_state argument is provided to the callouts in
	the dhcp4_srv_configured hook point. Also, fixed a couple
	of minor bugs in the HTTP client classes.
	(Trac #5470, git 93e2b2198c3163afb81d51fdf5ec547602a12415)

1378.	[doc]		tomek
	New parameter subnets-action for network4-del and network6-del
	commands is now documented.
	(Trac #5441, git 8b2ffabb3d1ba709f319df2b34d0804ee824446b)

1377.	[doc]		tomek
	New parameters for Cassandra are now documented.
	(Trac #5484, git 56e7026ea2bfab99dbfa1a047dc920ec2f743540)

1376.	[func]		razvan
	Cassandra backend improvements: get all IPv4 leases, delete
	hosts, ability to store fixed DHCPv4 fields (next-server,
	server-hostname, boot-file-name) and user contexts in host
	reservations. Also, the ability to store MAC address details
	in DHCPv6 leases on PostgreSQL has been improved.
	(Github #70, git 8cd0c1ae416be88baf69c2243e83a429d6d5c965)
	(Trac #5506, git 8cd0c1ae416be88baf69c2243e83a429d6d5c965)
	(Trac #5507, git 8cd0c1ae416be88baf69c2243e83a429d6d5c965)
	(Trac #5508, git 8cd0c1ae416be88baf69c2243e83a429d6d5c965)
	(Trac #4530, git 8cd0c1ae416be88baf69c2243e83a429d6d5c965)

1375.	[func]		tmark
	When encountering errors unpacking vendor specific options,
	both kea-dhcp4 and kea-dhcp6 will now log the error, skip
	unpacking any remaining options, and then attempt to process
	the packet as is.  Prior to this the servers would log the issue
	and then drop the packet.
	(Trac #5551, git 59ef33ee17672c55cee4ec86ff59737b361a3c21)

1374.	[func]		tmark
	kea-dhp4 and kea-dhcp6 can now be configured to attempt to
	reconnect to Postgresql backends if connectivity is lost.
	(Trac #5477, git 8e62a058382b2245d418cfbf829776934c638e5e)

1373.	[func]		marcin
	Implemented leases parsing from JSON in libkea-dhcpsrv.
	(Trac #5466, git 84c2a2084b0fb7c086fc6b9502f7ff58b708174e)

1372.	[func]		marcin
	Implemented new hook points "dhcp4_srv_configured" and
	"leases4_committed" in the DHCPv4 server. The latter supports
	new next step status NEXT_STEP_PARK which causes the server
	to "park" the client's DHCP packet.
	(Trac #5457, git af43f07b0e227ccabcdf07a046a64cebb11bdccf)

1371.	[bug]		fdupont
	Fixed a bug in JSONfeed tool which did not correctly handle
	strings and interpret their content.
	(Trac #5513, git 231e923a85db7fb8305c7baa4d15f766fdf60942)

1370.	[bug]		tmark
	Fixed a bug which prevented inserting multiple host reservations
	where IPv4 address was unspecified or when selected subnet identifier
	was not specified (5416).  Corrected inconsistent data types for
	subnet id columns in both Postgres and MySQL schemas.  Now both
	schemas support up to MAX UINT32 in all subnet id columns. Exiting
	databases may be updated without data migration.
	(Trac #5416, #5522, git d1dd0f2e27ffa49515c17cf68d54f162359b6384)

1369.	[bug]		marcin
	Multiple critical performance optimizations in the allocation
	engine for shared networks.
	(Trac #5437, git 9d8bcd39802795d48c737a05ef3de3634a28ca4e)

1368.	[func]		tmark
	kea-dhcp4 now explicitly logs packets dropped due to a lack
	message type as a log type DHCP4_PACKET_DROP_0009.  Prior
	to this such packets were logged has having an unsupported
	message type of 0.
	(Trac #5553, git ff97e5ffb5f3478be71aae8130b6eff3208bd69a)

1367.	[func]		fdupont
	Added initial skeleton implementation for Radius hook library.
	(Trac #5524, git 832aa23b89eab71875bcbdb1e955eb92fdc0e01a)

1366.	[func]		fdupont
	Implemented FNV hashing function. Cassandra backend no longer
	explicitly depends on OpenSSL.
	(Trac #5502, git 71de75c3bb099f21fdef0d41806da281d6271287)

1365.	[func]		fdupont
	Both DHCPv4 and DHCPv6 servers can now listen on loopback
	interfaces. This capability requires setting socket type to UDP in
	DHCPv4. Note the feature has not been thoroughly tested.
	(Trac #5390, git f38cbd73581a7a0f8634a63cb17f9b60407e3acc)

1364.	[func]		fdupont
	Extended forensic (aka legal) logging with database capability.
	(Trac #5420, git 94bd3cc313e9f2a982ef8f8adf0cf44024c76499)

1363.	[func]		tmark
	Added support for automatically recalculating lease statistics
	to the CQL backend.
	(Trac #5487, git c807388d581ee1c3e479324f3c399f27feba1c96)

1362.	[func]		razvan, andrei
	A new parameter exit-wait-time has been added to perfdhcp. It is
	now possible to tell perfdhcp to wait certain amount of time after
	exit conditions are met before actually terminating.
	(Github #55, git 0cd1178ae092fa0c2f122d0e16fb673b4074a6e6)

1361.	[func]		razvan, andrei, tomek
	Support for Google Benchmark has been added. To compile
	benchmarking support, please use --with-benchmark option.
	(Github #36, git d6819971410b460d7742c762844e2e75ba580944)

1360.	[build,bug]	fdupont
	Cassandra build fixes for macOS.
	(Trac #5494, git cb0d735628aefd6bca2acc11b73d1f66b45d1c40)

1359.	[bug]		rcgoodfellow
	Fixed bug in kea-admin causing error on lease-dump.
	(Github #61, git 2c9454ec56edc8f3cff8a23329f53ced0d172280)

1358.	[func]		andreipavelQ,tomek
	The logging configuration is now applied early, which helps
	seeing errors in case the new configuration is faulty.
	(Github #41, git d77fbec5a003a69cab207aa741133015f2657878)

1357.	[build]		andreipavelQ
	--with-dhcp-mysql renamed to --with-mysql and
	--with-dhcp-pgsql renamed to --with-pgsql. These names were
	leftovers from old BIND10 times when Kea was part of bigger
	solution that also provided DNS services. Kea is now a stand-alone
	software, thus the -dhcp- doesn't make sense in those options any
	more.
	(Github #40, git 318c9e3d3db9bb938ced27932d8401172529a2ff)

1356.	[doc]		andreipavelQ
	Documentation has been upgraded to DocBook 5.0.
	(Github #39, git 9b6705bd6c534128ec18820ff0cbdd72b7fce9e9)

1355.	[func]		tomek
	Lightweight 4over6 options reinstantiated. Definitions for DHCPv6
	options 89 through 96 were added back. DHCPv4 v4 Parameters Option
	159 has its definition tweaked slightly.
	(Trac #5514, git 6a4aac2b3bfffe41460db6d1cd3c55b1430aa50c)

1354.	[build]		andrei
	Support for coverage tests has been improved.
	(Github #43, git 1949bb3abf71fb3997044d239eb683095166c39f)

1353.	[build,bug]	andrei, razvan
	Various small changes and bugfixes. Thank you to Andrei Pavel
	and Razvan Becheriu for submitting their patch.
	(Github #54, git 2efa7494228a1797dff8d9d74107a452c61e2386)

1352.	[func]		fdupont
	It is now possible to specify client classification restrictions
	on per pool basis. This capability will be useful for grouping
	certain types of devices into specific address and/or prefix
	pools.
	(Trac #5425, git 5f3a89d6e32e90cd9cbb2347c7b2208c3e1561e0)

1351.	[build]		andreipavelQ
	Compilation parameters unified (every file now includes config.h,
	several makefile tweaks).
	(Github #38, git 7206aa79c57be7466c4ab3dd558663c6c4f858b7)

1350.	[func]		fdupont
	Several hook points now support next step status DROP. This allows
	more flexibility with dropping packets from within hooks.
	(Trac #5443, git ff22a906915a34df327174f550f69a396a05bb2c)

1349.	[func]		marcin
	Implemented HTTP client classes in libkea-http.
	(Trac #5451, git 94267e252b372650e4235389251b49d6f5501322)

1348.	[build]		fdupont
	Modified configure.ac to include premium module m4 macros, if the
	module is present. Prior to this it relied on premium having it's
	own configure.ac script.
	(Trac #5400, git 38c4f2fb8fc8c8874a0e4671cc295a049acf675f)

1347.	[build]		fdupont
	Added support of boost 1.66.0 ASIO.
	(Github #60/Trac #5496, git bc2947de4296bd99b74e50e65f272c7ad5312429)

1346.	[func]		marcin
	Implemented lease4-get-all command in lease_cmds hooks library.
	(Trac #5468, git a378ec28489e98df64830d1f26c3bebd20e256b2)

1345.	[func]		marcin
	Implemented "force-create" parameter for lease4-update and
	lease6-update commands.
	(Trac #5472, git 369245e4c5308a701fd483123f2cb2fd7d3d0966)

1344.	[func]		andrei, razvan
	Support for host reservations stored in Cassandra added. The core
	functionality was added. There are some limitations (delete,
	client classes, fixed DHCPv4 fields, statistics recount, etc.)
	These will be addressed in upcoming tickets.
	(Github #37, git e37606fd2d0c02234a55f7445c52a12b2e7a82ec)

1343.	[func]		fdupont
	User-context and comments are now supported in many new scopes:
	global, shared-network, subnet, pool, host reservation, option,
	option definition, client-class, control-socket, dhcp-ddns,
	interfaces, loggers, and for DHCPv6 pd-pool and server-id.
	(Trac #5351, git 3405a8fa5d391d96cd15874fd3de3ac63ceb33b6)

1342.	[bug]		fdupont
	Fixed subnets and host reservations returned by config-get and
	config-write.
	(Trac #5452, git c24d057bed2692eaf3cdb6af889122eb582ffede)

1341.	[func]		razvan, andrei
	Significant update of Cassandra support. A lot of code for
	Cassandra Lease Manager has been updated and partially rewritten.
	(Github #35, git 41795494720cd9886c1e98d21eaeefd94d674e37)

1340.	[func]		marcin
	Added support for "dhcp-enable" and "dhcp-disable" commands in
	the DHCPv4 and DHCPv6 server.
	(Trac #5442, git 36dc68ff7aa8b3cfd265c4f982d10248590039bd)

1339.	[doc]		marcin
	Updated User's Guide describing how to selectively disable
	legal logging for a subnet.
	(Trac #5407, git 469080abd711f8e88a5133f76f4ab31a5549a858)

1338.	[func]		marcin
	Persistent HTTP/1.1 connections and HTTP/1.0 keep-alive
	are supported by RESTful API.
	(Trac #5448, git 05018f7cc0662d6956b9b7648646e0c17da948ba)

1337.	[doc]		marcin
	Added placeholder section for the libdhcp_ha hooks library.
	(Trac #5447, git d939b5b8bc4befb24daf863f2408d97493e4bfbf)

1336.	[bug]		marcin
	DHCPv6 server always sends prefixes with the lifetime of 0 for
	the prefix leases that should no longer be used, even if those
	prefixes are not included in the Renew/Rebind.
	(Trac #5403, git 91bb0855ff7ef86ff72b5a946ae716798d7bebc1)

1335.	[bug]		marcin
	Fixed a bug which prevented inserting multiple host reservations
	where IPv4 address was unspecified or when selected subnet
	identifier was not specified. This change affects both Postgres
	and MySQL backend.
	(Trac #5416, git 03fab8f7d5c2e8a5ea735b11ff75652aa31d791d)

Kea 1.3.0 released on October 27, 2017

1334.	[bug]		marcin
	Fixed a bug in the DHCPv6 server whereby a lease with zero
	lifetimes could be mistakenly included in the server's
	response.
	(Trac #5387, git 140e7239096c0d5b9fc82b2c9c461476bf9d5729)

1333.	[doc]		tmark
	Added a discussion of conflict resolution to the DHCP-DDNS chapter
	of the Kea admin guide.
	(Trac #5275, git ce3fe30524cdc21a9cabeafbdcb2fc3cd2e86cff)

1332.	[doc]		tomek
	Clarified list of supported options, added examples for using
	hex notation to specify option values.
	(Trac #5068, git c942586172a68a7fac09e366383d996ade7f3840)

1331.	[func]		marcin
	Default "lfc-interval" value is now set to 3600.
	(Trac #5341, git dd1af78a49bfb68b88e8215dde65e40a470af81c)

1330.	[bug]		fdupont
	The option length checks were relaxed for the V-I Vendor Class
	option.
	(Trac #5391, Github #57,
	 git 8c1ea6684a808e8d3af9ea7eccecd93adc801e8a)

1329.	[func]		marcin
	Added support for "client-id" identifier when querying for
	leases in the lease_cmds hooks library. Documentation
	updated accordingly.
	(Trac #5395, git aceafa67f4fbde55ed6724a7b7551ed251e4ee91)

1328.	[doc]		vicky
	Acknowledgements section updated.
	(Trac #5385, git fe0658896f3784cd8f59bd5158244d6975cfe4c1)

1327.	[build]		marcin
	Updated Kea libraries' version numbers and hooks version for
	the 1.3.0 release.
	(Trac #5375, git 70c0fc164c89716419b6ee42da3ca0d4be938a30)

1326.	[func]		fdupont
	server-hostname and boot-file-name are now allowed in global,
	subnet4 and shared network scopes in DHCPv4.
	(Trac #5277, git 5a2454ec063530867dca2c46a71e342ccd98a5bb)

1325.	[bug]		marcin
	Fixed a bug whereby a reserved address could be allocated to
	a different client when this client explicitly requested
	this address.
	(Trac #5393, git 0964c66d44516a04ec62c8e70be92f216fe3df5a)

1324.   [doc]           wlodek
	Added examples of configuration for iPXE boot with DHCPv6 Kea server
	(Trac #5356, git c68b9b381930d1e44fd5daa1b9d033035e32cff2)

1323.	[doc]		marcin
	Added new section to Kea Hooks Developer's Guide describing how
	to implement new control commands within hooks libraries.
	(Trac #5331, git b23f36ca4a410ba7bca7fd4a9f40c008c77e3c7c)

1322.	[build]		marcin
	Copy all header files from Kea libraries during "make install".
	(Trac #5372, git cb38d39a942351ec04a655a396dd7396ea20548b)

1321.	[doc]		marcin
	Better explained subnet selection within shared networks when
	client classification is in use.
	(Trac #5367, git 26b4d240c5a1ba73e5b61f45d5a832e52f6472dd)

1320.	[doc]		marcin
	Improved documentation of shared networks within Kea Administrator
	Reference Manual.
	(Trac #5381, git c4be6a71ed3705c182d7ba4417a06ed8fa59f2b5)

1319.	[func]		marcin
	Added support for DHCPv4 option 54 (dhcp-server-identifier).
	(Trac #5376, git aae2d91f101b8c61c0abfb3482de04a8dd074121)

1318.	[doc]		marcin
	Updated Kea Administrator's Manual with the information about
	new capability of flex-id hook library to use value derived from
	flexible identifier as a client identifier or DUID.
	(Trac #5384, git cce58fee4aa0476712209a7ed92fab587258b49b)

1317.	[bug]		fdupont
	The kea-admin script now behaves properly when -4 or -6 is missing
	while using lease-dump command.
	(Trac #5379, git 53870c07d1864faf2a25bdc4ed6c5cf2b0223f8d)

1316.	[bug]		marcin
	Corrected a bug which caused a returning DHCPv4 client performing
	4-way exchange to be assigned a different address from a shared
	network than previously allocated.
	(Trac #5388, git 601a387ba43d990947ee2e1a05e78851d8133a3c)

1315.	[bug]		marcin
	Created unit test for the case when there are several IPv6 subnets
	within a shared network and each subnet specifies the same
	DHCP option with a different value. This test verifies the fix
	applied with ticket #5364 which address the problem of assigning
	options from invalid subnet.
	(Trac #5366, git 112addd4619509c464dc051f4885e00dc1f69d26)

1314.	[bug]		marcin, tomek
	Improved unit tests for shared networks and corrected a bug
	in the allocation engine which caused wrong subnet id to be
	stored in the lease database and wrong subnet be used by the
	DHCPv6 server for options assignment.
	(Trac #5364, git 07ce52ee4ce65eeeea1890201812ac83a286658f)

1313.	[bug]		fdupont
	Empty output_options structure is no longer returned by config-get
	or config-write commands.
	(Trac #5267, git f2290503ed899f00c7f2f2b905b90bc360617340)

1312.	[func]		marcin, tomek
	Added new configuration parameter "outbound-interface", which
	controls how the outbound interface and source address is
	determined for the responses sent by DHCPv4 servers to relayed
	clients. The default setting is to use the same interface as
	the one over which the query has been received. The alternative
	is to use system routing to determine the right interface and
	source address.
	(Trac #5377, git d08088923ec1ea0d1cb8a947bd520174d874d25e)

1311.	[build]		fdupont
	Improvements in --enable-shell and other parameters passed while
	building dist tarball.
	(Trac #5210, #5339, #5352,
	git e531cda4e10114a8f14bcbf3d7e25b6584230875)

1310.	[bug]		marcin
	Documented "ia_pd" parameter for lease6_renew and lease6_rebind
	hook points.
	(Trac #5368, git 6842036714f84bf12529e1a43e12ac5a07e2e5c0)

1309.	[func]		fdupont
	Kea-shell script now has an optional --path parameter that allows
	using not empty URL path.
	(Trac #5361, git 9a31c417d52f1481185b0880a10a4b5f16d8462a)

1308.	[func]		fdupont
	Support for conditional token ifelse(condition, iftrue, iffalse)
	was added. It can be used in flex-id, client classification and
	possibly other expressions that may appear in the future.
	(Trac #5363, git 34c364abd23a1a745da79c10c69b94b8defad08b)

1307.	[func]		fdupont
	When an option is defined with a record type and the array
	flag is true the last record field is an array. All standard
	options supported by ISC DHCP and using this are now supported
	by Kea (so now there is no standard option supported only by
	ISC DHCP).
	(Trac #5226, git f66951dbda8f62122187ac3a99f0fdcc65b383d8)

1306.	[bug]*		marcin
	Respective Kea daemons now use their own default configuration
	files: kea-dhcp4.conf, kea-dhcp6.conf, kea-dhcp-ddns.conf and
	kea-ctrl-agent.conf. This change is aimed at eliminating the
	issue whereby 'config-write' command overrides configuration
	of all servers rather than just a configuration of the deamon
	to which this command has been sent.
	(Trac #5338, git 252e5e8a75fa42271b0cdb6edad3c152bbf3c515)

1305.	[bug]	tmark
	Corrected logic that was causing kea-dhcp4 to remove DNS entries
	when renewing leases with generated FQDN names.  Prior to this
	the server was incorrectly scheduling DNS removal when configured
	to generate the client's FQDN.
	(Trac #5369, git 18f57f502f1b9fb5bf7ef5ab995ddda60006fd39)

Kea 1.3.0-beta released on September 29, 2017

1304.	[bug,func]	fdupont
	The DHCPv4 Vendor Specific Information (code 43) option and
	private options (codes 224-254) can be redefined at the global
	scope or inside a client-class. This allows to support different
	definitions following the DHCPv4 Vendor Class Identifier (code 60)
	option or when defined as a binary option to accept with problems
	option 43 carrying a raw value.
	(Trac #5073, git b290b3cbaa926d4e9613f6607c5fcbae2301b266)

1303.	[func]		tmark
	The command handlers in the lease_cmds hook library are now
	implemented has hook callouts and registered with the Hooks
	manager. Prior to this they were registered as command handlers
	with the Command Mgr.
	(Trac #5332, git c902bda9f026720f6efbf2e5ad407302aeb5e466)

1302.	[func]		marcin, tomek
	DHCPv6 server supports shared networks. It allows for grouping
	multiple subnets and use them interchangeably to allocate
	IP addresses and other resources to a client located on the
	particular link. This mechanism is useful to extend an
	address space for the client belonging to a particular
	subnet and/or to segregate clients being on the same link but
	belonging to different classes, e.g. cable modem vs router.
	(Trac #5307, git 110d0c9e403af28e6810141f978d9bf55c381f14)

1301.	[func]		fdupont
	Added some standard option definitions which are supported
	by ISC DHCP but not (yet) by Kea.
	(Trac #5227, git 4bef838245f08fca5f2cf037cd3a75278b77f8f9)

1300.	[doc]		tomek
	Documentation for shared networks added.
	(Trac #5310, git 41fd3bb7ed2f4cd15db6cbd14713f4474f659c92)

1299.	[doc]		fdupont, tmark
	Added an example stunnel configuration file to demonstrate
	using kea-shell through https.
	(Trac #5282, git efe044fa90d53398e215d2bf31e00e83353e8774)

1298.	[func]		marcin, tomek
	DHCPv4 server supports shared networks. It allows for grouping
	multiple subnets and use them interchangeably to allocate
	IP addresses and other resources to a client located on the
	particular link. This mechanism is useful to extend an
	address space for the client belonging to a particular
	subnet and/or to segregate clients being on the same link but
	belonging to different classes, e.g. cable modem vs router.
	(Trac #5306, git 4f2fca69be32997c718ab2c7f37ac80ed4e41d15)

1297.	[func]		tmark
	Added a hook point, "command-processed", to kea-dhcp4
	and kea-dhcp6 servers. This hook point occurs after
	a control channel command has been received and
	processed.
	(Trac #5111, git 043d17b0688d4ab25b12469d27859983cb297d07)

1296.	[bug]		tmark
	Altered the mysql backend logic to disable auto_reconnect and
	set session value of wait_timeout to a very large values. This
	avoids a segfault in MySQL client library caused by auto-reconnects
	occurring when kea server's MySQL connection is idle for longer
	than the global MySQL wait_timeout.
	(Trac #5354, git 9881ef6d772f27de82c048e198ba0ff9e71b9351)

1295.	[bug]		tomek
	DHCPv4 and DHCPv6 servers are now able to parse shared networks.
	A basic shared networks examples added.
	(Trac #5357, git 74b824cc80f8be66084308c0bf12c1a71f311915)

1294.	[func]		marcin
	Implemented data structures holding configuration of shared
	networks. The new structures are unused until remaining tickets
	for shared networks implementation are completed.
	(Trac #5305, git 76dd46f7070c141cc89d772d69a897b67bd179a1)

1293.	[func]		tomek
	DHCP4_BUFFER_WAIT, DHCP4_BUFFER_WAIT_INTERRUPTED, DHCP6_BUFFER_WAIT,
	and DHCP6_BUFFER_WAIT_INTERRUPTED logging messages are no longer
	emitted.
	(Trac #5345, git 779040fa399fb2da271569dc315294463e28f852)

1292.	[func]		tomek
	User contexts are now supported for subnets. This adds a new
	functionality, but also makes the existing documentation example
	correct.
	(Trac #5350, git 828ecb6dbdaaedd97d2af79dfa9b7f4845d3a049)

1291.	[func]		fdupont
	The configuration parser now checks for mandatory parameters that
	are missing.
	(Trac #5124, git af0f3d50a835f64a5f8a47c47ef464b119a49643)

1290.	[bug]		marcin
	Corrected a bug causing illegal memory access while
	retrieving server hostname and boot file name fields from
	the host reservation database. Many thanks to Juan Settecase
	for his assistance in identifying this issue.
	(Trac #5340, git 2fdc7efcb862ced3c1054620bf14e75a0db6aed2)

1289.	[bug]		marcin, tmark
	Corrected handling of EAGAIN and EWOULDLBOCK errors in
	UnixDomainSocket. This was causing intermittent command
	channel write errors in kea-ctrl-agent on some Debian systems.
	(Trac #5336, git db251cb66ad77ba28ab44281323ddeb23cf29506)

1288.	[func]		marcin
	Documented subnet_cmds library in the Kea User's Guide.  Also moved
	several classes from dhcp<4/6> into lib/dhcpsrv to facilitate subnet
	command parsing.
	(Trac #5315, git d259f330a1690b20eb368f6252f5da2cdb6187de)

1287.	[bug]		tmark
	Logger configuration now correctly uses maxsize and maxver
	parameters, allowing log rotation to function properly.  Prior to
	this these values were not being propagated downward, causing log
	rotation to always be disabled.  The defaults for maxsize and
	maxver are 10Mb and 1 respectively.
	(Trac #5324, git 75f148458bdeeed27eb877cc2c3ce3069b152f38)

1286.	[func]		marcin
	Configured subnets are now indexed by subnet identifier and
	prefix for faster subnet lookups in the configuration.
	(Trac #5314, git 894aeb048b7281f947f87a5d6dc5112fac4a86fb)

1285.	[func]		tomek
	Several new commands implemented in lease_cmds library:
	lease4-del, lease6-del, lease4-update, lease6-update,
	lease4-wipe and lease6-wipe that allow deleting and updating
	leases and also wipe all leases from a specific subnet.
	(Trac #5280, #5281, 94ff2448c8cf6e3321f4d1b3666a2e2b736f6c50)

1284.	[func]		tomek
	A new library, lease_cmds, has been implemented. Its intended
	purpose is to support commands for lease management. Currently
	supported commands are: lease4-add, lease6-add, lease4-get,
	lease6-get. Additional commands and documentation are planned.
	(Trac #5272, #5279, git 785c2e521b198a03d26bde4a804638bfc19ce91b)

1283.	[func]		fdupont
	An 'always-send' parameter has been added to options
	configuration.  It allows an option to be always sent, even if
	a client didn't request it.
	(Trac #5241, git cef2b630c720a442710efc0d1615b7c7bce01e54)

1282.	[bug]		fdupont
	Now all interface service sockets are closed before interface
	re-detection. Note if the re-configuration fails they remain
	closed.
	(Trac #5333, git 8bff2ec336456de51d0d9d3ff011d28a6a61ef66)

1281.	[build]		tmark
	Configure script now correctly recognizes static boost_system
	library as well as checks for the presence of static glibc static
	libraries when --enable-satic-link is specified.
	(Trac #5337, git 42548148cbeaaa285519e121f493d52607f1e8a0)

1280.	[build]		waltsteverson
	Missing header for PD-exclude DHCPv6 option is now installed.
	(Github #51, git 36a8e1b8f687a6398af8a10f241e8d19e9de33d8)

1279.	[build]		waltsteverson
	Compilation fixes for Alpine Linux
	(Github #50, git 824afa63354e045a5e4f6437246c329d359e04dd)

1278.	[doc]		jsoref
	Many spelling corrections.
	(Github #52, git 1dcaef6f8e7901d628c8638fc2f8145ac0279586)

1277.	[func]*		marcin
	Added support to Command Manager to process commands using
	callouts implemented within hooks libraries.
	(Trac #5330, git 8041d177ed5587101ecb47a09820a7e67e42a066)

1276.	[build]		tmark
	The configure script now configures the build to require the Boost
	system library (boost_system) by default.  The library must be
	installed and you may need to specify "--with-boost-lib-dir=<path>".
	Prior to this the default was to attempt to build Boost with headers
	only.  Building with headers only may still be done, though it is
	strongly discouraged, by specifying "--enable-boost-headers-only".
	(Trac #5215, git b6f1ee0d1210e35631369fc697c76cc3cf2c4130)

1275.	[func]		marcin
	LibraryHandle object can now be used to register handlers
	for the control commands in a hook library.
	(Trac #5329, git 966cc24ae5593ebb08d6f02a11dab23463ebad7e)

1274.	[func]		marcin
	It is now possible to manage Control Agent with keactrl.
	(Trac #5108, git 53ba9f8197a25abd2c52ee3f5e95bc4e4be0241f)

1273.	[doc]		marcin
	Documented in the User's Guide that the server terminates
	when database connection is lost.
	(Trac #5320, git 5c8b277e8041b53b27a87b32d162ab41ef8b43d7)

1272.	[bug]		marcin
	Fixed inefficient leases indexing in the memfile lease
	manager causing increased CPU utilization during lease
	searches.
	(Trac #5328, git 23b490414f5575b252c8c42fbe93ad2c57d47953)

1271.	[doc]		marcin
	Documented how to setup secure connection to the Kea
	control	channel.
	(Trac #5304, git a920453bbcf9ffa7200eeddca6323faeff498f16)

1270.	[bug]		tmark
	Added a distribution rule to src/bin/d2/Makefile.am so
	d2_parser.yy will now be included in the distribution source
	tree. Also added entries for missing headers to asiolink/
	Makefile.am.
	(Trac #5325, git 199003d7aa9f8d4a7f8daa73f8259e951bc03217)

1269.	[func]		marcin
	Command manager can now handle large responses to control
	commands. Prior to this change the size of the response
	was limited to 64k. The server now also signals timeout
	after 10s if the connection lasts too long.
	(Trac #5318, git 8531a65521ea42f01f3bed444b054e92f7bd1a46)

1268.	[func]		fdupont
	Kea now re-detects network interfaces every time configuration is
	changed. 're-detect' parameter added to restore old behavior, if
	needed.
	(Trac #3389, git b2ce84790c33d1580dcfa773d7fcfb65c27addc7)

1267.	[bug]		fdupont
	Unit-tests for libdhcp now ignore ENOPROTOPT when setting
	SO_REUSEPORT to improve compatibility with older RedHat versions.
	(Trac #5243, git a7b478e1d1f7f0b38055086fe9ac053e4fab2850)

1266.	[func]		fdupont
	It is now possible to define options in DHCPv4 pools.
	(Trac #5288, git aa2839caab8d885e5bceca6f506162debd239b3f)

1265.	[func]		fdupont
	Extended classification relay6[nest] syntax to allows counting
	relays from the DHCPv6 client side by using negative number,
	e.g. relay6[-1] represents the first relay (closest to the
	client).
	(Trac #5287, git 7d0f7a8372dcf256fea8ac13330f0e3e7ed2e8ef)

1264.	[func]		marcin
	Kea's command manager has been re-implemented to use ASIO.
	Simultaneous connections over the control channel are now
	possible.
	(Trac #5317, git 4139a2f41bb3736615bdfa278746962a16384d0d)

1263.	[doc]		marcin
	Added example configurations of the nginx and Apache2 HTTPS
	servers running as reverse proxy for Kea RESTful API.
	(Trac #5302, git 48113aba218603afac4d457075458d4988e4082b)
	(Trac #5303, git b3113da16eb5c6fa323068f0a57dfa30f42893d2)

1262.	[func]*		marcin
	Renamed "dhcp4-server", "dhcp6-server" and "d2-server" parameters
	of the Control Agent configuration to "dhcp4", "dhcp6" and "d2"
	respectively.
	(Trac #5190, git fc67885022115df76425c6901959cedee63a93b9)

1261.	[bug]		marcin
	Eliminated valgrind errors in libkea-http.
	(Trac #5261, git 34addef4a654665c6022f0269d51970c72431ac2)

1260.	[bug]		fdupont
	Corrected logic in prefix delegation that was causing multiple
	entries to be written to the lease file when renewing or rebinding
	a prefix.
	(Trac #5104, git b9ab6ebe7a491c062bc8b0b42afc53f4d6cee011)

1259.	[func]		marcin
	Implemented timeout for the control commands forwarded between
	the Control Agent and Kea servers. The enhanced forwarding
	mechanism uses asynchronous calls over the unix domain sockets.
	It also detects the JSON structure boundaries when receiving it
	over the stream sockets.
	(Trac #5189, git e48d9399c215406f2dab1601d22d6c932b4af271)

1258.	[bug]		fdupont
	Fixed wrong python package path when kea-shell was configured
	without a prefix.
	(Trac #5214, git 44908c5fa56bfa7e1113078f43c458687a97388a)

Kea 1.2.0 released on April 28, 2017

1257.	[bug]		marcin
	Improved logging in the hosts manager.
	(Trac #5264, git 2fb9fd78e63f5d09810702847ad3e3b3020ea92b)

1256.	[bug]		tomek
	Control Agent now writes proper configuration when using
	config-write command.
	(Trac #5253, git a1b5da4db6ebfa9635bbe411ec363cdcc4fd1d28)

1255.	[bug]		marcin
	Fixed failing unit tests in libkea-http.
	(Trac #5260, git 43394f76efb1634155c04b205dec7361fc21f4f9)

1254.	[func]		tomek
	Various improvements needed for upcoming host commands library:
	host data source is now able to delete hosts, hosts can be exported
	to JSON format, C++11 code for configure script moved to separate
	file, several compilation warnings removed.
	(Trac #5208, git 88555d8f23745f3d615448e906796920cc7f44d0)

1253.	[func,doc]	tomek
	Default configuration file has been overhauled significantly. It
	now covers many additional options and features. Command channel
	is now enabled by default. Thanks to Dan Mahoney for his review.
	(Trac #5198, git 280de81cfe957ccab8a28074bdb0a4bc0e45104e)

1252.	[bug]		tmark
	kea-dhcp6 now correctly resets lease state and increments the
	assigned statistic when it reissues an expired-reclaimed lease
	to the lease's original client, in response to a REQUEST from
	said client.
	(Trac #5252, git 85bde7adbe6a78238bd5e17fecabfa918755f16c)

1251.	[func]		tomek
	New type of host identifier (flex-id) used in reservations has
	by added to MySQL and PostgreSQL schemas.
	(Trac #5195, git 37c26cc30b717019fbd6b7349279541edb351382)

1250.	[bug]		fdupont
	Do not unregister timers when running the config-test command.
	(Trac #5186, git e891b06940e41b4cfaa324c2ace8fdd761ee6662)

1249.	[bug]		tmark
	The assigned lease statistics were not being probably adjusted
	by either kea-dhcp4 or kea-dhcp6 when reclaimed expired leases
	were reissued.
	(Trac #5247, git 4e5193fb32b14325ccf5824614e58bcceb3e6388)

1248.	[bug]		marcin
	Improved socket connection handling code, corrected numerous
	failing and crashing tests for libkea-asiolink, libkea-http
	and kea-ctrl-agent on Debian, Fedora and Ubuntu.
	(Trac #5217, git 4bcb45f0c88aba3d0f70ca48d9fff6f1d4616bc2)

1247.	[bug]		marcin
	Resolved issues with DHCPv4 host reservations by 'client-id'
	when MySQL or PostgreSQL host database backend is in use.
	Also, the 'client-id' is used together with other host
	identifier types when 'host-reservation-identifiers' parameter
	is not specified.
	(Trac #5102, git 390d687d0f61635f5562d13860ff6362eee67853)

1246.	[func,bug]	tomek
	Restrictions in filename argument in config-write command have
	been removed. It is now possible to use absolute paths.
	DHCPv4, DHCPv6, D2 and Agent parsers did not handle flush,
	maxsize or maxver parameters in logger configuration correctly.
	This is now fixed.
	(Trac #5187, git a30ffcc67cfb7370c586d3c85147792e27aab4c7)

1245.	[func]		fdupont
	DHCPv4 domain-search option can now be defined using
	comma separated values.
	(Trac #5087, git eca0b8c6425bc922587675100f100b1aae54aee2)

1244.	[doc]		tomek
	User's Guide section about Kea shell added.
	(Trac #5171, git 3dc4908fe02e86c57ccd5ad2d2f8330655f438be)

1243.	[func]		tomek
	config-reload command implemented. It allows Kea DHCPv4 and DHCPv6
	servers to reload its original configuration file. Also,
	set-config command was renamed to config-set.
	(Trac #5213, git b209c2b577a2f9da71cc918d7a551f8efdc1c4cb)

1242.	[func]		fdupont
	Integer fields in options can now be specified in either
	decimal or hexadecimal format.
	(Trac #4540, git 4cbf341f4169cf1e1eae0721644797a726d89702)

1241.	[func]		fdupont
	Support for tuple-based options added. DHCPv6 option
	bootfile-param (code 60) can now be set in a more convenient
	manner.
	(Trac #4070, git 30102cacee95b91e6c4666f0c11f06232f19eeb9)

1240.	[bug]		marcin
	Corrected IOFetch unit test failures on Debian.
	(Trac #5216, git a7c2946678c43aedfb2e3c37b9730a10067528f3)

1239.	[func]		marcin
	Implemented additional sanity checks when adding host
	reservations into the configuration file.
	(Trac #5207, git ea42c6f479918235ae4a67a60d08720e2664720c)

Kea 1.2.0-beta released on April 7, 2017

1238.	[build]		tmark,tomek
	Library version numbers bumped for release.
	(Trac #5201	git 58c9c5b705d72031c1589c30c542384a9d43e0f3)

1237.	[bug]		marcin
	Fixed hanging Control Agent unit tests.
	(Trac #5200, git 65daafd135965f9eb0bd4c3a22085d4bd3c6ffbe)

1236.	[build]		zeitounator
	Improvements in tools/tests_in_valgrind.sh script.
	(Github #49, git 272e7babf9ebeab5f78850394d72c9431041e2e9)

1235.	[func]		MrMarvin
	kea-admin now supports -h (and --host) parameter that can specify
	MySQL or PostgreSQL database locations other than the default
	localhost.
	(Github #14, git 4038157a3499ad90956c98a2172c57b173f2b985)

1234.	[build]		fdupont
	Improved installation procedure for kea-shell.
	(Trac #5170, git 68a902fb723965ee6f5b7a8272224395917525cc)

1233.	[doc]		marcin
	Documented new component Kea Control Agent in the Administrator's
	Manual and the Developer's Guide.
	(Trac #5175, git abf7887ad65eb4b221a1fe61ea0c9773b4feaddb)

1232.	[func]		tomek
	host4_identifier and host6_identifier hook points have been added.
	Premium: Flexible Identifier (flex-id) hook point has been developed.
	It allows users to specify a custom expression that takes any
	option, field, characteristic or property of the packet to be
	used as identifier and then do reservations based on the evaluated
	expression for each incoming packet.
	(Trac #5132, git cd497526d5bff7ae55bb41c9264fb33943a0cf62)

1231.	[func]		marcin
	Control agent forwards commands to be handled by other Kea
	servers.
	(Trac #5078, git 19a50ed1ccafae19ef10d84cba73992cadf49753)

1230.	[bug]		fdupont
	kea-dhcp-ddns now correctly populates the original ID in the TSIG rdata
	when doing signed updates.  Prior to this the value was set to zero
	causing PowerDNS to reject then requests with a bad key error.
	(Trac #5071, git cafa3d5c24f0112b0b9384a9c1083fe8a3eeb2bf)

1229.	[func]		fdupont
	A new command: config-test has been implemented in DHCPv4, DHCPv6
	and control agent servers. It allows checking whether new
	configuration looks correct.
	(Trac #5150, git 5f6cf226e848baef8d9af64e16c1dbf617a0a798)

1228.	[bug]		fdupont
	Logging on syslog now uses correctly the given facility. If none
	is given the default facility is local0, and with an unrecognized
	value user (log4cplus default). The syslog openlog() ident
	parameter is the program name.
	(Trac #5053, git 532d9f0e459ab1450a83a5015a2dd54745794383)

1227.	[func]		fdupont, tomek
	Additional commands: version-get, build-report have been
	implemented for DHCPv4, DHCPv6 and Control Agent
	components. Control Agent also now supports shutdown command.
	(Trac #102, git 9d2b8326fc032876d74c1768c61c630987c25cc5)

1226.	[func]		fdupont
	Command line option -t support added to libprocess and implemented
	for kea-dhcp-ddns and kea-ctrl-agent. It allows configuration sanity
	checking. Note that some parameters, such as ip-address, port, and
	DNS server addresses for instance for kea-dhcp-ddns are not fully
	checked as sockets are not opened or connections are not attempted.
	(Trac #5152, git 2231d79ebebd3cdf432cd4a8ac32018d180e27b6)

1225.	[func]		tomek
	Two new commands: config-get (retrieves current configuration)
	and config-write (writes current configuration to disk) have been
	implemented.
	(Trac #5151, git ffb26811736a2ae6f9b5556b9823aa284b7e0aec)

1224.	[func]		fdupont
	toElement(), a crucial functionality for upcoming get-config
	and write-config command, has been implemented.
	(Trac #5114, git df38c26f957c9ac329718ac9d70ffbcf7b95c4e9)

1223.	[func]		tomek
	Kea-shell, a management client able to connect to REST interface
	provided by Control Agent, has been added. Control Agent now
	uses bison parser, which provides better sanity checks, improved
	comments and file inclusions.
	(Trac #5137, git 816dc5ccfa374bd9942a49c7bac475f6d0523caa)

1222.	[func]		fdupont
	Obsolete parameter 'allow-client-update' has been removed
	from DHCPv4 and DHCPv6 components.
	(Trac #5145, git 01fde297a978e2bd832655ac7276e5aa3a7e8400)

1221.	[func]		tomek
	Control agent is now able to parse the input configuration and
	store it in its configuration syntax structure. Upcoming tickets
	will take advantage of that information.
	(Trac #5134, git 828304f2f408888e4b096418e90e35ba524979d0)

1220.	[func]		parisioa, fdupont, tomek
	DHCPv4 and DHCPv6 parsers have updated to accept database port
	parameter. The parameter for Cassandra is now called
	"contact-points" (was "contact_points" previously).
	(Trac #5061, git d12b6f4a6d80d6bc854f2a8a086e412dc37867bc)

1219.   [func]		marcin
	Control Agent uses libkea-http to process commands over
	the RESTful interface.
	(Trac #5107, git 88ce715926a46b6b3832630116fc7782adc46c7b)

1218.	[func]		tmark, tomek
	Configuration parsing for D2 has been migrated to bison/flex
	and the SimpleParser framework.  This includes changes to
	libprocess which render the CPL agnostic to the underlying
	parsing mechanisms.
	(Trac #5110, git feb2cedc0936364a923ab78542a21114533dd0f5)

1217.	[func]		marcin
	Implemented libkea-http library.
	(Trac #5077, git cd72284b5b221e620770883db7e166c4d3ba7eb6)
	(Trac #5088, git 715d18f961801ffbd798a65b19459178c3a53857)
	(Trac #5099, git 7e8df7993f295431e2cb6a13858f746649c4e18d)

1216.	[func]		fdupont, tomek
	Command line option -t implemented for DHCPv4 and DHCPv6.  It
	allows configuration sanity checking. Note that not all parameters
	are completely checked. In particular, service and control channel
	sockets are not opened, and hook libraries are not loaded.
	(Trac #3770, git 1d12582e270935ee7b72548d9c66753f4eea4ca4)

1215.	[doc]		tomek
	Developer's Guide updated to cover flex/bison parser.
	(Trac #5112, git 44139d821c1f4e43dbff22d49101a0854e4f9f5b)

1214.	[func]		tomek
	Bison parser implemented for Control-agent. The code is able
	to syntactically parse input configuration, but the output
	is not used yet.
	(Trac #5076, git d99048aa5b90efa7812a75cdae98a0913470f5a6)

1213.	[bug]		fdupont
	Option string values containing comma can now be specified
	correctly by preceding comma with double backslashes (e.g.
	"foo\\,bar").
	(Trac #5105, git fa79ac2396aa94d7bac91bd12d3593ebaaa9386d)

1212.	[doc]		andreipavelQ
	Many spelling corrections.
	(Github #47, git a6a7ca1ced8c63c1e11ef4c572f09272340afdd7)

1211.	[func]		andreipavelQ
	Updated PostgreSQL version reporting to be in line with
	MySQL and Cassandra.
	(Github #42, git 7ef4a190facadd66775b4a44c696d1c4215616cd)

1210.	[doc]		andreipavelQ
	Doxygen version updated to 1.8.11.
	(Github #45, git ce72998382b62269823fa0dcbfa41dfa9c72b69e)

1209.	[func]		tomek
	Relay options are now printed in DHCPv6 when sufficiently detailed
	debug logging is requested.
	(Trac #5131, git 5bf58b21fcf07f2e2e97275efa1f76cde913b30a)

1208.	[func]		tomek
	Global DHCPv4 and DHCPv6 parsers have been migrated to the
	SimpleParser framework. Several parameters (renew-timer,
	rebind-timer, preferred-lifetime, valid-lifetime, match-client-id,
	next-server, decline-probation-period, dhcp4o6-port,
	echo-client-id) now have explicit default values.
	(Trac #5019, git f3538dd031e6f29abcd516f425d72c8f929abbb0)

1207.	[func]		fdupont
	Client classes parser migrated to SimpleParser. The 'name'
	parameter in 'client-classes' definitions is now mandatory.
	(Trac #5098, git e93906e48a6e2b0ff78c5e37dca642646fe47d43)

1206.	[func]		tomek
	'hooks-libraries' parser migrated to SimpleParser. The code will
	now refuse a configuration if a hook library fails to load.
	(Trac #5031, #5041, git 1bbaf4cbcf6fda59bacdf526a6c762315fdd88a1)

1205.	[func]		tomek
	Parsers for interfaces configuration converted to SimpleParser.
	Removed obsolete 'version' parameter in Dhcp6.
	(Trac #5020, #5038, git 3d8e48c640e302670c04907468d11faafbe9fe7b)

1204.   [func]         marcin
	Added 'control_command_receive' hook point to Kea Command
	Manager.
	(Trac #5100, git d0c7cb29a7df3588c540afb4ca56de55f26142e0)

1203.   [func]         marcin
	Implemented TCPAcceptor class in libkea-asiolink. This class
	provides means to listen and asynchronously accept new TCP
	connections.
	(Trac #5094, git 920ba90696ba9d8579a7db5e1efcf955d6654a96)

1202.	[func]		tomek
	Parsers for mac-sources, control-socket, and relay-info converted
	to SimpleParser. It is no longer accepted to specify empty
	mac-sources. Either specify actual values in mac-sources or
	don't specify mac-sources at all.
	(Trac #5032, git f1c9dee0936b48be28f890ffd428fbdeb87c12ea)

1201.	[func]		tmark
	kea-dhcp4 and kea-dhcp6 now support the "set-config" command.
	The command causes the server to replace its current configuration
	with the configuration supplied as the command's argument.
	(Trac #5046, git 4afbdcf89c9f83d944f774d05bd401d3f2768d10)

1200.	[func]		tmark
	kea-dhcp4 and kea-dhcp6 now support the Command Channel "libreload"
	command.  The command causes the server to unload and then load all
	currently loaded hook libraries.
	(Trac #3238, git d4d8665494e1847b34b66f8ef542851ea6f0213c)

1199.	[func]		tomek, fdupont
	Dhcp4 parser migrated to bison. This yields a number of user
	visible changes:
	- better comment handling (bash, C, C++ style comments)
	- file includes now supported
	- better syntax checking
	- added advanced.json config example
	- removed obsolete 'version' parameter
	(Trac #5017, git 1cf853c595a100c86f9b2b3353f1b5964d902147)

1198.   [func]         marcin
	Created kea-ctrl-agent. This application currently doesn't
	do anything. Future tickets will add REST API to allow for
	managing Kea services.
	(Trac #5075, git 1ec7586da5ae1474b52d5a395fb80ee37d6d568e)

1197.	[doc]		tomek
	Configuration examples now set lfc-interval to a default
	value of one hour.
	(Trac #5072, git cf4362196fa2b7892643d1e40b974bb450a3de7e)

1196.	[func]		tomek, fdupont
	Dhcp6 parser migrated to bison. This yields a number of user
	visible changes:
	- better comment handling (bash, C, C++ style comments)
	- file includes now supported
	- better syntax checking
	(Trac #5036, git 4c5902da95a5228275cdb151b357864cfa9c31f5)

1195.	[build]		fdupont
	Altered to compile in C++ 2011 standard mode. Also replace (most)
	instances of the deprecated std::auto_ptr with std::unique_ptr.
	(Trac #5066, git a060d4a983860bf3056d50d9bf7ee4355c8372f2)

1194.   [build]		marcin
	Moved StateModel class from D2 to libkea-util.
	(Trac #3175, git 270ec379aec2894104a299cdd1080e24007e25fb)

1193.	[doc]		stephen
	Update Hook Developers documentation to make it clearer where
	the Kea include files and libraries are located.
	(Trac #5069, git 14a78caaf3af9fe9a0ffe2c8af784eab78e813e0)

1192.   [build]     marcin
	Created libkea-process library and moved the Controllable
	Process Layer (CPL) from D2 to this new library.
	(Trac #5074, git 4563925f7966e9da2132eb427e742cc3d3feee5d)

1191.	[build]		tomek
	Optional support for premium package added.
	(Trac #5027, git 5ff51f28a1f05d941bb117986922a6f410f23c6c)

1190.	[func]		tomek
	User context implemented: an arbitrary user information can
	now be defined for address and prefix pools.
	(Trac #5023, git 4f81789e19b72c933bcf86e402b417c63bd7bd3f)

1189.	[func]		fdupont
	Owing to API changes, crypto code now requires OpenSSL 1.0.1 or
	later.
	(Trac #3908, git 4c14fdfd4187a4c8f7b775432082b76782e47663)

1188.	[doc]		vlegout
	Fixed several spelling mistakes.
	(Github #32, git d51c005519c4add6fd0c37bcd68b0fbe94941b2d)

1187.	[bug]		marcin
	DHCPv4 server allows for allocating multiple leases for the
	same hardware address if a different client identifier is
	used for each lease. This facilitates the PXE boot use cases
	where a booted machine may request a lease multiple times.
	(Trac #5029, git 03defed4d8bb9a997d31dbfcf30ae3f866bd3353)

1186.	[func]		marcin
	Support for DHCPv6 options defined in RFC6603 and RFC7598. Thanks
	to Andrei Pavel and Cristian Secareanu of Qualitance for submitting
	initial implementation.
	(Trac #Github24, git 59b62eb3ddd9db62c04bd47cd8fbdc1af62fbc1b)

1185.	[build]		marcin
	Install Kea headers to be used for building external libraries.
	Before this change some required headers were not installed.
	(Trac #5055, git a46087b7b7face4a1318658bbdcbf7602c1bb729)

1184.	[bug]		eest
	Fixes in the occasionally failing LFC unit test. This
	fix was provided by Patrik Lundin.
	(Github #31, git 69a5722bf3b41bf3b2bc0c2bcac966c23c08f62d)

1183.	[bug]		tmark
	kea-dhcp4 now correctly loads declined leases from CSV
	lease files. Prior to this, declined leases were being
	incorrectly and silently discarded.  In addition, both
	kea-dhcp4 and kea-dhcp6 will now emit an error log for
	each invalid row encountered when loading leases from
	CSV files.
	(Trac #5058, git 29b088079bed3c5059fdf8a43a4e79cd7f9a4207)

1182.	[func]		marcin
	DHCP servers detect overlapping pool ranges during
	configuration.
	(Trac #2280, git c8f931e0189c9630f5fba5d2a5553bed4abf36f7)

1181.	[func]		marcin
	Extended DHCPv6 server to allow for specifying DHCP options
	on address and prefix pool levels.
	(Trac #5022, git e3b2785c79aedbb0c8af7468d61f6d61dafd2282)

Kea 1.1.0 released on September 30, 2016

1180.	[doc]		stephen
	Editing pass through the Kea guide.
	(Trac #4484, git 63456fab1b978bd515198b9b9e604f293efd8217)
	(Trac #5008, git f09cd12d5b1abc60ccef98df2abc6c41b482a404)

1179.	[doc]		tomek
	Manual pages updated.
	(Trac #3515, git 4cf0395e11e724786c4d2a1d48805f1c770f4c99)

1178.	[doc]           tomek
	user_chk hook library is now documented in the User's Guide.
	(Trac #3209, git 4a8534d968a21cff3851619fb22d0032a1202c87)

1177.	[build]	marcin
	Updated Kea libraries version numbers for 1.1-final release.
	(Trac #5012, git 6e9a224b46def357141a31386fcc912b29dfe16d)

1176.	[doc]		tomek
	Developer's Guide has been updated.
	(trac #4299, git ed38076c183394feaef60e7123d0c488c9f6447d)

1175.	[bug]		marcin
	Corrected a bug whereby a client, for which there was no
	host reservation specified, did not obtain an IPv6 lease
	from a server when PostgreSQL or MySQL host database backend
	was in use. In addition, PostgreSQL host database backend
	allows for specifying NULL values in certain columns within
	host reservation tables.
	(Trac #5009, git d3109bb27786867fdc99954ba55367f0ad129e7a)

1174.	[bug]		tmark
	Modified kea-dhcp6 to avoid requesting DNS updates when
	existing leases are renewed without changes to the FQDN.
	(Trac #5007, git 05ea3a5eb75c06cf9814c63a1a54261bf58a954b)

1173.	[bug]		xxwolfsrainxx, marcin
	MySQL database creation scripts use single quotes for
	strings to avoid issues with creation of the database
	when MySQL server operates in ANSI_QUOTES mode.
	(Github #30, git e40a54a8e24b5f6427edd4afcd5cdc15012b8866)

1172.	[bug]		andir
	Kea build fixes for gcc 6, which uses C++14 by default.
	(Github #29, git ad68c3942839618c26d7ff017fbac7df139b5d01)

1171.	[doc]		marcin
	Updated supported operating systems and the prerequisites for
	installing and building Kea in the Kea Administrator
	Reference Manual.
	(Trac #4502, git af847837590ce5b37a300ebe15652fb172585b38)

1170.	[doc]		marcin
	Updated Kea Administrator's Reference Manual sections
	regarding host reservations. Added configuration examples
	for using host reservations with MySQL and PostgreSQL
	databases.
	(Trac #3684, git 71d21eac51d20ff5d368b17c437abc45c955a04c)

1169.	[doc]		marcin
	Updated Kea Administrator Reference Manual to explain the
	implications of using "kea_verbose" parameter in the keactrl
	configuration.
	(Trac #3950, git c5f4920fd1994882e1fae398ae29b455401296bd)

1168.	[doc]		marcin
	Corrected location of the Kea repository in the Kea Administrator
	Reference Manual.
	(Trac #4258, git f081000b892287316e54848ca1f62ca3512d4263)

1167.	[func]		marcin
	DHCP servers utilize client classes defined in host reservations.
	(Trac #4765, git 242fbc47b31da404e57be458ac065f811084cca9)

1166.	[bug]		marcin
	Corrected error message produced by the host database access
	parser when the database type was not specified.
	(Trac #4261, git 028dd49f4fa4843e68e23d11c237e9f4683470ba)

1165.	[func]		marcin
	Hostname option is returned to the client when requested using
	Parameter Request List option. Previously this option was only
	returned when a client has sent Hostname option to the server.
	(Trac #5005, git 96ab8ecaa3d5b2d6cd88d0b16406f433d2cdf841)

1164.	[bug]		marcin
	Corrected an issue whereby DHCPv4 server did not correctly set a
	server identifier in response message sent to a client on BSD
	systems.
	(Trac #5003, git 110c67325072a781d55cf0634f8f5f3385611f97)

1163.	[bug]		marcin
	Corrected swapped DHCPSRV_MEMFILE_GET_EXPIRED{4,6} messages
	in the Memfile lease manager.
	(Trac #4717, git ce5919d97879c3fda0858894b24418af135ef8f3)

1162.	[func]		pallotron
	Added two enhancements to perfdhcp: optionally using MAC
	addresses from a file in new DHCP transactions, and
	generation of DHCPv6 relayed messages.
	(Github #22, git c5b4a5981cf642ebb9aecb8acc07b87abdccbd91)

1161.	[bug]		fdupont
	Fixed interface manager receive methods which raise a bug on
	Fedora 24 / gcc 6.1?
	(Trac #4551, git 8d590e434062535e850a60a7892481df845ff390)

Kea 1.1.0-beta released on August 31, 2016

1160.	[build]		marcin
	Bumped up version numbers of Kea libraries and KEA_HOOKS_VERSION
	for the Kea 1.1.0 beta release.
	(Trac #4632, git 93941523e039a1cc4bb34182a290f9d7b805df34)

1159.	[func]		marcin
	MySQL database schema updated to version 5.0.
	(Trac #4562, git 0e40b35e280f0845686bcfdb2efb577c7878ede6)

1158.	[func]		tomek
	It is now possible to specify fixed fields (next-server,
	server-hostname and boot-file-name parameters) for client classes.
	(Trac #4626, git 89cf54524d8b55cc982ab2146915c0a90fc6efe2)

1157.	[func]		marcin
	Added support for static reservations for fixed fields in
	DHCPv4 messages: siaddr, sname and file.
	(Trac #4552, git 9b79fe005dd77328ea7c596fc6886f8fb838d1cf)

1156.	[bug]		tmark
	Lease statistics are now recalculated during server startup and
	after each successful reconfiguration for Memfile, MySQL, and PostgreSQL
	back ends.  This addresses issues caused by accumulated values being lost
	across restarts and reconfigurations making rendering values incorrect.
	(Trac #4294 git 0abdcf15f85861ffcb67d50fa4ce3965d25e4a9f)

1155.	[func]		marcin
	Kea can be configured to operate using read-only host database.
	This is only supported for MySQL and PostgreSQL databases.
	(Trac #4489 git 0d8dc7affb67ad8066b44c6f81532b79a641d50b)

1154.	[bug]		stephen
	Changes to logging to avoid premature destruction of some
	objects during program exit.  On some systems this caused
	one of the unit test programs to crash when it terminated.
	(Trac #4494, git 023c2fc3688bcdbccb4b286bea873c8f9c06cd5f)

1153.	[func]		tomek
	Integers can now be used in client classification.
	(Trac #4483, git e90cf0ee4007521b86177be6d5fbb970c02c1075)

1152.	[doc]		marcin
	Use of PostgreSQL as a storage for host reservations is now
	documented in the Kea Administrator Reference Manual.
	(Trac #4282, git f2879919772c10b1ae8c45d0e761ef199cf84061)

1151.	[func]		tmark
	Support for assigning client classes to host reservations has
	been added to both the PostgreSQL and MySQL backends.
	(Trac #4277, #4213 git 6990ab9d542e984c59ce5a11ff926c3c732a75fc)

1150.	[bug]		tomek
	Extended gcc bug workaround to work on all versions of gcc
	from 5.2 up to, but not including 6.0. See ChangeLog entry
	1103 or Trac ticket #4243 for details.
	(Trac #4553, git 80243d9d246b982d86dd7e0d00597383cae01706)

1149.	[bug]		marcin
	Corrected a bug whereby clients were not assigned reserved
	addresses from an external database, as a result of unexpected
	closure of a connection to that database.
	(Trac #4544, git 7f682112dd5ab9fcd6bfa4e10505c246775f353d)

1148.	[func]		tomek
	The vendor options (124, 125 in DHCPv4 and 16, 17 in DHCPv6) are
	now accessible from client classification.
	(Trac #4270, #4271, git ef676368f9036625d73f7f34e3fe9b5eeeaee7f1)

1148.	[func]		fdupont
	Added the pkt classification token to extract incoming packet
	meta-data (receiving interface name, source and destination
	address, length).
	(Trac #4272, git 9a3bdfa43cf65ef56a8d63580dd5d7414fc41373)

1147.	[func]		stephen
	-Werror is no longer the default for compilation.  Promotion of all
	compilation warnings to errors now requires the --with-werror switch
	to be specified when running configure.
	(Trac #4533, git 874e3a3f5cb10313856284646fcee7cf86e4fcce)

1146.	[func]		sar
	Add the forensic hook library documentation to the admin guide.
	(Trac #4511, git 0bb39840a3cbdaf815819f846120c90d9ca038ff)

1145.	[func]		tmark
	The Postgresql backend now supports host reservations for both
	DHCPv4 and DHCPv6, with options and IPv6 reservations.
	(Trac #4277 git ac1eaa1026987c2d86d57b4aa0dc9a4d093787f0)

1144.	[bug]		mihu
	Response to DHCPINFORM is generally sent to port 68, rather
	than port 67. Thanks to Michal Humpula for providing a patch.
	(Github #23, git 4216a4bedf8a884df087c68d48c88ee9ffa444dc)

1143.	[doc]		fdupont
	User's Guide has been updated with DHCPv4-over-DHCPv6 support
	details.
	(Trac #4273, git fe8cb64adeabe00d84ee390b579a8328717ae521)

1142.	[doc]		sar
	Uncomment the example columns in some rows in the table
	listing the classification examples.
	(None, git dee442a64f57c8d9dd87636f9e39084ed1b11e03)

1141.	[func]		marcin
	Pkt4, Pkt6 and Pkt4o6 objects passed to hooks libraries
	return copies of DHCP options to avoid unintended modification
	of the options stored in the server configuration.
	(Trac #4497, git e50d2ebe998ec3faad8ade22b6971d6584c81044)

1140.	[func]		marcin
	DHCPv6 server supports assigning multiple reserved addresses
	and/or prefixes to a single client.
	(Trac #4321, git 0bfb2a9093174e4424051c01beeee7637ac95be0)

1139.	[doc]		tomek
	New features of host reservations have been documented: ability
	to reserve standard and vendor options in host reservations. Separate
	sections for each backend added.
	(Trac #4518, git 99a40fead28f4324dfb55f1962a8bf3e85ab70e2)

1138.	[build]		fdupont
	Compilation problem on FreeBSD caused by unused parameter in
	certain version of boost headers is now resolved. Also, INSTALL
	file has been updated and now lists dependencies.
	(Trac #4283, git 7dbd95651c308527f2e42c533fdc0a12aeec5308)

1137.	[doc]		fdupont
	Developer's Guide has been updated with DHCPv4-over-DHCPv6 support
	details.
	(Trac #4274, git b3eda594e055f03a9a601bacf0c72c3db0ef8e3c)

1136.	[doc]		tomek
	Included full text of MPL 2.0 and Apache licenses.
	(Trac #4529, git baefb4b3e2078a0a0f794b42ef52d6b7d53c9dab)

1135.	[func]		fdupont
	Integrated the DHCPv4 service part of DHCPv4-over-DHCPv6 support.
	(Trac #4110, git 7d36aebe14db10b0cbac8e6c0e82160b9d5d7ecd)

1134.	[func]		fdupont
	Integrated the DHCPv6 service part of DHCPv4-over-DHCPv6 support.
	(Trac #4109, git 8d1f330d9b0a44039a8b9e0b479f8da1743b9504)

1133.	[func]		razvan
	The initial support for CQL (Cassandra) backend added. It is able
	to store leases information.
	(Github #21, git d3a412d4b090bfd84ec5bc5d7817b1dfcc92602e)

1132.	[func]		tmark
	The Postgresql schema has been updated to support host
	reservations and its version number has been bumped to 3.0.
	This schema is content equivalent to the MySQL schema version 4.2.
	(Trac #4275, git 6f8e646bee9de22c921ed26409f3d1856ebce9e6)

1131.	[func]		fdupont
	Update the DHCPv4-over-DHCPv6 inter-process communication code.
	(Trac #4106, git 1ce1cba00af5d81822d5bbe26ddd28b718f51d54)

1130.	[func]		marcin
	DHCPv6 server assigns DHCP options specified for hosts. Host
	specific options take precedence over class specific options,
	subnet specific options and global options.
	(Trac #3573, git c29551e43010a345cfa2efda46389f4433d84650)

1129.	[bug]		marcin
	libdhcp++: Removed unnecessary copies of the container holding
	option definitions to improve performance of both DHCPv4 and
	DHCPv6 server.
	(Trac #4498, git 14716853a92e08c4cc5be75ae85c5e84d6356a1e)

1128.	[func]		tomek
	Subnet selection in DHCPv4 will now work, even if the addresses
	configured on interface are not in range of the subnet definition
	from the configuration file.
	(Trac #4308, git 7c74ecdbb64c69d341d623422216b0a54e6ff519)

1127.	[func]		marcin
	DHCPv4 server assigns DHCP options specified for hosts. Host
	specific options take precedence over class specific options,
	subnet specific options and global options.
	(Trac #3572, git 49f67aaf36dab38b4fcbf59dcad97e4309903b2f)

1126.	[func]		marcin
	Host reservations can be assigned using DHCPv4 client identifier.
	(Trac #4317, git 5f14fca1e029b04ad21a417936c2b8889acef10d)

1125.	[func]		fdupont
	Inter-process communication for exchanging packets between
	DHCPv4 and DHCPv6 components of DHCPv4-over-DHCPv6 has been
	implemented.
	(Trac #4106, git 3223bb8280bfd99c225e725de660ae764abe3c87)

1124.	[bug]		sar
	Update the classification document to match the output from
	the debug statements.
	(Trac NA, git 8b3ea8e26c3e6cd3c46073b635212fd29f031774)

1123.	[func]		marcin
	Extended MySQL host data source to retrieve DHCPv4 and DHCPv6
	options associated with hosts from a MySQL database.
	(Trac #4281, git b8a306a27d1cae03f6bc5223c30806f5cd1b64f4)

1122.	[func]		sar
	Add debug logging to the classification tokens.  This uses
	the loggers "kea-dhcp4.eval" and "kea-dhcp6.eval" to capture
	details of the classification expression evaluations.
	(Trac #4480, git cf14d0d21c69879f21733457a97a6ac0bdb1dae2)

1121.	[func]		stephen
	Make the database connection timeout a configurable parameter with
	a default value of five seconds.
	(Trac #3164, git 3332ad17523c6fcc1e735e4297169ebb2de95118)

1120.	[bug]		marcin
	Performance improvement in libdhcp++: improved efficiency of the
	DHCPv4 Message Type option creation.
	(Trac #4495, git 41c43a2a9e34931fc3ebf58c459f10ad08575d19)

1119.	[bug]		marcin
	Performance improvement in hosts reservation: removed
	inefficient conversion of the host identifier to text
	when logging.
	(Trac #4499, git 48c20790480d5ed7bfde0ef7b052dd4a9745607d)

1118.	[func]		tmark
	The "query4" argument, containing the client packet received, has been
	added to the DHCPv4 hook points: lease4_select and lease4_renew.  The
	"query6" argument, containing the client packet received, has been
	added to the DHCPv6 hook points: lease6_select and pkt6_send.
	(Trac #4481, git c0af94c47bda85eb1caa3a78a46280b63990672a)

1117.	[bug]		stephen
	Adjusted variable type in a MySQL-related file to overcome a
	type mismatch problem reported by one particular compiler.
	(Trac #4485, git 4c6fb189b5d12ffdf4ab171c9154366e70e6082c)

1116.	[func]		tomek
	DHCPv4 subnet selection can now be selected based on IPv6
	information. This is part of ongoing effort to support RFC7341:
	DHCPv4-over-DHCPv6.
	(Trac #4112, git 3352685981ec8ca9a90f7405ff56cd31af6fb0d9)

1115.   [bug]		tmark
	An explicit call to unload the hook libraries prior to server
	exit was added to both kea-dhcp6 and kea-dhcp4.  This corrects
	an issue where logging components were being destroyed prior
	to hook libraries being unloaded.
	(Trac #4492, git 2a4792b3551cce2fb9147f33f032ae7e71791d21)

1114.	[bug]		marcin
	perfdhcp: Improved algorithm for dropping timed out transactions.
	This prevents growing memory consumption due to storing timed
	out transactions when the DHCP server drops many messages.
	(Trac #4493, git 9757a93110afb82c5379643f2f48e223d497efae)

1113.	[func]		tomek
	It is now possible to specify parameters for hook libraries.
	(Trac #4297, git f45d0b5d297f6ad522eb8b7e6f6a0de1064b8569)

1112.	[func]		marcin
	"host-reservation-identifiers" configuration parameter has been
	implemented. It allows for specifying an ordered list of
	host identifiers that DHCPv4 and DHCPv6 servers use to
	retrieve static host reservations for a client.
	(Trac #4303, git 942808400e7116d95acfd53b0dc1ecad1c45c598)

1111.	[func]		tmark
	Schema scripts have been relocated from src/bin/admin/scripts to
	src/share/database/scripts and are now shared by both kea-admin
	and unit testing.
	(Trac #4239, git 131fcf52f2a65cedb53975f99114296366fb0199)

1110.	[func]		fdupont
	Added support for extracting constant length fields from a DHCPv4
	packet.
	(Trac #4268a, git 5d1397efc05802b72e86785528870b7154307ff0)

1109.	[func]		sar
	Added support for accessing DHCPv6 packet fields message type
	and transaction id in a classification expression.
	(Trac #4269, git 48be5f5ceaba6b0d0a2b31465e8a5904524e894c)

1108.	[bug]		pallotron
	perfdhcp uses the same transaction id throughout the DORA
	exchange to adhere with RFC 2131.
	(Github #19, git d260a70d6aa0baecd68131bc35f58f097aa77bcc)

1107.	[func]		tmark
	The DDNS parameter, replace-client-name, has been changed from a boolean
	to list of modes, which provides greater flexibility in when the Kea
	servers replace or supply DNS names for clients.  This is supported both
	kea-dhcp4 and kea-dhcp6.
	(Trac #4259, git 45e56d7aa0d4a6224a1a28941f6cb11575391222)

1106.	[func]		marcin
	"circuit-id" can be specified as host identifier in host
	host reservations. However, the server ignores the reservations
	by "circuit-id" at this point.
	(Trac #4301, git cf56fc2a2e0e821a17dd95de49a43755745682fb)

1105.	[func]		sar
	Added access to the peer address, link address and option
	information added by relays in a DHCPv6 message.
	(Trac #4265, git bb00d9d205ee047961ba70417d7ce02c37d80ce7)

1104.	[bug]		stephen
	Made DHCPSRV_MEMFILE_LFC_UNREGISTER_TIMER_FAILED a debug message as the
	condition leading to it (trying to unregister a timer that is not
	registered) does not have an adverse effect on the operation of Kea.
	(Trac #4293, git 06204c5d347d0df359af69974c155d0fa9725b44)

1103.	[bug]		tmark
	Wrapped asio/asio.hpp with logic to suppress optimization when building
	under GCC 5.2.0 through 5.3.1 and BOOST_ERROR_CODE_HEADER only is defined.
	This avoids an issue in the asio socket layer that was incorrectly
	reporting socket read errors causing unit tests to fail and kea-dhcp-ddns
	to loop logger calls in the error handler (aka double errors).
	(Trac #4243, git 082f846f37cb32964c876b2bff5fcac82d1eaaf0)

1102.	[func]		marcin
	Updated Host Manager API to allow for retrieving host reservations
	by any type of host identifier. Previously it was only possible
	to retrieve host reservations by hardware address or DUID.
	(Trac #4302, git 3979656c918164e3c39e0e8fb78b2862a2b5e95a)

1101.	[func]		kalmus, marcin
	Implemented IPv6 address/prefix reservations in MySQL.
	(Trac #4212, git 79481043935789fc6898d4743bede1606f82eb75)

1100.	[func]		fdupont
	Reorganized the DHCPv4 and DHCPv6 services into run() (service
	loop), run_one() (receive, call next routine and send) and
	processPacket() (internal core processing of an incoming packet).
	(Trac #4108,#4266,#4267, git ba24bd770d1a1791f8fdc3df7f2e41f9f0c851ec)

1099.	[func]		tmark
	Both kea-dhcp4 and kea-dhcp6, now log the primary lease events (e.g.
	grants, renewals, releases, declines) at the INFO log level to the
	lease4_logger and lease6_logger respectively.  Prior to this these
	events were logged at the DEBUG log level.
	(Trac #4316, git 9beca27e3d76d0ccec925125f23074227db08869)

1098.	[bug]		fdupont
	Fixed some minor Coverity-detected issues.
	(Trac #4326, git ad1f442ee4382b354dc8be84ba77785e565aa86b)

1097.	[bug]		marcin
	libdhcpsrv: Fixed issues with lease indexing in Memfile
	database backend.
	(Trac #4339, git a065144663ac716b1fa1c8c224a88aa176da9630)

1096.	[bug]		fdupont
	Fixed Coverity-detected overflows in pkt4::setFile() and setName().
	(Trac #4306, git 0b7388891eaab39fe727b076468d672551126796)

1095.	[func]		marcin
	DHCP option values can be specified within host reservations
	in the configuration file.
	(Trac #4319, git 069dd7c248afcfcb7e4d958f20faa32e946e74ce)

1094.	[bug]		fdupont
	Fixed Coverity-detected exception-handling issues.
	(Trac #4307, git 3e1050749d9684144e1bd17552af7e4abf3c0d17)

1093.	[func]		fdupont
	Added support for IP address (IPv4 and IPv6) literals in
	classification expressions.
	(Trac #4232, git b98cc019b172a4903a2121e910f3cee4eaca2d51)

1092.	[func]		fdupont
	Added relay4[X].exists method in classifications that checks
	whether a sub-option is present in theDHCPv4 RAI (Relay Agent
	Information, 82) option.
	(Trac #4313, git 87397fd75215b69ad79708aaa1d7505aca299fb5)

1091.	[bug]		fdupont
	Protected DHCP server main() routines against errors raised from
	logger calls in the error handler (aka double errors).
	(Trac #4310, git 6813e1a7520335f6920ff8de5e52ecdb24712910)

1090.	[bug]		fdupont
	Empty option specifications no longer require setting the
	csv-format parameter.
	(Trac #4291, git 398458f3ad4680fd5f3c032eb6c99d50c2981368)

1089.	[func]		marcin
	The Host class has been extended to store DHCP options to
	be assigned to a client.
	(Trac #3571, git 9d434f28cc4683eccbcca1ba0d1e45bceb5230d2)

1088.	[bug]		sar
	Always copy the DHCPv4 flags field from a client's request to the
	the server's response.
	(Trac #4292, git 8b7182abdc7ff47eb9b68451e7507b7e4b9872e0)

1087.	[bug]		fdupont
	Removed obsolete requirement of python3 by --enable-generate-docs
	configuration option.
	(Trac #4315, git 2c236316d5fbac9906cf48a6e4df1649e7545e67)

1086.	[bug]		marcin
	When lease-database configuration parameter is not
	specified the default lease database backend (memfile)
	is used.
	(Trac #3696, git 0be5e6eb32680a742ddcf427b8181f55c0c98115)

1085.	[func]		fdupont
	The following DHCPv4 options are now supported:
		nisplus-domain-name (64),
		nisplus-servers (65),
		mobile-ip-home-agent (68),
		smtp-server (69),
		pop-server (70),
		nntp-server (71),
		www-server (72),
		finger-server (73),
		irc-server (74),
		streettalk-server (75)
		streettalk-directory-assistance-server (76)
	(Trac #4286, git 5ed03ed5ea48334bbd16a9a8e1676f3b4cc730a0)

1084.	[bug]		jpopelka
	Added missing slashed in path_replacer.sh.
	(Github #10, git 8986813825623b19fb220534434d0c13785fc14c)

1083.	[func]		fdupont
	Added a concat function in classification which concatenates two
	strings.
	(Trac #4233, git eec10b436b928bd5eb3139c2f98ec9a6a818f30e)

1082.	[func]		fdupont
	Added Not, And and Or logical operators, parentheses around
	logical expressions and option[code].exist logical predicate
	(to check the presence of an empty option).
	(Trac #4231, git 8e01dbe2fe2d8c97f89c20f5bb1d03748a2432e0)

1081.	[func]		tomek
	Client classification in DHCPv4 has been enhanced. It is now
	possible to access relay sub-options using the expression
	relay[123].hex.
	(Trac #4264, git c13791e916ceae9a73ca44005581e0e39385a572)

1080.	[func]		marcin
	perfdhcp now accepts -f option for DHCPv4 server testing, which
	enables lease renewals at the specified rate.
	(Trac #4254, git 8c5630b9ce6d3fba224f0643a7c69e4f7aaefca7)

Kea 1.0.0 released on December 29, 2015

1079.	[bug]		jpopelka
	Fixed compilation issue in MySQL host data source: the
	dhcp_identifier_length is now unsigned long. This addresses
	a compilation problem on Fedora.
	(Github #17, git 8548d1b589df98cc956b4d80d2cb8819ef576717)

1078.	[bug]		fdupont
	Removed warnings emitted during generation of Doxygen documentation.
	(Trac #4234, git b67910a3893bc79eb77a48bae6c31214a317bd40)

1077.	[bug]		marcin
	Addressed regression in distcheck after merge of #4224.
	Before the changes one of the lease files produced by
	'kea-lfc' was not removed after tests running lease file
	cleanup. As a result, the distcheck failed discovering
	this file being left after distclean.
	(Trac #4249, git 04aa9b95bf8c4dd8b555dd78cc8cd57126473800)

1076.	[bug]		tmark
	This change bumps the MySQL schema version from 4.0 to 4.1 and includes
	the following changes: added explicit use of InnoDB engine to all MySQL
	table create statements,  MySQL lease dump output is now sorted by lease
	address in ascending order, and the MySQL lease_hwaddr_source table now
	contains an entry for HWADDR_SOURCE_UNKNOWN (i.e. source = 0). Our thanks
	to Sebastien Couture at Ubity Inc. for reporting the InnoDB engine issue
	and submitting a fix for it.
	(Github #16, Trac #4237,#4238, git f0fb9f35a394785215573a591c2bcc68ab481436)

1075.	[doc]		marcin
	Changed Kea license from ISC to Mozilla Public License,
	v. 2.0.
	(Trac #4236, git a0574cdab4deb31e3244fc4e237753a1ad361d96)

1074.	[bug]		marcin
	PID files created by Kea processes are used in shell based
	tests to determine if the given process is running. This
	solves the problem whereby some unrelated processes could
	be reported as running Kea processes in those tests, causing
	the tests to fail.
	(Trac #4224, git 94edccc50cb374ec4db35f653b869c9f06d356ea)

1073.	[doc]		tomek
	Developer's Guide updated with client classification text
	and several clean-ups.
	(Trac #4102, git ac33ebf7428ba5935d3302d000bed317716fabfe)

1072.	[bug]		tmark
	The lease6 hardware address source value is now being properly populated.
	Prior to this the value stored with each IPv6 lease was always zero.
	(Trac #4247, git 27886dadcf9051dc622ee6fde586c27f3d431f8b)

1071.	[func]		tmark
	Assigned unique log message IDs to log messages issued from
	MySQL hosts storage operations, eliminating reuse of
	lease database message IDs.
	(Trac #4216, git f0e37cd6d45537971a730c68187011dce41217cc)

1070.	[doc]		sar
	Correct v6 classification examples to use client-id (1) instead
	of server-id (2).
	(Trac #4222, git 69dd98d03861d9de72c2ef75c17c8154b0c5088b)

Kea 1.0.0-beta2 released on December 22, 2015

1069.	[bug]		tomek
	Improved handling of incoming packets with invalid client-id
	and DUID.
	(Trac #4206, git 2c94f80e30abe53ae5b677762fc69e888c92e03f)

1068.	[func]		marcin
	Renamed log message compiler binary from 'message' to
	'kea-msg-compiler'.
	(Trac #4228, git bbeb5c776c39b9f4132f7f614720db75590ccef9)

Kea 1.0.0-beta released on December 8, 2015

1067.	[doc]		sar
	Remove description of option[xx].text operator from classification
	until its use becomes clearer.
	(Trac #4218, git 22fe2bf889984078cd86c2a230a038632d21432c)

1066.	[func]		tomek
	Configuration parameters for setting up external hosts storage
	are now implemented. This feature is considered experimental
	for DHCPv4 and currently not really usable for DHCPv6.
	(Trac #3569, git 8896c9c3f77a7836d67e6c33943ac4892b851213)

1065.	[func]		fdupont,tomek
	The DHCPv4 server now stores Relay Agent Information option as
	the last one.
	(trac #4121, git 2f883d4afb9b27c6c59d993692370685b206b6c2)

1064.	[doc]		tmark
	Added Kea logo to documentation.
	(trac #3702, git 7cae813ffe9a7320db5c84ac4beb1c3c0ecabbf7)

1063.	[func]		marcin
	It is possible to disable writing generated DHCPv6 server
	identifier in a persistent storage. This also fixes a
	failing distcheck.
	(trac #4211, git d8f39b7aff9312237d4b6d6de39a7336a25ead4c)

1062.	[func]		marcin
	libeval: options may be referenced by their names in
	expressions used for client classification.
	(Trac #4204 git 38aebe9566e09daa30796df686cfdd6d0c43fa4d)

1061.	[func]		kalmus
	MySqlHostDataSource class implementation. It provides methods
	for adding and extracting Host objects to and from MySQL database.
	(Trac #3682, git 275b40fb941a6934c6434715184ae1c39f3fb3f2)

1060.	[func]		stephen
	Incremented KEA_HOOKS_VERSION to 3 for Kea 1.0.
	(Trac #4208, git bf6f3d495604942a395b51bbe4c37001b7541242)

1059.	[func]		nicolas
	The client packet is now passed as a new parameter "query4"
	to the pkt4_send hook point. Thanks to Nicolas Chaigneau from
	Capgemini for providing this patch.
	(Github #8, git )

1058.	[func]		tomek
	Two new hook points lease4_recover and lease6_recover have been
	implemented. They are called when a declined IPv4 or IPv6 lease
	concludes its probation period and is being recovered into
	usable state.
	(Trac #3988, 3989, git 1930797c48fee7f4006a33cecd6f08b05ae76725)

1057.	[func]		marcin
	It is now possible to specify type and value of a DUID used
	as DHCPv6 server identifier.
	(trac #3874, git faf52b069cf774d0050d76b4f47b542b2b5105f2)

1056.	[doc]		sar
	Added description of the expression based classification
	system to the Kea Admin Guide.
	(Trac #4101, git 3ec88e0669470ab406c45d50d0f853f9aeb3bf04)

1055.	[func]		fdupont
	Classify match expressions are evaluated on incoming packets and
	requested options are appended when configured by the subnet, a
	class or globally.
	(Trac #4097, git 752ad11ff4ebe97ec27d098aff706d1999900346)

1054.	[func]		tmark
	Replaced underscores, "_", with hyphens "-", in the parameter
	names used in the kea-ddns server's configuration as well as
	those in the DDNS messages (NCRs) sent to the server. For
	example, "ip_address" is now "ip-address", "change_type" is
	now "change-type".  This makes JSON element naming consistent
	throughout Kea.
	(Trac #4202, git 91bf527662060d4b1e294cd53e79b431edf0e910)

1053.	[doc]		tomek
	Support for DHCPDECLINE (v4) and DECLINE (v6) messages is
	now described in the Kea User's Guide.
	(Trac #3990, git 6b0db91610420f3cce55d9f887d7c73660ece209)

1052.	[func]		marcin
	libeval: expressions involving options can now use textual or
	hexadecimal format of the options.
	(Trac #4093, git 4cdf0fff1067b3dde6570dc6831e8b1343bc50fe)

1051.	[func]		tmark
	kea-dhcp4 and kea-dhcp6 configuration parsing now supports
	the "client-classes" element for defining client classes.
	(Trac #4096, git d21fd6925983eb20f82029e3866652398ea5e5fe)

1050.	[doc]		tmark
	Corrected the descriptions of ncr-protocol and ncr-format parameters
	in the Kea Admin Guide.
	(Trac #4117, git 034c1c95b57768d5abbc7fb40cc57d7cadad21dd)

1049.	[build]		fdupont
	Add a new --enable-generate-parser configuration parameter
	(disabled by default) which makes flex and bison to regenerate
	parser files.
	(trac #4125, git 18321bf85f93b24d720f1ab2d90b4f4da85bc471)

1048.	[func]		fdupont,tomek
	Implement expression parser for client classification.
	(Trac #4088, git ac9eb312bfd1c6bf22a868ad789a0c049f33f637)

1047.	[func]*		stephen
	Change the way that hooks libraries are defined in the configuration
	file in preparation for allowing the specification of library-specific
	parameters in a future version of Kea.
	(Trac #3259, git b2986b0b0299e691b13123922129bdbf8575afdb)

1046.	[func]		tmark
	Upon startup Kea servers will now detect memfile lease files
	that need upgrading, and will launch in instance of the LFC
	to convert them to the most current memfile schema version.
	(Trac #3601, git ce4b0e42e8a01bbf3b58fdb1f505bbd6e2fad134)

1045.	[func]		tmark
	Added classes for storing client class definitions to libdhcpsrv.
	(Trac #4095, git 1039a942450e2a45a1e1aa9924cae4fdbd1541fe)

1044.	[build]		fdupont
	With the addition of a background thread for timeouts, ensure that
	the configuration and process spawning code are thread safe.
	(Trac #4060, git 4c130bd7c8d0eb97966e9821bab491bca5321b6c)

1043.	[func]		fdupont
	Implemented support for hex strings in client classification.
	(Trac #4091, git 406153af95404adb96296df09ec6033b484586e3)

1042.	[doc]		fdupont
	User Guide: parameters having default values may be omitted in the
	option definitions.
	(Trac #3927, git c7460e849258ec77cf1215a2baf840d98f1ab77b)

1041.	[func]		tomek
	A new library, libkea-eval has been added. It is not functional
	yet, but its purpose is to provide a generic expression
	evaluations that will be used in the upcoming client classification.
	(Trac #4081, git 28d818a26a5d128e8a51d62b68c0cc817e6e2415)

1040.	[func]		tmark
	When kea servers lose connectivity with MySQL or PostgreSQL backends
	they will log an error message and exit with an exit value of 255.
	(Trac #3780, git cf94e99698e1d8a1613026bda5e4fc9bb4a68d74)

1039.	[doc]		marcin
	Configuration parameters pertaining to processing expired
	leases by the DHCPv4 and DHCPv6 server have been documented.
	(Trac #3979, git a2ee99ba313e54a9dcf8a09ed118dbfe612e3d55)

1038.	[func]*		marcin
	DHCPv4 and DHCPv6 servers reclaim expired leases before they
	are re-assigned.
	(Trac #3977, git 5880e706cb27c19b1b70296ccd8d96e38e82027b)

1037.	[func]		fdupont
	Added a new 'leases-reclaim' command which reclaims expired leases
	immediately.
	(Trac #3978, git 9d5716e5bd6b151d90591f8497bae689321875c2)

1036.	[func]		tmark
	kea-admin now supports upgrading from Postgres schema version
	1.0 to 2.0.  Schema 2.0 includes support for lease expiration
	and reclamation.
	(Trac #3969, git 8fde70c1b63b5a2646688290b1d0cf53f4c964ad)

1035.	[doc]		fdupont
	Modified documentation of DHCP options to show internal format
	of records.
	(Trac #4071, git c5cffe74ac1bd38e4870ff1c22c36febb46e8c27))

1034.	[func]		fdupont
	Add support for DHCPv4 subnet selection option.
	(Trac #4058, git b7072884e8ce74dc64cd74e101d81e5c0763f492)

1033.	[bug]		stephen
	Updated OutputBuffer class to address warnings from Coverity.
	(Trac #3443, git 4bf0a14aa7a1303ed6959127c5354687e9f222ba)

1032.	[func]		marcin
	PostgreSQL lease database backend has been extended with new
	functions to obtain expired leases and to delete expired
	reclaimed leases.
	(Trac #3968, git 0bc02588d8553ba9a4fc749115a3e370407d7287)

1031.	[build]		fdupont
	Rewrote the system_messages tool from Python to C++.
	(Trac #3516, git a8195310c641027d1822344cafad64e6f695d614)

1030.	[bug]		marcin
	Fixed failing 'reclaimExpiredLeasesTimeout' unit tests on
	some virtual machines.
	(Trac #4075, git c3a2487f53ecf69edc0a38f574fce17c4332162c)

1029.	[func]		tomek
	A new hook point lease6_decline has been added. It is called when
	the DHCPv6 server is about to decline a lease as a result of
	processing incoming DECLINE message.
	(Trac #3986, git b6e3f1bbe3595aeba769d627d571e2eeee38a397)

1028.	[func]		marcin
	Expired leases are processed periodically according to the
	server configuration.
	(Trac #3975, git 3bd8891c0b9cb7dc504fa69251610996775cefbf)

1027.	[func]		tomek
	Expired declined IPv6 leases can now be reclaimed (returned to the
	available pool) after probation	period elapses.
	(Trac #3985, git 9aadfa902d898ce1f52b773152a5b34519a9a9fe)

1026.	[doc]		stephen
	Added documentation for the kea-dhcp4.commands and
	kea-dhcp6.commands loggers.
	(Trac #3952, git 3eb5d3185683e05494c1d84ed7195627fce4b6c1)

1025.	[func]		tomek
	A new hook point lease4_decline has been added. It is called when
	the DHCPv4 server is about to decline a lease as a result of
	processing incoming DHCPDECLINE message.
	(Trac #3986, git 39bde93fe25e4aff52623d4df7fd55c64e0a9c21)

1024.	[func]*		tomek
	Boolean Skip flag in Hooks API has been replaced by enum status.
	This is backward incompatible change if you developed hook
	library that takes advantage of the skip flag. See Hooks
	Developer Guide for easy steps necessary for migration.
	(Trac #3499, git 99ca398d4d042a098b5c491368733220db8cdd08)

1023.	[func]		tmark
	kea-admin now supports upgrading from MySQL schema version 3.0
	to 4.0.  In addition, the lease6 data dump now contains the
	text label for lease_hwaddr_source column rather than its
	numeric value.
	(Trac #3967, git 2e13ac3b0b278faabe338b00ffee8259c13f5342)

1022.	[func]		fdupont
	Added support for the V4 link selection sub-option (RFC 3527).  If
	present in an incoming packet, the server will allocate an address
	in the subnet identified in the option. If this is impossible, no
	address will be allocated and the request refused.
	(Trac #4057, git 8c02cec5ec8e311a9d23fd582d8e9e8647667abb)

1021.	[bug]		stephen
	Added missing address parameter to ALLOC_ENGINE_V4_REQUEST_OUT_OF_POOL
	message.
	(Trac #3996, git 680233550747209a1707e8f920179479b980aa2a)

1020.	[func]		kalmus
	A general purpose base class for MySQL connection has been
	implemented.
	(Trac #3681, git 884d8bb4a55d3d7b1b8f3f01efb312bd8dec399b)

1019.	[func]		marcin
	Added new configuration parameters controlling processing of the
	expired leases in the DHCPv4 and DHCPv6 server.
	(Trac #3974, git c998d36c40cc46ffe9f888e615bbcfa0a311d40d)

1018.   [func]		sar
	Added support for several options for use by PXE.
	From RFC4578 (for DHCPv4) these are: 93 - client-system,
	94 - client-ndi, 97 - uuid-guid.
	From RFC5970 (for DHCPv6) these are: 59 - bootfile-url,
	60 - bootfile-param, 61 - client-arch-type, 62 - nii.
	(Trac #3576, git fdcc73afe7e26bd427817fd771567b1c44713b06)

1017.	[func]		tmark
	Lease dump SQL logic, used by kea-admin, is now supplied via stored
	procedures rather than external text files.  Files of the form
	lease_dump_<version>.sh will no longer be installed under
	<prefix>/share/kea/scripts.
	(Trac #3916, git 09cdd86a5e284250d7657a93a36df2e2705947d2)

1016.	[bug]		fdupont
	Fixed problems when --enable-static-link is specified as a
	"configure" option. With this switch present, all Kea
	executables (servers, tools, unit tests, etc) are linked
	to the static (vs. shared) version of Kea libraries.
	However, note that they can still be linked to dynamic
	system libraries.
	(Trac #4004, git 760a343efbd241f5ed333cfff088124378f69115)

1015.	[func]		tomek
	Expired declined leases can now be reclaimed (returned to the
	available pool) after probation	period elapses.
	(Trac #3984, #3976, git 32a8ec68e0e5ea93991915812158d7628d2b4709)

1014.	[func]		marcin
	Implemented lease4_expire and lease6_expire hooks in libdhcpsrv.
	(Trac #3972, git 8a8547aec1caf2a8d1c7ca206f68534f3c03f1d9)

1013.	[func]		marcin
	New mechanism for scheduling lease file cleanup is used in the
	DHCPv4 and DHCPv6 servers.
	(Trac #3971, git 431d515fc3d64aa82369c8eaf48d03339f12dc69)

1012.	[bug]		stephen
	Replace #include of message_dictionary.h in message_initializer.h
	with a declaration of the MessageDictionary class, avoiding the need
	to include message_dictionary.h in the set of header files installed.
	(Trac #4046, git 9f1801b4326f62632a7c9f0aa939d58f120c10e8)

1011.	[func]		fdupont
	Added definitions and tests for the options from secure DHCPv6.
	This protocol is still experimental. The option and other protocol
	codes are for testing, they will be updated when IANA assigns
	official values.
	(Trac #4015, git 95f8c0d0af45807c1f303b9bbbb08f82b3bfc343)

1010.	[bug]		tmark
	Fixed test failures occurring for some tests after
	IfaceMgr::closeSockets was called.
	(Trac #4067, git 9161867dc6a354659ae8b5115ee437ec76c1771e)

1009.	[bug]		fdupont
	Now libutil blocks all signals when creating a new thread
	(so signals are delivered only to the main thread).
	(Trac #4065, git a4a8e422e613e4378f0a0641e4c480b73d67ebeb)

1008.	[build]		fdupont
	Removed the included header-only ASIO code.  Kea is now built
	against the installed copy of Boost.  The build by default
	attempts to use the header-only error code (ASIO dependency), but
	may also use the version in the boost system library.  The
	location of this library can be specified.
	(Trac #4009, git 8c293bc0d1804a512964621f114e64fcba0abcb9)

1007.	[func]		tomek
	DECLINE message in DHCPv6 is now supported. The server is able
	to receive it, check its correctness and move the lease to
	DECLINED state. Currently there is no way to recover the lease
	before 'decline-probation-period' time.
	(Trac #3982, git 11e2c4366d8624601172c01e95cff6a8b95833b3)

1006.	[bug]		marcin
	Fixed issues with threads concurrency in the TimerMgr.
	(Trac #4047, git 48297af6e0443808a482536b61436a42bc6a5b38)

1005.	[func]		tomek
	DHCPDECLINE message in DHCPv4 is now supported. The server is able
	to receive it, check its correctness and move the lease to
	DECLINED state. Currently there is no way to recover the lease
	before 'decline-probation-period' time.
	(Trac #3981, git c14a63c0d3a56ea3e880e874f854adc0077de75e)

1004.	[bug]		fdupont
	Incoming Confirm, Rebind and Information-Request messages are
	now more thoroughly checked against presence of client-id
	and server-id options.
	(Trac #3773, git fd2889b9de45e2822b6713663bee06b75259c6dc)

1003.	[build]		fdupont
	Updated Makefiles to ensure that all required dynamic libraries
	are included in the link command line as some systems are unable
	handle implied library dependencies.
	(Trac #3911, git 4d13f5234da33df03c0989829a0e1c1056e53a4e)

1002.	[func]		marcin
	MySQL lease database backend has been extended with new
	functions to obtain expired leases and to delete expired
	reclaimed leases.
	(Trac #3966, git 419832a6279c70b5db04b1cab10737e31f2c99f9)

1001.	[build]		fdupont
	Fixed critical C++ issues in the Kea code. This does not cover
	auto_ptr warnings (just ignore them) or the gtest 1.7.0 bug with
	EXPECT_TRUE() and ASSERT_TRUE() macros (we recommend to download
	last subversion sources at http://googletest.googlecode.com/svn/trunk
	and use the --with-gtest-source configuration argument when
	you'd like to build unit tests).
	(Trac #4024, git 55afd98fead0c16bb81107dfc1a5f49a5e295aa6)

1000.	[func]		marcin
	Implemented Timer Manager which holds the pool of interval
	timers used by the DHCP servers.
	(Trac #3970, git bc8503055338da36d07a2b67c64087f645c9a9e3)

999.	[func]*		tmark
	The DHCPv4 server will now honor DHCPRELEASEs for leased addresses
	which cannot be matched to subnet.  This allows leases to be
	released after configuration changes have eliminated their subnet.
	Prior to this the server would reject the release and emit a
	DHCP4_RELEASE_FAIL_NO_SUBNET log message.
	(Trac #2615, git eeebf9f68cf5be6a0f7eefc78832d664361c4990)

998.	[func]		tomek
	'decline-probation-period' parameter has been added to DHCPv4
	and DHCPv6 configuration. It can be configured, but is not yet
	used, as the DECLINE message support is still pending implementation.
	(Trac #3983, git 6b10d119c89685476335f268181c9982f6fa6161)

997.	[build]		jreed
	Removed obsolete Python coverage build options.
	(Trac #3483, git a08cbbecbd3b11d0b73f68a40986a353b22ed3be)

996.	[func]		marcin
	Memfile lease database backend has been extended with new
	functions to obtain expired leases and to delete expired
	reclaimed leases.
	(Trac #3965, git dd5b95453528416f22e961e6ebb3051bc2ae788c)

995.	[build]		fdupont
	Removed additional files left over from BIND 10 (headers,
	src/lib/{asiodns,testutils,asiolink}).
	(Trac #40{28,29,31}, git 78ff0fb0a97731a8b3c055b1cbb4faebcd115f7c)

994.	[func]*		marcin
	DHCPv6 server fully supports RFC 7550.
	(Trac #3947, git c06ab97a4e068c4b4b11f4685c56dd402b2385dc)

993.	[bug]		fdupont
	The logging spec file was searched in the build tree when it
	was in the source tree so distcheck (where they differ) failed.
	(Trac #4026, git 5eb213647d7ac0a707530d57af2c6dbd725ac1b3)

992.	[func]		fdupont
	A 'flush' parameter has been added to logging configuration. It is
	now possible to disable automatic immediate flushing to achieve
	better logging performance.
	(Trac #3752, git 16c4c2b6d95c45864ec3e2b27e0d320e386b2c0b)

991.	[build]		fdupont
	Removed partial function template ordering macros to allow Kea to
	build with Boost 1.59 and later.  Also removed some
	compiler-dependent code.
	(Trac #4006, git e06934f211436eea37439128ff6f388709f01101)

990.	[bug]		tomek
	Improved child process signal handling. Improved number of
	exception handling routines in DHCPv4 and DHCPv6.
	(Trac #4000, git bf5e48f2cf80b5263cc89f445795bc8c5b8f011d)

Kea 0.9.2 released on July 28, 2015

989.	[bug]		tmark
	Fixed a bug in both DHCPv4 and DHCPv6 servers that could cause
	them to crash during sever shutdown when DNS updates are enabled.
	(Trac #3997, git ce91bdd78f420f64324c573a952ec804bc25e0d8)

988.	[bug]		fdupont
	keactrl no longer returns an error when the "status" command is
	issued and the Kea configuration file doesn't exist.
	(Trac #3785, git a27d72ef3cb7640a41dca26c8728a9cbd9ad1ca9)

987.	[bug]		marcin
	Fixed textual representation of the options containing an array
	of 1 byte long unsigned numbers.
	(Trac #3959, git 9045fd9d6d282184cce10a622c0108abab029d5b)

986.	[bug]		marcin
	Fixed the failing lease allocation from the large address and
	prefix pools.
	(Trac #3958, git c86b6a68725e2f57679598ff4890fc82f4482c20)

985.	[bug]		marcin
	Eliminated extraneous debug-level DHCP6_RESPONSE_DATA entry from the
	DHCPv6 server log output.  Prior to this the server was logging
	each response twice.
	(Trac #3949, git 023973cbce44e5fb92a2bc45e69f2786d5152091)

984.	[bug]		tmark
	Replaced used of "kill -0" with "ps -p" in keactrl when
	checking of servers are alive.  This makes it possible for
	non-root users to use keactrl to monitor server status.
	(Trac #3954, git f7f22b244343a3dc2d06645a47c2c65a5134326e)

983.	[bug]		fdupont
	Enforce numeric month values in Posix date printing.
	(Trac #3944, git fdbe74b0235055057a37c6ce2b0aaf88f0cc7891)

982.	[bug]		marcin
	Fixed the typo in the name of the D2 logger.
	(Trac #3951, git 92305b2a1774df1cf1bdfeb93d787fea0ab27f74)

981.	[bug]		tmark
	keactrl now uses PID files to identify and control server instances.
	Prior to this it relied on the system command, "ps", which could lead
	to it misinterpreting which processes are or are not running.
	(Trac #3939, git 93a720ed7ffdffe66bd835cd64f78e4ad601637a)

980.	[doc]		marcin
	Updated Developer's Guide.
	(Trac #3484, git 220c337c31a592311363eca981c7f1578abbe15d)

979.	[bug]		fdupont
	Fixed two cases of public variables in a base class being
	hidden by variables in a derived class.
	(Trac #3920, git bd42a66fb67aab3fe397523c6fdbf14a939587c8)

978.	[func]		tmark
	DHCPv4, DHCPv6, and DHCP_DDNS now all create PID files upon
	startup.  The PID file pathname is formed from:
		<localstatedir>/<conf name>.<binary-name>.pid
	If a server's PID file exists and contains the PID of a
	live process, it will emit a log message and exit.
	(Trac #3769, git cdce632add025aaadbcdc89078f5bd3e19cfb5ca)

977.	[doc]		tomek
	Frequently Asked Questions section added to the Kea User's Guide.
	(Trac #3873, #3847, git 95683c9d3c3dd7024269df1904b6cbe5817741a2)

976.	[build]		tomek
	Included missing Doxygen documentation images in the tarball.
	(Trac #3928, git 2fb63a18897b93b12a5fc4635d4ac29e0bf82841)

975.	[doc]		marcin
	Updated the list of standard DHCPv4 options in the User's Guide
	with the information of whether they are returned by the server
	even when they are not requested.
	(Trac #3578, git b361b28ce53729a5f2d59f79670a36cf1a4a0352)

974.	[bug]*		marcin
	Corrected invalid format of the DHCPv4 option 5 (name-servers).
	The corrected format comprises a list of IPv4 addresses,
	rather than a single IPv4 address.
	(Trac #3887, git 54d1dbe6138e74c5efacfbaf85b77c87aea9ddf1)

973.	[doc]		marcin
	Added new section to the User's Guide to describe the issues
	with unicast responses to the DHCPINFORM messages when ARP
	traffic is blocked.
	(Trac #3740, git 22bcb060ceca544dfa1779815321155668bf19dc)

972.	[doc]		marcin
	Updated sections of User's Guide concerning creation of
	the option definitions and Vendor Specific Information
	options for both DHCPv4 and DHCPv6.
	(Trac #3846, git 6aebe0867ca9cf6fb09a289d80051125db7fa34b)

971.	[func]          fdupont
	Changed all occurrences of unlink() to the more portable remove()
	to avoid problems on operating systems where the former is not
	available.
	(Trac #3841, git 3752529ed3d72137f6899ef8225a0b231db5b1f0)

970.	[bug]		fdupont
	Refactored some code to suppress cppcheck warnings.
	(Trac #3919, git 26be6ac4cefde012ca8ef12607b6beaadca13eed)

Kea 0.9.2-beta released on June 30, 2015

969.	[func]		tomek
	KEA_SOCKET_TEST_DIR environment variable can be used to specify
	the directory for opening Unix sockets during tests. That may
	be used to avoid path length limitations when running unit-tests
	in deeply nested directories.
	(Trac #3918, git 9cfd502e8d4605eaf34f8744f90272dc3e8a3e34)

968.	[bug]           marcin
	DHCPv6 server extends the lifetime of the client's lease
	in the database when the client sends the Request message.
	This prevents premature lease expiration before the client
	renews the lease, according to the timers and lifetimes
	returned by the server.
	(Trac #3913, git 1d64829a3f1a8288dc833ed388d9ffc9fe4cf491)

967.	[doc]		tomek
	Management API section added in the DHCPv6 chapter of the Kea
	User's Guide
	(Trac #3917, git 21305d2da26090e3fad1ff9fb242a2bbb6b7e56b)

966.	[func]		fdupont
	Include database software details in extended version information.
	(Trac #3882, git b0e166c4d8b0383ebd6e2f51d55eed68a2bcafa8)

965.	[func]		sar
	Per IPv6 subnet statistics (subnet[id].assigned-nas,
	subnet[id].total-nas, subnet[id].assigned-pds, and
	subnet[id].total-pds) has been implemented.
	(Trac #3799, git 4aa4808268bbc54290578f60ba60ed33cf344712)

964.	[doc]		tomek
	User's Guide and Developer's Guide updated with statistics and
	control channel description.
	(Trac #3800, git 7ce8ca560370ec5f9bd4d5199a177b441f08a47e)

963.    [func]		tmark
	DHCPv6 server now supports a control channel, implemented over
	a UNIX socket. Currently supported commands are: statistic-get,
	statistic-reset, statistic-remove, statistic-get-all,
	statistic-reset-all, statistic-remove-all, and shutdown.
	(Trac #3797, git f49828612d9030c9f3441acaf4b3a9f60b492a3e)

962.	[func]		fdupont
	Make the parsing of options and vendor options more consistent
	between v4 and v6. In addition make the parsing more robust
	against malformed packets.
	(Trac #3618, git f4066793c5e034386c689fd72d2a91a70ffb6d5f)

961.	[func]		fdupont
	Improved error messages when handling invalid or malformed
	configuration file. File and line number are printed, when
	available.
	(Trac #3697, git 70fc36e164e988c251bdaaee7e27c5f6407e0f4c)

960.	[build]		fdupont
	Get rid of the last bundy pieces of code.
	(Trac #3732, git 6b7da42f902fabb6855e54a19ea472c18ba82a93)

959.	[build]		fdupont
	Removed no longer used logging in cc and config libraries.
	(Trac #3732, git 8d0324f4786900db953489ebaa9e018b1238543f)

958.	[func]		tomek
	DHCPv4 server now supports control channel, implemented over UNIX
	socket. Currently supported commands are: statistic-get,
	statistic-reset, statistic-remove, statistic-get-all,
	statistic-reset-all, statistic-remove-all, shutdown.
	(Trac #3880, git 688658395518f0b97d5384af81ceab5206691ad5)

957.	[func]		tomek
	Per IPv4 subnet statistics (subnet[id].assigned-addresses and
	subnet[id].total-addresses) has been implemented.
	(Trac #3798, git bab2030f56bbf390959f9f9238a8acc62d583c70)

956.	[func]		marcin
	Improved log messages emitted by the allocation engine,
	which now uses a dedicated logger.
	(Trac #3852, git 923928774f4f59c887d768cf155b5978e838a6f2)

955.	[func]		tmark
	Added unit tests to kea-admin for testing the lease-dump command
	with a PostgreSQL backend. Updated PostgreSQL database installation
	instructions in Kea Administrator's guide to include use of kea-admin
	tool.
	(Trac #3884, git 0772b7df2a89e1019141be1d0ddec30d53c4b919)

954.	[func]		fdupont
	Enhance the versioning information printed by the executables and
	make it more consistent across all of the executables. "-v" is for
	basic Kea version information, "-V" provides more detailed
	versioning and versions for external dynamic libraries, finally
	"-W" provides the configure report from the configuration step
	during the build of Kea.
	(Trac #3513, git 584cf666e101c6cb5c9af76175ddd867ece85764)
	(Trac #3859, git 384e6c6225de18fc97d606e4a1972baeef598ba4)

953.	[bug]		fdupont
	Corrected the setting of string characters to values above 127
	in HMAC tests.
	(Trac #3829, git 54f4ec64e513fea1547631122dc1af8579fae3db)

952.	[bug]		fdupont
	Made some loop indexes an unsigned type to avoid compiler warnings
	where the termination condition is comparison with an unsigned
	value.
	(Trac #3833, git 3db9f1d78f59856b982a1ff84c3b5a1ba7ea39df)

951.	[build]		fdupont
	Removed BUNDY configuration backend.
	(Trac #3732, git 96364cbbb15318c8f55d5b287cda0990d3eaae32)

950.	[doc]		marcin
	Updated section about logging in the User Guide. Also,
	updated Hooks Developer's Guide with the recommendations for
	the developers about use of logging in hooks libraries.
	(Trac #3805, git b403de1f335a2fb5098c9abc0858b8137892f868)

949.	[func]		tmark
	kea-admin now supports dumping MySQL and PostgreSQL lease tables
	to CSV file, via a new command "lease-dump".  This is primarily
	intended for use as a diagnostic tool.
	(Trac #3802, git 6ec774e8523e7f8415d6cd18c34062489e127847)

948.	[bug]		fdupont
	libdhcpsrv: check if new host reservation tries to use an already
	reserved address.
	(Trac #3652, git 4f10b78341b197bd321fbf2ec71db7420e40718d)

947.	[func]		marcin
	DHCPv6 server now supports Rapid Commit option.
	(Trac #3070, git a6b6156aaa95ab74c69a537e90483f82e9fbe4a2)

946.	[doc]		tmark
	Added documentation for kea-admin "lease-dump" command to the
	Kea Admininstrator's Guide and kea-admin man page.
	(Trac #3803, git 54b59b7ef02f6428405794066ea779e9bd4c0b6e)

945.	[func]		marcin
	Improved log messages emitted by the DHCPv6 server. Also,
	the server is now using multiple distinct loggers for logging
	messages pertaining to different functional parts of the
	code, e.g. packet transmission, lease allocation, DDNS etc.
	(Trac #3807, git c95ebdaf39c3d8d78d83d53db15824c60078f566)

944.    [func]      tmark
	kea-admin commands lease-init, lease-version, and lease-upgrade
	now support PostgreSQL. Note that at this time the PostgreSQL
	backend only supports Kea schema version 1.0, so there are no
	upgrades available.
	(Trac #3883, git 990a0d72fa247e4a12e2608994204c48274e4cd6)

943.	[func]		sar
	Split the DHCP-DDNS logging messages amongst several loggers to
	allow the administrator finer control over debugging messages.
	Messages pertaining to the name change requests processing include
	an ID, currently the DHCID, to identify the transactions.
	(Trac #3808, git 4fbe08234049de6ef67bb5cdb244d180a7a4c3a9)

942.	[func]		tomek
	18 new statistics added in DHCPv4 server: generic packet counters,
	per packet type counters, parsing failure and packet drops.
	(Trac #3794, git a61f40c44910a09699a9a566a5ec35ab758564ba)

941.	[bug]		marcin
	Configuration parser for host reservations returns an error
	when an unsupported parameter is specified.
	(Trac 3810, git 54ee0f6328a303c366dd8239e768dfc4a23a5d9b)

940.	[bug]		fdupont
	DHCPv4 server drops DHCPRELEASE messages sent from a bad
	location (i.e., no subnet can be selected)
	(Trac 3504, git f0f13ac74779f76ed7af91bd5dab3d11ba00be79)

939.	[bug]		fdupont
	Small fix in HooksDhcpv4SrvTest.subnet4SelectSimple unit-test.
	(Trac 3881, git a21afdffec41fceb61e6760d4108d670b2eabe75)

938.	[build]		fdupont
	Removed Python from the log library (code, message compiler and
	documentation)
	(Trac #3734, git d24b7c9716c6eb7a3e9dd2cb3fd2d1bfe4e1201f)

937.	[bug]		fdupont
	The log ID LOG_UNRECOGNISED_DIRECTIVE was changed to
	LOG_UNRECOGNIZED_DIRECTIVE to follow US English spelling.
	(Trac #3762, git 235e3304746352e9341008225f9f2392586a9f66)

936.	[bug]		fdupont
	Added an ASSERT to avoid a crash in HooksDhcpv4SrvTest
	subnet4SelectSimple unit test. Fixed out of bounds vector accesses
	in perfdhcp (which should not be able to handle links
	with long (i.e., more than 6 bytes) link-layer addresses).
	(Trac #3868, git c20f47e19d6060605c0611754db7b66b08553caa)

935.	[bug]		fdupont
	Fixed 3 out of bounds accesses on vectors in DHCP++ code.
	(Trac #3854, git de263ad0008f3494a85592f78db1ec662b68e689)

934.	[bug]		fdupont
	Renamed the DHCP-DDNS constant INVALID_SOCKET to SOCKET_NOT_VALID
	to avoid conflicting with a constant of that name defined on some
	operating systems.
	(Trac #3861, git 28205225ceed03ff3126e43cd06cedbaa7d8d657)

933.	[func]*		marcin
	DHCPv4 server by default identifies a client using the
	client-identifier, if present. The new configuration
	parameter 'match-client-id' allows for disabling this
	behavior, i.e. 'chaddr' field is used to identify the
	client instead.
	(Trac #3747, git b9dc6ffd0f3396e9da8e0c83fd82164b8b8af011)

932.	[func]		kalmus
	MySQL schema has been extended with tables that can store
	host reservation. This ticket updates database schema only,
	the tables are not in use yet.
	(Trac #3567, git d2cd5d53b3f31422a342c9bb8946dad9ed1ea032)

931.	[func]		marcin
	Improved log messages emitted by the DHCPv4 server. Also,
	the server is now using multiple distinct loggers for logging
	messages pertaining to different functional parts of the
	code, e.g. packet transmission, lease allocation, DDNS etc.
	For complete list of logger names see User Guide.
	(Trac #3806, git 7b148c2dd5e2696a541883223ce1efd2de81f143)

930.	[func]		tomek
	Statistics Manager is now implemented. There is a new library
	libkea-stats that governs statistics collection. Its usage will
	be added in the upcoming tickets.
	(Trac #3793, git 68e9554ecabfc2a79731eeec1c706522e4d39332)

929.	[build]		fdupont
	Corrected problem in build system whereby specifying an
	installation directory on the "configure" command line that
	included a "+" in the name caused the build to fail.
	(Trac #3713, git 741ff09b743307bad28ae13db440e5e0f402d319)

928.	[build]		fdupont
	A CONFIG_H_WAS_INCLUDED define has been added to provide
	a way in source files to check whether config.h has been included.
	(Trac #3812, git cbb135d5f217b0692dcdbc9cfcc04f6a0dbc3922)

927.	[bug]		tmark
	DHCPv4 no longer attempts to update the lease database with the
	generated FQDN when processing DHCPDISCOVERs.
	(Trac #3779, git 0b413ee8aba1afa1643b216a1e8c35103c6c975b)

926.	[bug]		marcin
	Fixed the crash during the logging deinitialization.
	(Trac #3823, git 435b958860ec7b921645bd5923fff96ea4341f19)

925.	[func]		marcin
	libkea-hooks logs when the callouts execution begins or ends
	for the particular hook. It also logs the execution time of
	individual callouts and the total time for all callouts.
	(Trac #3804 git dd1432d7807e7d3b54c87dd4b3155d3110619fbd)

924.	[bug]		marcin
	Removed shell warning about the "missing format character"
	in the keactrl usage.
	(Trac #3784, git aa683395a4cd75af5340eb8603fe46b7b0dd8f4e)

923.	[func]		tmark
	The DHCPv4 server now logs packets it has either dropped as invalid
	or to which it has replied with a NAK to a separate logger,
	"kea_dhcp4.bad_packet".
	(Trac #3743, git cb91ca851099423e1b6c39cca3f3e2ba29795a51)

922.	[build]		fdupont
	The config.h file should never be included by another include file.
	Copy missing header files to the install directory.
	(Trac #3782, git ea6e9d166faa54b1f9781bc56d7d8fee6c87b1f9)

921.	[func]		marcin
	libdhcpsrv: Added log traces to the host manager.
	(Trac #3699, git 75b75c89db88eb1a81e76f5550f2a5b3155ce42d)

920.	[bug]		marcin
	Corrected issues with logging initialization in hooks
	libraries. The dynamically loaded hooks libraries may now
	define their own loggers which are configurable using Kea
	configuration file.
	(Trac #3198, git 8216a6b1a2ed6e2b38919280809ee21fc4107fd6)

Kea 0.9.1 released on March 31, 2015

919.	[doc]		stephen
	Corrected some configuration examples in the documentation.
	(Trac #3772, git e9f084525bc1eec1cca635c00f33228bf7fac6a4)

918.	[func]		tomek,tmark
	DHCPv6 server now supports static reservations of hostnames
	for clients.  Note this resolves #3708 by reducing the number
	of calls to selectSubnet to once per client request.
	(Trac #3689, git c13c824d9948f7e3f71a65ed43798f3b5c14042c)

917.	[bug]		marcin
	DHCPv4 server may allocate lease for the client which is
	using a non-unique identifier (HW address or client id),
	if the other identifier is unique.
	(Trac #3768, git 0f7a029e2a2a7652d49a0bcd9f49e879fac9136f)

916.	[func]		sar
	Add a log message that indicates when the v4, v6 or
	DHCP-DDNS server has completed processing its
	configuration and is about to enter the loop to process
	messages.
	(Trac #3755, git c71c7836804842bae51fe79fd599c57f5b3d007d)

915.	[func]		tomek, marcin
	The DHCPv6 server now supports the Relay-Supplied Options
	option,	as defined in RFC 6422. The relay can insert options
	in the relay forward message that the server will send back
	to the client if certain criteria are met.
	(Trac #3705, git 4772ee589712f5359ecbd79ebf71fbc7bb68741b)

914.	[bug]		marcin
	DHCPv4 server: corrected the logging message issued when
	the server could not allocate or offer the lease for the
	client. The corrected message contains the client-id,
	hardware address, ciaddr and requested-ip-address.
	(Trac #3737, git 4c56e1348c5d50eaa5b3083a0a8c346966e1b603)

913.	[bug]		sar
	Handle recovery properly should the LFC crash while
	manipulating files after completing processing.
	(Trac #3759, git bb3b4d14119392261a1766da2b406fa46d4c0f21)

912.	[doc]		sar
	Added sections on LFC to the administrators and developers
	guides.
	(Trac #3720, git 828b801e6a4616de331588076ab9c4c35677595)

911.	[func]*		marcin
	libdhcp++: the C++ objects representing network interfaces
	(Iface objects) are now non-copyable. As a result, the API
	of the Interface Manager functions returning the pointers
	to the Iface objects has changed.
	(Trac #3715, git 7415c74e38e13385a75e7200cb23b7d6ca86df7f)

910.	[func]		marcin
	DHCPv4 server supports static reservations of the hostnames
	for the clients.
	(Trac #3688, git b5c50e2aff64da05b439da8d5fa4913fc8a704ca)

909.	[bug]		marcin
	Removed many cppcheck errors in the code. Also removed the
	dhcp-ubench test tool.
	(Trac #3736, git 552aea126e968b78292ae80c1c6a03c9ef4dcdcd)

908.	[bug]		marcin
	Handle overflows during time conversions in the MySQL and
	PostgreSQL lease database backends.
	(Trac #3673, git 27b4e4590fdee507f0e877d7b771dc6c6457a4b5)

907.	[doc]		tmark
	Corrected depictions of kea-admin command line options for
	database-name in Kea Administrator Reference. Prior to this
	the document showed "-d" as the database name option, when
	in fact it is "-n".
	(Trac #3742, git ec427e4c9d008abc800f87eda3c0024b35e4c2e2)

906.	[doc]		tmark
	Added description of a restriction on extracting a MAC
	address from an IPv6 link-local address to the Kea
	Administrator Reference, section 8.8, item "ipv6-link-local".
	(Trac #3691, git ca9f5541cb36f815ac614c5c21088d545eafcac6)

905.	[func]		marcin
	DHCPv4 server assigns an address from the dynamic address
	pool if the reserved address is in use by another client.
	(Trac #3694, git 95b09ff53b941691cba172c933de0682b05a0d85)

904.	[bug]		marcin
	FreeBSD-only change: Disabled unit test expecting the death
	of the process when conditional variable was destroyed when
	the thread was still waiting for the variable. This is due
	invalid behavior of the pthread_cond_destroy on FreeBSD
	which should return EBUSY in such case, whereas it returns
	success error code.
	(Trac #3710, git bdb442402ef023055715baf597c401c9974a7fb2)

903.	[bug]		stephen
	Corrected arithmetical error in the rate control module of
	perfdhcp which led to the incorrect calculation of the rate
	at which packets should be sent.
	(Trac #3729, git bb5bca3d9b68abc4b83abdd204bfb075dda630ac)

902.	[bug]		marcin
	Fixed the bug in the DHCPv4 server whereby the server
	reconfiguration (using the SIGHUP signal) failed because
	of sockets remaining open since the previous configuration.
	(Trac #3730, git 3ceb0cd97cf5e44e8fc151d0a38db553530dd3ed)

Kea 0.9.1beta released on February 18, 2015

901.	[bug]		tomek
	Previously, the DHCPv4 and DHCPv6 servers gave up after
	100 failed lease selection attempts. Now both DHCPv4 and
	DHCPv6 servers calculate the number of attempts required
	to find a lease using the pool capacity.
	(Trac #3711, git cb5533a1bf1023faf61c1b8ade6ac8fa425f46c2)

900.	[doc]		marcin
	Documented configuration of the Lease File Cleanup (LFC) in
	the Kea Administrator Reference.
	(Trac #3672, git da3c676f009785204f9d84ca008890959bffcc18)

899.	[func]		tomek
	reservation-mode parameter has been added to DHCPv6 server.
	It controls what host reservation types are allowed and may
	improve performance in certain situations. It is also
	accepted in the DHCPv4 configuration, but currently not
	used.
	(Trac #3565, git cfbe13ad05aac23e09357fc78507cf9a82c908e6)

898.	[func]		marcin
	The DHCPv4 server configuration allows for opening multiple
	sockets on a single interface with multiple IPv4 addresses
	assigned. This facilitates the use case when different relay
	agents send messages to different addresses on the interface.
	(Trac #3695, git 3116243706a2dbcae3f9b5b3af9d2241a07b9ab2)

897.	[bug]		fdupont
	Removed a double free of the read_buffer_ field of Iface
	objects after (spurious) copy (partial as copies are not
	yet fixed).
	(Trac #3712, git 0b38ff6a6e77eb4182bfd7c0c681bef22ad5f634)

896.	[bug]		fdupont
	Removed exit() in D2 for version command line processing.
	This interfered with how the unit-tests were run.
	(Trac #3616, git 758a61e277675e89d857a22c3f8e844de307dca6)

895.	[doc]		tomek
	Host reservation for DHCPv4 and DHCPv6 is now documented.
	(Trac #3575, git a981e42eb0f39d27795364a6862b3a5e574e540a)

894.	[bug]		fdupont
	Accept empty options or sub options in DHCPv4 messages unpacking
	routines.
	(Trac #3661, git 42a4854208ec16834c590a9316b9a5306c60a3bb)

893.	[func,bug]	fdupont
	Changed the qualifying-suffix parameter in the dhcp-ddns
	configuration element to be mandatory with no default value when
	updates are enabled (i.e., the enable-updates mandatory parameter
	is true).
	(Trac #3632, git 12808651448837c611e4f6a262f7a1eb3deaf8da)

892.	[func]		sar
	A class, LeaseFileStats, has been added to provide simple
	statistics for use with lease files.  Also added logging
	to the kea-lfc process per the design.
	See http://kea.isc.org/wiki/LFCDesign for the design.
	(Trac #3667, git 7f36e034fe79d85f317d7d07e2fe636d6cdf1f6e)

891.	[func]		tomek
	libdhcpsrv: Allocation Engine now uses statically assigned
	addresses when processing DHCPv6 renewals.
	(Trac #3677, git 9ce50790c91624937ff2b622e4afff36d5d3cc2d)

890.	[func]		marcin
	It is now possible to specify whether the DHCPv4 server
	should use raw sockets or IP/UDP datagram sockets to
	receive and send DHCP messages. The configuration format
	has been changed for the selection of interfaces on which
	the DHCPv4 and DHCPv6 servers should listen. The
	configuration files using an old format are incompatible
	with the latest version of Kea.
	(Trac #3604, git c726bbc4eae0f576f6791c7490bfba8c30a401d9)

889.	[bug]		marcin
	Resolved a bug in the DHCPv4 allocation engine whereby the
	client could request and obtain an address reserved for
	another client.
	(Trac #3690, git 1afa4e24b0fcdd6d3a2e596663ce1102ffe2340d)

888.	[func]		marcin
	DHCPv4 and DHCPv6 servers launch the kea-lfc program, according
	to the value of lfc-interval configuration parameter for the
	Memfile lease database backend.
	(Trac #3669, git c92665ce05d71e9e5cad9a0679018e9e3f7e3be5)

887.	[func]		sar
	A new process, kea-lfc, has been added. It is meant to
	be periodically executed by the DHCPv4 and DHCPv6 servers
	to remove redundant information from the lease files.
	See http://kea.isc.org/wiki/LFCDesign for the design.
	(Trac #3664, git cc85938b35e2d4bd00ccb74f1b83d3017ab0e41b)
	(Trac #3665, git b1707981f48b13895b50bf27176dede866576292)
	(Trac #3687, git 1e92382aaa2fbff08bbf1d6bbf0add195a7b6fae)

886.	[func]		tomek
	libdhcpsrv: Allocation Engine now uses statically assigned
	addresses when it allocates leases for the DHCPv6 clients.
	(Trac #3563, git b86b24fd011c0617515d62b7091d56fdfd1a7360)

885.	[func]		tomek
	Information-Request (stateless mode) in DHCPv6 is now supported.
	(Trac #2949, git 3185d229c39ed4660e9bc98a7f4a9d0dfbe64a04)

884.	[func]		marcin
	The DHCPv6 server configuration now allows for defining a pool
	for prefix delegation in which prefixes do not match a
	subnet prefix.
	(Trac #3647, git 5455d96cbf773e678bd6b1c3e31bfdeb617e6c13)

883.	[bug]		marcin
	libdhcpsrv: Prevent infinite loops in the allocation engine,
	when the address pool becomes exhausted.
	(Trac #3692, git f1e464558c89a6dc88ab28a25dd14a65fee62578)

882.	[func]		sar
	A utility class has been added which handles writing and
	deleting pid files as well as checking if the process with
	the given pid is running.
	(Trac #3687, git 1e92382aaa2fbff08bbf1d6bbf0add195a7b6fae)

881.	[func]		kalmus
	Extracting hardware/MAC address from the DHCPv6 remote-id
	option is now implemented.
	(Trac #3552, git 6db5fc158133b3f308c43f1fe2fa54a6f89baae1)

880.	[doc]		tomek
	kea-admin is now described in Kea User's Guide.
	(Trac #3644, git fa83c48826e41663d93e56ec7fd6983e9b0b2cd1)

879.	[bug]		fdupont
	Drop DHCPREQUEST message from an unknown client in the
	INIT-REBOOT state.
	(Trac #3656, git 8e205adc35d8e72d1802d5ee9056e6c4ac78274a)

878.	[func]		marcin
	DHCPv4 and DHCPv6 server now support the lfc-interval
	parameter which configures the interval in which the
	Memfile lease database backend executes the Lease File
	Cleanup (LFC). Note: the LFC is currently no-op and will
	be implemented shortly.
	(Trac #3668, git 2ce54eeb607d2caa0901125b5d86a373e9e3f165)

877.	[func]           marcin
	DHCPv4 server drops unicast packets sent to the IPv4 address
	on which the server is not configured to listen.
	(Trac #3547, git 803f1f0f145b0f252ffc3637f758a47e0061de85)

876.	[func]          tomek
	Two new MAC acquisition methods implemented for DHCPv6:
	docsis-modem (which extracts MAC address from an option inserted
	by a cable modem) and docsis-ctms (which extracts MAC address from
	an option inserted by CMTS which acts as a DHCPv6 relay agent).
	(Trac #3553, git ad0a3772774bc5f9831a5ba16725a5a22887b8cb)

875.    [bug]           afidalgo, marcin
	The DHCPv4 server no longer appends the trailing dot to the
	hostnames sent to the clients in the Hostname option (12).
	Appending trailing dot confused some DHCPv4 clients.
	Credits to Alexis Fidalgo for submitting a patch.
	(Trac #3636, git 450867e6987f4c786ad6c2cc95cabcff601c1b48)

874.    [func]           marcin
	Changes to the Memfile lease database backend to load
	leases from multiple files during startup or server
	reconfiguration. This change is required by the Lease File
	Cleanup feature, which leads to the creation of additional
	files holding cleaned up lease information.
	(Trac #3671, git 667de2ef9044e97c76b15cacc7285132cdffdfcf)

873.    [bug]           wlodek
	Removed references to non-existing pgsql_test.sh script
	from Makefile.
	(Trac #3662, git ab69f38dd82cf3c3736588e03c1dc568de3ae6d6)

872.    [func]          wlodek
	Check for required header file errcode.h for PostgreSQL
	backend added to configure process.
	(Trac #3663, git d666dd9263ba1aaf88bec5b8e5ae3f0cb8e5c1db)

871.	[func]		kalmus, tomek
	DHCPv6 is now able to extract MAC from DUID-LLT and DUID-LL.
	(Trac #3548, git f6d9630e2762a0f256a2b7825d74d2bce8fe4c60)

870.	[func]		fdupont
	Cleanup the cryptolink API (e.g., removing spurious 'magic'
	zero length parameters).
	(Trac #3606, git 55d2df9d78321b3844217055e376ae44ac962d8f)

869.	[func]		tomek
	'mac-sources' configuration parameter added. The DHCPv6 server
	can now be configured to use various MAC/Hardware address
	sources.
	(Trac #3554, git 2e7c32e7c19372f0c97968ef7c8256509d80fdfc)

868.    [func]          marcin
	DHCPv4 server configuration allows for selection of the
	address on the interface that server should listen on.
	This is specifically useful in the environments with
	multiple IPv4 addresses assigned to one interface.
	(Trac #3539, git ff71887c605eedc3914bacfd2e551da7bddcc0d6)

867.	[func]		marcin
	libdhcpsrv: Allocation Engine uses statically assigned
	addresses when it allocates or renews leases for the
	DHCPv4 clients.
	(Trac #3564, git 7b192fe314c12e38622742b3b338e997934f862f)

866.	[doc]		stephen
	Corrected documentation concerning the way to configure hooks
	libraries.
	(Trac #3635, git 42d1c98a2e66ab7fc3e372365edad1f5709df885)

865.	[func]		marcin
	Host reservations can be specified in the DHCPv4 and DHCPv6
	servers configuration. The reservations are loaded, but they
	are currently unused.
	(Trac #3562, git 1ba5ec3b7831ef8126be17b9542d9b89a419e7dd)
	(Trac #3628, git 00b49298ec5e5e5c722e5938547c86c954fc76e1)

864.	[func]		tomek
	MySQL backend is now able to store information about hardware
	addresses and associated information in DHCPv6.
	(Trac #3556, git 08a29d8d2374bc3c6b3799d5dd97f586ee869392)

863.	[func]		tomek
	A new tool called kea-admin added. It allows database maintenance.
	Initialization of a new database, version check and upgrade between
	version is now supported. Currently the only backend supported is
	mysql, but support for memfile and pgsql is planned.
	(Trac #3599, git cf22f8d212f2435957f89b51722f8e26e14635f2)

862.	[func]		dgutier, tomek
	Support for client link-layer address option (RFC6939) has
	been added.
	(Trac #3551, git dabdf965d92085f86d5e96c8dadce0f0a8f7c8e3)

861.	[func]		marcin
	The configuration parameters for a DHCPv4 and DHCPv6 options are now
	optional.
	(Trac #3467, git 7bf8cef161e6dd00a7f2b2fe8ec04e1958d6db3f)

860.	[bug]		marcin
	Fixed calculation of the Client FQDN option length for the ASCII
	domain name encoding.
	(Trac #3624, git 5a120d9bf85e27ea5b2674d35af0f2774e4cd2a7)

859.	[func]		marcin
	Implemented Host Manager, which can retrieve host reservations
	specified in the server's configuration. Future tickets will
	extend Host Manager to retrieve reservations from other sources,
	e.g. SQL databases.
	(Trac #3561, git faac5e9746dbf82eb04ffef95658e4b4c7d64a4a)

858.	[bug]		marcin
	Added missing "lease-database" entry to the default DHCPv6
	server configuration, in kea.conf.
	(Trac #3630, git 0f7ff732ea2add45a24e040eae8a0dda27532a31)

857.	[func]		fdupont
	Improve the cryptolink code, for instance use a constant
	time comparison.
	(Trac #3602, git 0c1f433da650330b40fe1a67bae4716c9184f636)

856.	[build]		marcinw
	callout_manager.h and server_hooks.h headers are now exported,
	so statically linked libraries can be tested.
	(Github #4, git 00b5f3fa0369c13021bf4fb78c6450e524e4e411)

855.	[build]		fdupont
	Use convenience archives for objects used in a makefile and
	its parent makefile: before sources were compiled twice using
	the broken subdir-objects option of automake, now objects
	are put into a convenience static library (so an archive).
	(Trac #3631, git d7954b4234114d8fa41aa51f671d4faa1724b748)

854.	[bug]		marcin
	Corrected a regression on "make distcheck" which appeared after
	implementation of #3162 (partial fix).
	(Trac #3629, git 9bb6b76a24e4356b30e59631e76e32c3096fb515)

853.	[func]		tomek
	Lease6 now is able to store MAC/hardware address information. Memfile
	memfile backend has been updated to store/retrieve that additional
	piece of information. Server now tries to use available methods to
	obtain MAC/hardware address from incoming packet.
	(Trac #3555, git ab76a9e7a9d39cb3cf533729473b63a2d2401ac7)

852.	[func]		tomek
	Pkt6 class is now able to generate client's MAC from source IPv6
	link-local address if EUI-64 identifier was used.
	(Trac #3549, git d92e76860e6931477b3e60e5be8978302973f88f)

851.	[bug]		tmark
	Corrected a segmentation fault that was occurring under OS-X
	during D2 module shutdown.
	(Trac #3470, git f7822568abd04c12faa3cde34fadaac238a373d3)

850.	[build]		fdupont
	Moved optional gtest sources to ext/gtest.
	(Trac #3162, git 055512758f5c79f29eb375126d496483c9a6d0a1)

849.	[bug]		tomek
	DHCPv6 component now processes incoming vendor-class options
	properly (packets are classified as VENDOR_CLASS_[content of the
	vendor-class option]).
	(Trac #3486, git 62409cd9531b081943b8f3567f7b0dca36b18802)

848.	[func]		fdupont
	Added truncated HMAC support to TSIG, as per RFC 4635.
	(Trac #3593, git ae3a9cd1a0d2dc07b7092368149381d69bc2c61a)

847.	[build]		fdupont
	Removed no longer used configuration option --with-shared-memory
	and associated files and variables.
	(Trac #3614, git adee8c93f7c7c1303390dd63dbeae74a48a34845)

846.	[bug]		fdupont
	Fixed subdir-objects warnings from recent versions of autotools,
	e.g., on Apple OSX.
	(Trac #3162, git e25c7477f3c35cdaa0f038732f697224bfd44847)

845.	[func]		marcin
	Implemented Host class for storing information about IPv4 and IPv6
	reservations for the host.
	(Trac #3560, git fb5e1883b01ce6388d1b7a92c61061b493c36713)

844.	[bug]		tmark, marcin
	Fixed multiple issues in the DHCP-DDNS unit tests.
	(Trac #3615, git fec824d36121b12e98dd407a0bdf1bc71c8de18d)

843.	[bug]		marcin
	DHCPv4 server sets ciaddr to 0 in DHCPOFFER and DHCPNAK messages to
	adhere to section 4.3.1 of RFC2131.
	(Trac #3367, git 9f05a29caa960df2b09b7a8c23100da8b40e73d0)

842.	[func]		marcin
	DHCPv4 server logs when the packet sent by the client contains
	invalid combination of giaddr/hops before discarding the packet.
	(Trac #3537, git 760c652b54dcdfdfbd1a0014da43d3c31e848f02)

841.	[func]		tomek
	Pkt4 and Pkt6 class have a common base now. A lot code duplication
	removed. Added getMAC() method that will be used to extract MAC
	in DHCPv6.
	(Trac #3546, git 6e68af7dfe15e4d461bf068f545d2bdaaa8fcfb0)

840.	[func]		nicolas
	PktFilterInet::send method now sets source IPv4 address
	explicitly.  This enabled perfdhcp to control its source address
	on systems that have more than one address assigned to a given
	interface. Thanks to Nicolas Chaigneau from Capgemini for
	providing this fix.
	(Github #2, git 6ac36ed7a1d97bcf52ffb2aec7cbf116e58e5803)

839.	[doc]		adam
	DHCPv4 examples corrected in Kea ARM. Thanks to Adam Osuchowski
	from Silesian University of Technology for providing this fix.
	(Github #1, git 15785c0e28190659b037cfcca19f0267ccd9049f)

838.	[bug]		tomek
	Kea components now use the KEA_LOCKFILE_DIR environment variable
	to specify the directory of the logging lockfile. Locking can be
	disabled completely by setting the variable to 'none'.
	(Trac #3591, git d4556e1d21766b94f2f0cda59df15e47e6f2676e)

837.	[bug,doc]	tomek
	Logging configuration examples in kea.conf fixed. Also updated
	Kea documentation for logging.
	(Trac #3536, git 2cf3f6b9cb3d2ae6fc7b0940b55490f109ddd2f9)

836.	[bug]		fdupont
	Moved duplicated getXXXHashAlgorithm() function to new
	xxx_common.h include files in the cryptolink library.
	(Trac #3471, git 8cf2ee46b3d7398f4f716435be3d9b19bf3599f5)

835.	[build]		fdupont
	The configure script checks if OpenSSL supports SHA-2, in order
	to avoid very old (and likely subject to unfixed security bugs)
	OpenSSL versions.
	(Trac #3482, git c779a0ef23d2092cf896276dab1fbcb190380374)

834.	[bug]		marcin
	Corrected the definition of the example DHCPv4 and DHCPv6 address
	pools in the default kea.conf file.
	(Trac #3538, git 8712cc0df77368940d8d3d11811a9ac9504bce12)

833.	[func]		marcin
	Configuration Manager supports two stage configuration. In the
	first stage a temporary configuration is created and in the
	second stage this configuration is committed. If configuration
	fails at the first stage, the temporary configuration is rolled
	back and the server continues to use the old configuration.
	(Trac #3534, git 4ecee3c0c97fe417b050317356f9093ba3771a15)

Kea 0.9 released on August 29, 2014

832.	[bug]		jiri
	Compilation fix for PostgreSQL on i686. Thanks to Jiri Popelka
	from RedHat for providing a patch!
	(Trac #3532, git 96a06654f2177444dcea3a0e9f6fa06947855497)

831.	[func]		marcin
	DHCP servers check if the interfaces specified in the configuration,
	to be used to receive DHCP messages, are present in the system.
	If the interface doesn't exist, an error is reported. In addition,
	the SO_REUSEPORT flag is set for IPv6 sockets as multiple multicast
	sockets can be bound to the DHCPv6 server port.
	(Trac #3512, git 5cbbab2d01c6e1bf6d563ba64d80bc6bc857f73d)

830.	[build]		jreed
	The configure script no longer requires pkg-config.
	(Trac #3511, git 99a5a2db8c011b358873d485ac48f7c78ac6374c)

829.	[build]		wlodek
	Lettuce DNS tests removed with all related python code,
	most of them will be used in Forge project which can be found
	http://kea.isc.org/wiki/IscForge
	(Trac #3420, git e51bcbeedbc169050751c1b896726965243667be)

828.	[bug]		marcin
	Corrected the IfaceMgrTest.detectIface unit test that failed on
	Linux systems with virtual interfaces present.
	(Trac #3527, git 7aa01a6965b6e9fc39ff005803cada7f58f2e628)

827.	[build]		jiri, tomek
	Deprecated AC_PROG_LIBTOOL macro replaced by LT_INIT. Thanks to
	Jiri Popelka from RedHat for providing a patch!
	(Trac #3525, git 6c0aacf29fae1d0501ca69ff6324df8d4fc8c7ee)

826.	[bug]		jiri, tomek
	Compilation fix for Red Hat running on armv7. Thanks to Jiri
	Popelka from RedHat for providing a patch!
	(Trac #3526, git eac5a80472dcb78b538c2ed34cc0534f801e5145)

825.	[bug]		jiri, tomek
	Example JSON configuration files permission fix. Thanks to Jiri
	Popelka	from RedHat for providing a patch!
	(Trac #3524, git 822a39ba33870f70787a1f666aed772e06d04d79)

824.	[bug]		marcin
	Kea daemons report configuration summary when the configuration is
	applied successfully.
	(Trac #3477, git f39d208024f720f72c931016cfa50a54e80f8c61)

823.	[build]		tomek
	query_cmp tool removed from the source code.
	(Trac #3509, git f61c800059bd5e5c74e435d7dd97ae561d29151a)

822.	[build]		tomek
	'host' program was removed from examples.
	(Trac #3421, git aeea893fb1c52d20258929a62a59ae2e7bd12e3d)

821.	[bug]		marcin
	DHCP servers no longer log an error when Interface Manager fails to
	receive a packet as a result of signal being received.
	(Trac #3478, git d80c83aef8e103dd483234429d35aeb66149e0b9)

820.	[bug]		marcin
	Corrected the IfaceMgrTest.detectIfaces unit test which reported
	false positives for specific network configurations.
	(Trac #3517, git 9affa1b2210f5cc9d7a99724e5d5c8979409cefd)

Kea 0.9beta1 released on August 13, 2014

819.	[build]		marcin
	Renamed variables in the configure.ac so as their names do not
	refer to BIND10 project. As a result of renaming the B10_CXXFLAGS
	to KEA_CXXFLAGS in configure.ac all dependent Makefiles had to
	be updated in the tree. The AX_BOOST_FOR_BIND10 macro has been
	renamed to AX_BOOST_FOR_KEA.
	(Trac #3507, git 6616b1c0ad0a78e11bca9395fafb8efdba8d8b9c)

818.	[func]		tomek
	DHCPv4, DHCPv6 and DDNS components now report their versions.
	(Trac #3508, git 3f46c74ffa0ea1197e1fa62cb2f6580931be35f3)

817.	[bug]		marcin
	DHCPv4 and DHCPv6 servers will log an error during an attempt to
	open socket on the interface which is down or not configured.
	(Trac #3487, git fadc776914aa858ce637aab1513ab3d87631f612)

816.	[doc]		tomek
	AUTHORS file rewritten.
	(Trac #3469, git 6ef55abaa1ef79e09ad332c0da28dee7bfed70fe)

815.	[func]		tomek
	Pool definitions in DHCPv4 and DHCPv6 are now lists of
	structures. This makes adding new per-pool parameters easier in
	the future.
	(Trac #3464, git 4bd0c0eda9d86608f8802d28bd360239fe88e905)

814.	[func,doc]		tomek
	It is now possible to specify logging parameters in a
	configuration file for DHCPv4, DHCPv6 and DHCP-DDNS components.
	(Trac #3427, git 23285903645c36fc35c6866a74c50c74089cd255)

813.	[func]		tomek
	Functions, methods and variables referring to BIND10 were renamed
	to Kea. In particular, system variables (B10_LOGGER_ROOT,
	B10_LOCKFILE_DIR_FROM_BUILD etc.) were renamed. B10_ prefix was
	replaced with KEA_.
	(Trac #3417, git 1db8988de6af435fa388dc9c7f909c4a004a01d0)

812.	[doc]		tomek
	DHCPv6 and DDNS sections in Kea Administrator Reference Manual
	has been updated. Usage of keactl has been documented.
	(Trac #3468, git 3945fc6211bcadb9bece7147039a6b50ebcf936b)
	(Trac #3466, git fa9570d19c73cbe7effc75589b7eb855c411f6a3)

811.	[doc]		tmark
	Added documentation of message protocol between DHCP servers and the
	DHCP-DDNS process.
	(Trac #3505, git 6d9aed2f8fe181714e8260493c6cc06e13d0edd0)

810.	[func]		stephen
	perfdhcp is now installed in sbin as it requires root privilege
	to run. The perfdhcp source has been moved to the directory
	src/bin/perfdhcp.
	(Trac #3481, git d101aed6156a993476fa1164f0b0ec8395f5886c)

809.	[func]		stephen
	sockcreator is no longer built or installed.  The code is being
	retained in the repository for the moment, but may be deleted at
	some point in the future.
	(Trac #3480, git 2a55a469dde8fcc053b49e287c30d0906baa91b4)

808.	[func]		stephen
	Reduced number of startup and shutdown messages in the
	DHCP-DDNS process by making some of them debug messages.
	(Trac #3479, git bca0bae285de9ce904c0afd21af777dac2edb4e6)

807.	[func]		marcin
	DHCPv6 server responds to Confirm messages from clients.
	(Trac #3269, git 4f43c309a994e30c07f5aa27057552fb195ec284)

806.	[func]		marcin
	DHCPv4 server processes Requested IP Address option (50).
	(Trac #3320, git ad411a177a32bbe6a93f4baf813d985558c99e2f)

805.	[func]		stephen
	Changed all occurrences of "BIND 10" in message files to "Kea".
	(Trac #3416, git e88090b57a75424920d9b96efbf50e3554048828)

804.	[func]		marcin
	DHCPv4 server supports DHCPINFORM messages from the clients.
	(Trac #3390, git 77f8577b1dbb52bdc6deb8bed3eef6ce7abc33fd)

803.	[func]		marcin
	DHCPv4 server supports responding to directly connected clients on
	FreeBSD, NetBSD and OpenBSD using Berkeley Packet Filtering. This
	also resolves the problem reported in #3438 that the server doesn't
	pick the correct interface to respond to the client and the client
	never gets the response from the server.
	(Trac #2893, git 9fba39d93b9ece950c4294230984d6315dfa11f6)

802.	[doc]		tomek, marcin
	Developer's Guide updated to Change BIND 10 references to Kea.
	Documentation for Keactrl added.
	(Trac #3396, git 271450edbc63e9022f877c9aa3d1dc290708f151)
	(Trac #3466, git fa9570d19c73cbe7effc75589b7eb855c411f6a3)

801.	[build]		fdupont
	Detect all OS X versions more recent than 10.9 (where
	pthread_cond_destroy() doesn't work as documented,
	which makes some of unit tests to fail).
	(Trac #3473, git d620ef6659598bcc1f4c30241e845348770e264e)

800.	[bug]		marcin
	DHCPv6 server is now usable on FreeBSD, NetBSD and OpenBSD systems.
	It can receive messages sent to ff02::1:2 multicast address. Also,
	fixed the bug whereby the DHCPv6 server failed to bind the socket
	to global unicast address on BSD systems due to invalid scope id
	setting.
	(Trac #3437, git f4c2fe2fc37a37f1510e138e1f6c4ccd757e1f06)

799.	[func]		tmark
	Configuration parsing for all Kea servers has been enhanced to include
	the location of the error within the configuration file presented as
	file name, line number, and column within the configuration file.
	(Trac #3436, git b927deb2b4579f93ba74d4be8f5a3a4eaa3c6422)
	(Trac #3409, git 777dbdb29a641f7d8661f9cc2c22f1cb9fe7eb14)

798.	[build]		tomek
	JSON configuration backend is now the default. BUNDY backend
	is now deprecated after #3413 removed the BIND10/Bundy framework.
	(Trac #3476, git 727b65f2c62bbd7dc599b2e7956167e2b3c34098)

797.	[build]		tomek
	Removed a lot of remaining BIND10 framework: bind10, bindctl,
	cfgmgr, cmdctl, msgq, stats, sysinfo, tests, usermgr from src/bin
	directory, also src/lib/python directory. Python3 is not
	required anymore, unless documentation generation is enabled.
	(Trac #3413, git d7b297ac475193f687d07b0489ac74585d4f3814)

796.	[doc]		tomek
	User's Guide renamed to Kea Administrator Reference Manual,
	removed sections specific to BIND10/Bundy framework, rewritten
	general and DHCPv4 specific examples.
	(Trac #3418, git 73e6019d83760f0500890240e2e187dcd5e1e14c)

795.	[func]		marcin
	Added support to keactrl to start, stop, reconfigure and gather
	status of the DHCP-DDNS server.
	(Trac #3465, git 6bc61470c9ccee001fe282d0f879bcddac0b8721)

794.	[func]		fdupont
	cryptolink: add OpenSSL crypto backend as an alternative to Botan
	by specifying --with-openssl[=PATH] on the "configure" command
	line. Add hash support to the cryptolink API and use it in DHCP
	DDNS, removing the Botan dependency.
	(Trac #2406, git 4b4110dd68706b4171fc6d8a6f4f2a9cd820edac)

793.	[func]		tmark
	DHCP-DDNS: Implemented dynamic reconfiguration of the server,
	triggered when the SIGHUP signal is received by the server's
	process. Also, server performs a graceful shut down when SIGINT
	or SIGTERM signal is received.
	(Trac #3407, git f1a224df1e46098748ba60205be09ada4600515f)

792.	[func]		marcin
	Implemented keactrl script used to start, stop, reconfigure Kea
	servers and get their status and configuration data. This script
	is installed only if the JSON configuration backend is in use.
	(Trac #3422, git e1d164c7a9a54a7aacea88c8c57cd2826e06012b)

791.	[func]		tmark
	DHCP-DDNS: Now supports configure.ac parameter: --with-kea-config.
	It allows selecting configuration backend and accepts one of two
	values: BUNDY, which uses Bundy (former BIND10) framework as Kea
	0.8 did, or JSON, which reads configuration from a JSON file.
	(Trac #3401, git 8e69209caafc81041229f3d9601599f3d98fc86e)

790.	[func]		marcin
	DHCPv4 server: Implemented dynamic reconfiguration of the server,
	triggered when the SIGHUP signal is received by the server's
	process. Also, server performs a graceful shut down when SIGINT
	or SIGTERM signal is received.
	(Trac #3405, git dd0270bd91cf8fc958b8b388950d343d311ee99e)

789.	[bug]		marcin
	DHCPv4 server sends Renewal Time (58) and Rebinding Time (59)
	options to the client when the appropriate timers are set
	in the configuration. Previously, the timers were ignored.
	(Trac #3336, git b3c8a079889411182ade517c85aa4fe5d6b8719a)

788.	[func]		tomek
	DHCPv4 server: New parameter added to configure.ac: --with-kea-config.
	It allows selecting configuration backend and accepts one of two
	values: BUNDY, which uses Bundy (former BIND10) framework as Kea
	0.8 did, or JSON, which reads configuration from a JSON file.
	(Trac #3399, git 6e4dd3ae58c091ba0fd64c87fa8d7c268210f99b)

787.	[func]		marcin
	DHCPv6 server: Implemented dynamic reconfiguration of the server,
	triggered when the SIGHUP signal is received by the server's
	process. Also, server performs a graceful shut down when SIGINT
	or SIGTERM signal is received.
	(Trac #3406, git 3be60fa6ac521aecae6ae92d26dc03792bc76903)

786.	[func]		tmark
	DHCP-DDNS now supports DDNS updates with TSIG.  Please refer to the
	Kea Guide for details. Prior to this TSIG keys could be defined but
	were not used.
	(Trac #3432, git 80fea12a53d1e832d4e7b710ca6ea613300f73ea)

785.	[bug]		marcin
	DHCPv6 server avoids collisions between prefixes that are allocated
	as a result of receiving hints from the clients. Previously the
	whole prefix (including bits beyond the prefix length) was used to
	search existing leases in the lease database. If not found, the
	new lease was created for the prefix sent by the client. If another
	client sent the same prefix but with different non-significant bits
	the prefix was allocated. This led to prefix collisions. Currently,
	server ignores bits beyond the prefix length when searching for
	existing leases.
	(Trac #3246, git 50de7df4195195e981ae9c8c6f1b4100047d5bb5)

784.	[func]		tmark
	DHCP_DDNS's configuration was changed. The unused parameter,
	"interface" was deleted.  Three new parameters, "ncr_protocol",
	"ncr_format", and "dns_server_timeout" were added.  Please refer to
	Kea Guide for details.
	(Trac #3268,    git bd60252e679f19b062f61926647f661ab169f21c)

783.	[func]*		tomek
	DHCPv6 server: New parameter added to configure: --with-kea-config.
	It allows selecting configuration backend and accepts one of two
	values: BUNDY, which uses Bundy (former BIND10 framework as Kea
	0.8 did, or JSON, which reads configuration from a JSON file.
	(Trac #3400, git 7e9fdfa644b81f72bfa5300b7ddcdb9754400769)

782.	[func]		tmark
	Added sender-ip, sender-port, and max-queue-size parameters to
	the dhcp-ddns configuration section of both b10-dhcp4 and b10-dhcp6.
	(Trac #3328,    git 8d8d0b5eedaab20bf1008dfb3a6913eb006a6e73)

781.	[func]		marcin
	libkea-dhcpsrv: the Memfile lease storage backend returns leases
	of a specified type. Previously, it ignored the lease type parameter
	and returned all leases for a particular client. Thanks to David
	Carlier for helping to implement this ticket.
	(Trac #3148, git d2f0edf473716cd747a21d6917e89ba55c148d8e)

780.	[func]		marcin
	libkea-cc: JSON parser stores information about the position
	of the data element values in the JSON string. The position
	comprises the line number and the offset within this line where
	the specific value resides. This functionality is intended to
	be used for error logging during configuration parsing.
	(Trac #3408, git 115a52a6713340fc589f6f95d73d242931239405)

779.	[doc]		tmark
	Added a section to the developer's guide for Kea's DHCP-DDNS
	component, D2.
	(Trac #3158,    git  7be263c7372b1401a8b4288742854f96b5bec0d6)

bind10-1.2.0 (kea 0.8) released on April 17, 2014

bind10-1.2.0rc1 released on April 8, 2014

778.	[func]*		marcin
	libdhcpsrv: the Memfile lease storage backend now writes
	leases into a CSV file. Configuration parsers for b10-dhcp4
	and b10-dhcp6 use the new configuration parameters to
	control the location of the lease file. It is possible to
	disable lease writes to disk using configuration for testing
	purposes.
	(Trac #3360, git 09e6e71abf8bc693e389ebd262fd149b43c1f1d4)

777.	[func]		tmark
	If b10-dhcp-ddns is configured to listen on an address other than
	loopback, it will issue a log message warning the user that this is
	insecure and is supported for testing purposes only.
	(Trac #3383,    git  652aa4de2fa82fdf3de569d01d9f4aa618fc1972)

776.	[func]		tomek
	b10-dhcp4 and b10-dhcp6 now support using PostgreSQL as the backend
	for storing lease data.  This backend is enabled by specifying
	--with-dhcp-pgsql on the "configure" command line. Without this
	switch the PostgreSQL backend is not compiled leaving BIND 10 able to
	be built on systems without PostgreSQL installed.  Thanks to David
	Carlier who contributed the initial patches for this work.
	(Trac #3080,    git  1aae8b1fab3008e62c4f085948b1abadad512447)

775.	[func]		marcin
	b10-dhcp4, b10-dhcp6: added a new parameter to subnet configuration.
	This parameter allows subnet ids to be set to arbitrary values or
	automatically generated values. Generated subnet ids are renumbered
	each time one or more subnets are removed.  Setting the ids to
	specific values prevents this renumbering.
	(Trac #3281, git d90e9a0642fbb16a4e664160b4812f61fb81f1aa)

774.	[doc]		marcin
	Updated information in the BIND 10 Guide about the standards supported
	by Kea and its current limitations.
	(Trac #3258, git ff52b86206e3a256a02ca6d5cde55040550ba86a)

773.	[doc]		tmark
	Added sections to the BIND 10 guide on configuring and using the
	DHCP-DDNS feature of Kea.  Chapter 19, describes the new DHCP-DDNS
	server and its configuration. Additions to chapters 17 and 18
	describe configuring the DHCP servers to work with the new server.
	(Trac #3283, git 806eea955c61eba2d7268958a740a8e8ea63bdaf)

772.	[bug]		tmark
	b10-dhcp4 and b10-dhcp6 now both correctly support DDNS updates
	when honoring client requested delegation. When DDNS is enabled,
	and the client's FQDN indicates they will do the forward updates,
	the servers will now post a DDNS update request to b10-dhcp-ddns
	for the reverse updates. Prior to this the servers were posting no
	DDNS update requests when honoring client delegation.
	(Trac #3352, git b1a0f405463723d539b2e6ed2dcdd692d7796b88)

771.	[bug]		tmark
	Ticket #3339 (entry 760) was reverted to fix regression
	where components added through bindctl, could not be removed.
	(Trac #3374, git c641e2d0569df3ca3e5a93beaf0ecf39db07e402)

770.	[bug]		tmark
	Configuration parsing in b10-dhcp6 and b10-dhcp4 for the "dhcp-ddns"
	section of their configurations now supplies hard-coded default values
	rather than those from their spec files.  This is a temporary solution
	to circumvent an issue in the configuration libraries which causes
	map-items to behave incorrectly.
	(Trac #3358, git 983d8acec3a7ccb1ffef662eac7518aed5f99381)

769.	[func]		marcin
	b10-dhcp6: Implemented support for Rebind message.
	(Trac #3232, git 3649413932857470558a6f19e0b0e181b3fc0fda)

768.	[bug]		tmark
	b10-dhcp-ddns now treats a DNS server response code of
	NXRRSET as a successful outcome when processing a request
	to remove DNS data.  This corrects a defect in which
	b10-dhcp-ddns would incorrectly fail a request to remove
	DNS data when the DNS server's response was NXRRSET.
	(Trac #3362, git da3b0d4f364d069ffdb47723545798ac589fae42)

767.	[func]		tomek
	Unit-tests for all DHCP database backends are now shared.
	This improves test coverage for memfile and any future
	backends that may appear.
	(Trac #3359, git 3d6c11630ada9d0681a813cf026f6bb16aabb9fa)

bind10-1.2.0beta1 released on March 6, 2014

766.	[func]		muks
	--disable-dns and --disable-dhcp configure arguments have been
	added to conditionally disable the DNS or DHCP components
	respectively. This facility can be used to do a DNS or DHCP-only
	build of BIND 10. DNS and DHCP components are both enabled by
	default.
	(Trac #2367, git 81a689b61b1c4abf8a1a4fcbe41cfc96fd11792a)

765.	[bug]		tomek
	b10-dhcp4: Fixed a minor bug in eRouter1.0 class processing. The
	server no longer sets giaddr field.
	(Trac #3353, git 23c22e9b1141c699f361d45c309e737dfecf6f3f)

764.	[bug]		tomek
	b10-dhcp4: Fixed a bug caused client classification to not work
	properly.
	(Trac #3343, git 1801400ac874380e7a565d373b4bae96a49e21f7)

763.	[func]		tmark
	b10-dhcp-ddns may now be configured to disable DNS updates in
	in a given direction by simply not defining any domains for that
	direction in its configuration.  This allows it to be configured to
	support either forward DNS or reverse DNS only.  Prior to this if
	a request was received that could not be matched to servers in a
	given direction it was failed immediately.
	(Trac #3341, git 01f26bce1d9faaddb8be59802f73891ea065b200)

762.	[func]		tmark
	If configured to do so, b10-dhcp6 will now create DHCP-DDNS update
	requests and send them to b10-dhcp-ddns for processing.
	(Trac# 3329, git 239956696465a13196a2b6bc0f3a61aed21a5de8)

761.	[doc]		stephen, jreed
	Added "man" page for perfdhcp.
	(Trac #2307, git ff2f538912c205fbdb1408ee613c09b90de53514)

760.	[bug]		tmark
	When merging a map of configuration elements into another, elements
	that are themselves maps will be merged. In particular, this
	corrects a defect which caused a configuration commit error to
	occur when using bindctl to modify a single a parameter in
	dhcp-ddns portion of b10-dhcp4 configuration.
	(Trac# 3339, git 3ae0d93d89f3277a566eeb045191a43b2dd9d9b1)

759.	[func]		tomek
	b10-dhcp4, b10-dhcp6: IP address of the relay agent can now be
	specified for both IPv4 and IPv6 subnets. That information allows
	the server to properly handle a case where relay agent address
	does not match subnet.  This is mostly useful in shared subnets
	and cable networks.
	(Trac #3322, git 5de565baea42c9096dff78ed5fbd05982a174469)

758.	[bug]		tmark
	b10-dhcp4 now correctly handles DHO_HOST_OPTION.  This corrects
	a bug where the server would fail to recognize the option in the
	DHCP request and then skip generating the appropriate DHCP-DDNS
	update request.
	(Trac #2426, git 985d66cba7665a71e17ef70c5d22c767abaad1b6)

757.	[func]		tmark
	b10-dhcp6 now parses parameters which support DHCP-DDNS updates
	via the DHCP-DDNS module, b10-dhcp-ddns.  These parameters are
	part of new configuration element, dhcp-ddns, defined in
	dhcp4.spec. These parameters influence when and how DDNS updates
	requests are created but communicating them to b10-dhcp-ddns is
	not yet supported.  That will be provided under separate ticket,
	Trac #3222.
	(Trac# 3034, git 22c667a66536ff3e3741bc67025d824644ed4e7d)

756.	[bug]		marcin
	b10-dhcp6: server parses DHCPv6 Vendor Class option. Previously
	the server failed to parse Vendor Class option having empty opaque
	data field because of the invalid definition in libdhcp++. The
	DHCPv6 Vendor Class option and DHCPv4 V-I Vendor Class option is
	now represented by the new OptionVendorClass. The b10-dhcp4 is
	affected by this change such that it uses new class to parse the
	DHCPv4 V-I Vendor Class option.
	(Trac #3316, git 1e61d7db5b8dc76682aa568cd62bfae0eeff46e3)

755.	[func]		muks
	Add support for the CAA RR type (RFC 6844).
	(Trac #2512, git 39162608985e5c904448f308951c73bb9c32da8f)

754.	[func]		muks
	Add support for the TLSA RR type (RFC 6698).
	(Trac #2185, git a168170430f6927f28597b2a6debebe31cf39b13)

753.	[func]		muks
	libdns++: the unknown/generic (RFC 3597) RDATA class now uses the
	generic lexer in constructors from text.
	(Trac #2426, git 0770d2df84e5608371db3a47e0456eb2a340b5f4)

752.	[func]		tmark
	If configured to do so, b10-dhcp4 will now create DHCP-DDNS update
	requests and send them to b10-dhcp-ddns for processing.
	(Trac# 3329, git 4546dd186782eec5cfcb4ddb61b0a3aa5c700751)

751.	[func]		muks
	The BIND 10 zone loader now supports the $GENERATE directive (a
	BIND 9 extension).
	(Trac #2430, git b05064f681231fe7f8571253c5786f4ff0f2ca03)

750.	[func]		tomek
	b10-dhcp4, b10-dhcp6: Simple client classification has been
	implemented. Incoming packets can be assigned to zero or more
	client classes. It is possible to restrict subnet usage to a given
	client class. User's Guide and Developer's Guide has been updated.
	(Trac #3274, git 1791d19899b92a6ee411199f664bdfc690ec08b2)

749.	[bug]		tmark
	b10-dhcp-ddns now sets the TTL value in RRs that add A, AAAA, or
	PTR DNS entries to the lease length provided in instigating
	NameChangeRequest.  This corrected a bug in which the TTL was
	always set to 0.
	(Trac# 3299, git dbacf27ece77f3d857da793341c6bd31ef1ea239)

748.	[bug]		marcin
	b10-dhcp4 server picks a subnet, to assign address for a directly
	connected client, using IP address of the interface on which the
	client's message has been received. If the message is received on
	the interface for which there is no suitable subnet, the message
	is discarded. Also, the subnet for renewing client which unicasts
	its request, is selected using ciaddr.
	(Trac #3242, git 9e571cc217d6b1a2fd6fdae1565fcc6fde6d08b1)

747.	[bug]		marcin
	libdhcpsrv: server configuration mechanism allows creating definitions
	for standard options for which Kea doesn't provide a definition yet.
	Without this, the server administrator couldn't configure options for
	which a definition didn't exist.
	(Trac# 3309, git 16a6ed6e48a6a950670c4874a2e81b1faf287d99)

746.	[func]		tomek
	IOAddress no longer exposes underlying asio objects. The getAddress()
	method has been removed and replaced with several convenience methods.
	(Trac #1485, git ecdb62db16b3f3d447db4a9d2a4079d5260431f0)

745.	[bug]*		muks
	b10-auth now returns rcode=REFUSED for all questions with
	qtype=RRSIG (i.e., where RRSIGs are queried directly). This is
	because RRSIGs are meaningless without being bundled alongside the
	RRs they cover.
	(Trac #2226, git 68d24e65c9c3dfee38adfbe1c93367b0083f9a58)

744.	[func]		marcin
	b10-dhcp6: Refactored the code which is processing Client FQDN
	option.  The major user-visible change is that server generates
	DDNS NameChangeRequest for the first IPv6 address (instead of all)
	acquired by a client. Also, the server generates fully qualified
	domain name from acquired IPv6 address, if the client sends an
	empty name in Client FQDN option.
	(Trac# 3295, git aa1c94a54114e848c64771fde308fc9ac0c00fd0)

743.	[func]		tmark
	b10-dhcp4 now responds with changes in DDNS behavior based upon
	configuration parameters specified through its dhcp-ddns configuration
	element. The parameters now supported are override-no-update,
	override-client-update, replace-client-name, generated-prefix, and
	qualifying-suffix.
	(Trac# 3282, git 42b1f1e4c4f5aa48b7588233402876f5012c043c)

742.	[func]		muks
	The authoritative server now includes the datasource configuration
	when logging some errors with the
	AUTH_DATASRC_CLIENTS_BUILDER_RECONFIGURE_ERROR message ID.
	(Trac #2756, git 31872754f36c840b4ec0b412a86afe9f38be86e0)

741.	[bug]		shane
	Remove hard-coded (and unnecessary) TSIG key from error message.
	This also prevents a crash if the TSIG name is missing.
	(Trac #3099, git 0ba8bbabe09756a4627e80aacdbb5050407faaac)

740.	[func]		muks
	When displaying messages about mismatched configuration data types
	in entered values (between the supplied value type and expected
	schema type), bindctl now includes both the supplied and expected
	configuration data types in the returned error. The user has more
	information on what caused the error now.
	(Trac #3239, git 84d5eda2a6ae0d737aef68d56023fc33fef623e6)

739.	[bug]		muks
	Various minor updates were made to the SSHFP RDATA parser. Mainly,
	the SSHFP constructor no longer throws an isc::BadValue exception.
	generic::SSHFP::getFingerprintLen() was also renamed to
	getFingerprintLength().
	(Trac #3287, git 2f26d781704618c6007ba896ad3d9e0c107d04b0)

738.	[bug]		muks
	b10-auth now correctly processes NXDOMAIN results in the root zone
	when using a SQLite3 data source.
	(Trac #2951, git 13685cc4580660eaf5b041b683a2d2f31fd24de3)

737.	[func]		muks
	b10-auth now additionally logs the source address and port when
	DNS messages with unsupported opcodes are received.
	(Trac #1516, git 71611831f6d1aaaea09143d4837eddbd1d67fbf4)

736.	[bug]		wlodek
	b10-dhcp6 is now capable to determine if a received
	message is addressed to it, using server identifier option.
	The messages with non-matching server identifier are dropped.
	(Trac #2892, git 3bd69e9b4ab9be231f7c966fd62b95a4e1595901)

735.	[doc]		stephen
	Expanded Developer's Guide to include chapter on logging.
	(Trac #2566, git a08d702839d9df6cddefeccab1e7e657377145de)

734.	[bug]		marcin
	libdhcp++: fixed a bug which caused an error when setting boolean
	values for an option. Also, bind10-guide has been updated with the
	examples how to set the boolean values for an option.
	(Trac# 3292, git 7c4c0514ede3cffc52d8c2874cdbdb74ced5f4ac)

733.	[bug]		marcin
	libdhcp++: a function which opens IPv6/UDPv6 sockets for the
	DHCPv6 server, gracefully handles errors to bind socket to
	a multicast address.
	(Trac #3288, git 76ace0c46a5fe0e53a29dad093b817ad6c891f1b)

732.	[func]		tomek
	b10-dhcp4, b10-dhcp6: Support for simplified client classification
	added. Incoming packets are now assigned to a client class based
	on the content of the packet's user class option (DHCPv4) or vendor
	class option (DHCPv6). Two classes (docsis3.0 and eRouter1.0) have
	class specific behavior in b10-dhcp4. See DHCPv4 Client
	Classification and DHCPv6 Client Classification in BIND10
	Developer's Guide for details.  This is a first ticket in a series
	of planned at least three tickets.
	(Trac #3203, git afea612c23143f81a4201e39ba793bc837c5c9f1)

731.	[func]		tmark
	b10-dhcp4 now parses parameters which support DHCP-DDNS updates
	via the DHCP-DDNS module, b10-dhcp-ddns.  These parameters are
	part of new configuration element, dhcp-ddns, defined in
	dhcp4.spec.  The parameters parse, store and retrieve but do not
	yet govern behavior.  That will be provided under separate ticket.
	(Trac# 3033, git 0ba859834503f2b9b908cd7bc572e0286ca9201f)

730.	[bug]		tomek
	b10-dhcp4, b10-dhcp6: Both servers used to unnecessarily increase
	subnet-id values after reconfiguration. The subnet-ids are now reset
	to 1 every time a server is reconfigured.
	(Trac #3234, git 31e416087685a6dadc3047fdbb0927bbf60095aa)

729.	[bug]		marcin
	b10-dhcp4 discards DHCPv4 messages carrying server identifiers
	which don't match server identifiers used by the server.
	(Trac #3279, git 805d2b269c6bf3e7be68c13f1da1709d8150a666)

728.	[func]		marcin
	b10-dhcp6: If server fails to open a socket on one interface it
	will log a warning and continue to open sockets on other interfaces.
	The warning message is communicated from the libdhcp++ via the
	error handler function supplied by the DHCPv6 server.
	(Trac #3252, git af5eada1bba906697ee92df3fcc25cc0e3979221)

727.	[func]		muks
	RRset::setName() has now been removed.
	(Trac #2335, git c918027a387da8514acf7e125fd52c8378113662)

726.	[bug]*		muks
	Don't print trailing newlines in Question::toText() output by
	default.  This fixes some logging that were split with a line
	feed.  It is possible to get the old behavior by passing
	toText(true).  Message::toText() output is unchanged.
	(Trac #571, git 7286499d5206c6d2aa8a59a5247c3841a772a43e)

725.	[func]		tmark
	b10-dhcp-ddns D2UpdateMgr now uses the newly implemented
	NameAddTransaction and NameRemoveTransaction classes.  This allows
	it to conduct actual DNS update exchanges based upon queued
	NameChangeRequests.
	(Trac# 3089, git 9ff948a169e1c1f3ad9e1bad1568375590a3ef42)

724.	[bug]		marcin
	b10-dhcp4: Different server identifiers are used for the packets
	being sent through different interfaces. The server uses IPv4 address
	assigned to the particular interface as a server identifier. This
	guarantees that the unicast packet sent by a relay or a client, to
	the address being a server identifier, will reach the server.
	(Trac #3231, git c7a229f15089670d2bfde6e9f0530c30ce6f8cf8)

723.	[bug]		marcin
	libdhcp++: Implemented unit tests for the IfaceMgr's routine
	which opens IPv6 sockets on detected interfaces. The IfaceMgr
	logic performing low level operations on sockets has been
	moved to a separate class. By providing a custom implementation
	of this class, the unit tests may use fake interfaces with
	custom configuration and thus cover wide range of test
	scenarios for the function.
	(Trac #3251, git 21d2f7ec425f8461b545687104cd76a42da61b2e)

722.	[bug]		muks
	b10-cmdctl now prints a more operator-friendly message when the
	address+port that b10-cmdctl listens on is already in use.
	(Trac #3227, git 5ec35e37dbb46f66ff0f6a9d9a6a87a393b37934)

721.	[func]		tmark
	Updates the user_chk example hooks shared library with callouts
	for packet receive and packet send.  Decision outcome now includes
	the lease or prefix assigned.  The user registry now supports a
	default user entry.
	(Trac #3207, git 34fddf2e75b80d9e517a8f9c3321aa4878cda795)

720.	[func]		tmark
	Added the initial implementation of the class, NameAddTransaction,
	to b10-dhcp-ddns.  This class provides a state machine which
	implements the logic required to remove forward and reverse DNS
	entries as described in RFC 4703, section 5.5. This includes the
	ability to construct the necessary DNS requests.
	(Trac# 3088, git ca58ac00fce4cb5f46e534d7ffadb2db4e4ffaf3)

719.	[func]		tomek
	b10-dhcp4: Support for sending back client-id (RFC6842) has been
	added now. Also a configuration parameter (echo-client-id) has
	been added, so it is possible to enable backward compatibility
	("echo-client-id false").
	(Trac #3210, git 88a4858db206dfcd53a227562198f308f7779a72)

718.	[func]		dclink, tomek
	libdhcp++: Interface detection implemented for FreeBSD, NetBSD,
	OpenBSD, Mac OS X and Solaris 11. Thanks to David Carlier for
	contributing a patch.
	(Trac #2246, git d8045b5e1580a1d0b89a232fd61c10d25a95e769)

717.	[bug]		marcin
	Fixed the bug which incorrectly treated DHCPv4 option codes 224-254 as
	standard options, barring them from being used as custom options.
	(Trac #2772, git c6158690c389d75686545459618ae0bf16f2cdb8)

716.	[func]		marcin
	perfdhcp: added support for sending DHCPv6 Release messages
	at the specified rate and measure performance. The orphan
	messages counters are not displayed for individual exchanges
	anymore. The following ticket: #3261 has been submitted to
	implement global orphan counting for all exchange types.
	(Trac #3181, git 684524bc130080e4fa31b65edfd14d58eec37e50)

715.	[bug]		marcin
	libdhcp++: Used the CMSG_SPACE instead of CMSG_LEN macro to calculate
	msg_controllen field of the DHCPv6 message. Use of CMSG_LEN causes
	sendmsg failures on OpenBSD due to the bug kernel/6080 on OpenBSD.
	(Trac #1824, git 39c9499d001a98c8d2f5792563c28a5eb2cc5fcb)

714.	[doc]		tomek
	BIND10 Contributor's Guide added.
	(Trac #3109, git 016bfae00460b4f88adbfd07ed26759eb294ef10)

713.	[func]		tmark
	Added DNS update request construction to d2::NameAddTransaction
	in b10-dhcp-ddns.  The class now generates all DNS update
	request variations needed to fulfill its state machine in
	compliance with RFC 4703, sections 5.3 and 5.4.
	(Trac# 3241, git dceca9554cb9410dd8d12371b68198b797cb6cfb)

712.	[func]		marcin, dclink
	b10-dhcp4: If server fails to open a socket on one interface it
	will log a warning and continue to open sockets on other interfaces.
	The warning message is communicated from the libdhcp++ via the
	error handler function supplied by the DHCPv4 server. Thanks to
	David Carlier for providing a patch.
	(Trac #2765, git f49c4b8942cdbafb85414a1925ff6ca1d381f498)

711.	[func]		tmark
	Added the initial implementation of the class, NameAddTransaction,
	to b10-dhcp-ddns.  This class provides the state model logic
	described in the DHCP_DDNS design to add or replace forward and
	reverse DNS entries for a given FQDN.  It does not yet construct
	the actual DNS update requests, this will be added under Trac#
	3241.
	(Trac# 3087, git 8f99da735a9f39d514c40d0a295f751dc8edfbcd)

710.	[build]		jinmei
	Fixed various build time issues for MacOS X 10.9.  Those include
	some general fixes and improvements:
	- (libdns++) masterLoad() functions now use the generic MasterLoader
	  class as backend, eliminating the restrictions of the previous
	  versions.
	- (libcc) fixed a minor portability bug in the JSON parser.  Although
	  the only known affected system is OS X 10.9 at the moment, that
	  could potentially cause disruption on other existing and future
	  systems.
	Other notes:
	- if built with googletest, gtest 1.7 (and possibly higher) is
	  required.
	- many older versions of Boost don't work.  A known workable version
	  is 1.54.
	(Trac #3213, git d4e570f097fe0eb9009b177a4af285cde0c636cc)

709.	[bug]		marcin
	b10-dhcp6: Server crashed when the client sent FQDN option and did
	not request FQDN option to be returned.
	(Trac #3220, git 0f1ed4205a46eb42ef728ba6b0955c9af384e0be)

708.	[bug]		dclink, marcin
	libdhcpsrv: Fixed a bug in Memfile lease database backend which
	caused DHCPv4 server crashes when leases with NULL client id
	were present. Thanks to David Carlier for submitting the patch.
	(Trac #2940, git a232f3d7d92ebcfb7793dc6b67914299c45c715b)

707.	[bug]		muks
	Using very large numbers (out of bounds) in config values caused
	BIND 10 to throw an exception. This has been fixed in a patch
	contributed by David Carlier.
	(Trac #3114, git 9bd776e36b7f53a6ee2e4d5a2ea79722ba5fe13b)

706.	[func]		marcin
	b10-dhcp4: Server processes the DHCPv4 Client FQDN and Host Name
	options sent by a client and generates the response. As a result
	of processing, the server generates NameChangeRequests which
	represent changes to DNS mappings for a particular lease (addition
	or removal of DNS mappings).
	Currently all generated NameChangeRequests are dropped. Sending
	them to b10-dhcp-ddns will be implemented with the future tickets.
	(Trac #3035, git f617e6af8cdf068320d14626ecbe14a73a6da22)

705.	[bug]*		kean
	When commands are piped into bindctl, no longer attempt to query the
	user name and password if no default user name and password file is
	present, or it contains no valid entries.
	(Trac #264, git 4921d7de6b5623c7e85d2baf8bc978686877345b)

704.	[func]		naokikambe
	New statistics items related to IP sockets added into b10-xfrin:
	open, openfail, close, connfail, conn, senderr, and recverr.
	Their values can be obtained by invoking "Stats show Xfrin" via
	bindctl while b10-xfrin is running.
	(Trac #2300, git 4655c110afa0ec6f5669bf53245bffe6b30ece4b)

703.	[bug]		kean
	A bug in b10-msgq was fixed where it would remove the socket file if
	there was an existing copy of b10-msgq running. It now correctly
	detects and reports this without removing the socket file.
	(Trac #433, git c18a49b0435c656669e6f87ef65d44dc98e0e726)

702.	[func]		marcin
	perfdhcp: support for sending DHCPv6 Renew messages at the specified
	rate and measure performance.
	(Trac #3183, git 66f2939830926f4337623b159210103b5a8e2434)

701.	[bug]		tomek
	libdhcp++: Incoming DHCPv6 IAPREFIX option is now parsed properly.
	(Trac #3211, git ed43618a2c7b2387d76f99a5a4b1a3e05ac70f5e)

700.	[func]		tomek, marcin
	b10-dhcp4, b10-dhcp6: Support for vendor options has been added. It
	is now possible to configure vendor options. Server is able to
	parse some CableLabs vendor options and send configured	vendor
	options	in response. The support is not complete.
	(Trac #3194, git 243ded15bbed0d35e230d00f4e3ee42c3609616c)

699.	[bug]		marcin
	libdhcp++: Options with defined suboptions are now handled properly.
	In particular, Relay Agent Info options is now echoed back properly.
	(Trac #3102, git 6f6251bbd761809634aa470f36480d046b4d2a20)

698.	[bug]		muks
	A bug was fixed in the interaction between b10-init and b10-msgq
	that caused BIND 10 failures after repeated start/stop of
	components.
	(Trac #3094, git ed672a898d28d6249ff0c96df12384b0aee403c8

697.	[func]		tmark
	Implements "user_check" hooks shared library which supports subnet
	selection based upon the contents of a list of known DHCP lease users
	(i.e. clients).  Adds the following subdirectories to the bind10 src
	directory for maintaining hooks shared libraries:
	bind10/src/hooks - base directory for hooks shared libraries;
	bind10/src/hooks/dhcp - base directory for all hooks libs
	pertaining to DHCP (Kea);
	bind10/src/hooks/dhcp/user_check - directory containing the
	user_check hooks library.
	(Trac #3186, git f36aab92c85498f8511fbbe19fad5e3f787aef68)

696.	[func]		tomek
	b10-dhcp4: It is now possible to specify value of siaddr field
	in DHCPv4 responses. It is used to point out to the next
	server in the boot process (that typically is TFTP server).
	(Trac #3191, git 541922b5300904a5de2eaeddc3666fc4b654ffba)

695.	[func]		tomek
	b10-dhcp6 is now able to listen on global IPv6 unicast addresses.
	(Trac #3195, git 72e601f2a57ab70b25d50877c8e49242739d1c9f)

694.	[bug]		tomek
	b10-dhcp6 now handles exceptions better when processing initial
	configuration. In particular, errors with socket binding do not
	prevent b10-dhcp6 from establishing configuration session anymore.
	(Trac #3195, git 72e601f2a57ab70b25d50877c8e49242739d1c9f)

693.	[bug]		tomek
	b10-dhcp6 now handles IPv6 interface enabling correctly.
	(Trac #3195, git 72e601f2a57ab70b25d50877c8e49242739d1c9f)

692.	[bug]		marcin
	b10-dhcp4: Fix a bug whereby the Parameter Request List was not parsed
	by the server and requested DHCPv4 options were not returned to the
	client. Options are not sent back to the client if server failed to
	assign a lease.
	(Trac #3200, git 50d91e4c069c6de13680bfaaee3c56b68d6e4ab1)

691.	[bug]		marcin
	libdhcp++: Created definitions for standard DHCPv4 options:
	tftp-server-name (66) and boot-file-name (67). Also, fixed definition
	of DHCPv4 option time-offset (2).
	(Trac #3199, git 6e171110c4dd9ae3b1be828b9516efc65c33460b)

690.	[bug]		tomek
	b10-dhcp4: Relay Agent Info option is now echoed back in
	DHCPv4 responses.
	(Trac #3184, git 287389c049518bff66bdf6a5a49bb8768be02d8e)

689.	[func]*		marcin
	b10-dhcp4 and b10-dhcp6 install callback functions which parse options
	in the received DHCP packets.
	(Trac #3180, git f73fba3cde9421acbeb9486c615900b0af58fa25)

688.	[func]		tomek
	b10-dhcp6: Prefix Delegation support is now extended to
	Renew and Release messages.
	(Trac #3153, #3154, git 3207932815f58045acea84ae092e0a5aa7c4bfd7)

687.	[func]		tomek
	b10-dhcp6: Prefix Delegation (IA_PD and IAPREFIX options) is now
	supported in Solicit and Request messages.
	(Trac #3152, git a0e73dd74658f2deb22fad2c7a1f56d122aa9021)

686.	[bug]		tomek
	b10-dhcp6 now sends back relayed traffic to proper port.
	(Trac #3177, git 6b33de4bea92eecb64b6c673bf1b8ae51f8edcf1)

685.	[func]		tomek
	libdhcpsrv: Allocation Engine is now able to handle IPv6 prefixes.
	This will be used in Prefix Delegation.
	(Trac #3171, git 7d1431b4c887f0c7ee1b26b9b82d3d3b8464b34f)

684.	[func]		muks, vorner
	API support to delete zone data has been added. With this,
	DomainTree and RdataSet which form the central zone data
	structures of b10-auth allow deletion of names and RR data
	respectively.
	(Trac #2750, git d3dbe8e1643358d4f88cdbb7a16a32fd384b85b1)
	(Trac #2751, git 7430591b4ae4c7052cab86ed17d0221db3b524a8)

683.	[bug]		stephen
	Modifications to fix problems running unit tests if they
	are statically linked.  This includes provision of an
	initialization function that must be called by user-written
	hooks libraries if they are loaded by a statically-linked
	image.
	(Trac #3113, git 3d19eee4dbfabc7cf7ae528351ee9e3a334cae92)

682.	[func]		naokikambe
	New statistics items added into b10-xfrin : ixfr_running,
	axfr_running, and soa_in_progress.  Their values can be
	obtained by invoking "Stats show Xfrin" via bindctl when
	b10-xfrin is running.
	(Trac #2274, git ca691626a2be16f08754177bb27983a9f4984702)

681.	[func]		tmark
	Added support for prefix delegation configuration to b10-dhcp6
	subnets.
	(Trac# 3151, git 79a22be33825bafa1a0cdfa24d5cb751ab1ae2d3)

680.	[func]		marcin
	perfdhcp: Added support for requesting IPv6 prefixes using IA_PD
	option being sent to the server.
	(Trac #3173, git 4cc844f7cc82c8bd749296a2709ef67af8d9ba87)

679.	[func]		tmark
	b10-dhcp-ddns: Finite state machine logic was refactored
	into its own class, StateModel.
	(Trac# 3156, git 6e9227b1b15448e834d1f60dd655e5633ff9745c)

678.	[func]		tmark
	MySQL backend used by b10-dhcp6 now uses lease type as a
	filtering parameter in all IPv6 lease queries.
	(Trac# 3147, git 65b6372b783cb1361fd56efe2b3247bfdbdc47ea)

677.	[func]		tomek
	libdhcpsrv: CfgMgr is now able to store IA, TA and PD pools in
	Subnet6 structures.
	(Trac #3150, git e6f0e89162bac0adae3ce3141437a282d5183162)

676.	[bug]		muks
	We now also allow the short name ("hmac-md5"), along with the long
	name ("hmac-md5.sig-alg.reg.int") that was allowed before for
	HMAC-MD5, so that it is more convenient to configure TSIG keys
	using it.
	(Trac #2762, git c543008573eba65567e9c189824322954c6dd43b)

675.	[func]		vorner
	If there's an exception not handled in a Python BIND10 component,
	it is now stored in a temporary file and properly logged, instead
	of dumping to stderr.
	(Trac #3095, git 18cf54ed89dee1dd1847053c5210f0ca220590c2)

674.	[func]		tomek
	Preparatory work for prefix delegation in LeaseMgr. getLease6()
	renamed to getLeases6(). It now can return more than one lease.
	(Trac #3146, git 05a05d810be754e7a4d8ca181550867febf6dcc6)

673.	[func]		tomek
	libdhcp: Added support for IA_PD and IAPREFIX options. New class
	for IAPREFIX (Option6_IAPrefix) has been added.
	(Trac #3145, git 3a844e85ecc3067ccd1c01841f4a61366cb278f4)

672.	[func]		tmark
	Added b10-dhcp-ddns transaction base class, NameChangeTransaction.
	This class provides the common structure and methods to implement
	the state models described in the DHCP_DDNS design, plus
	integration with DNSClient and its callback mechanism for
	asynchronous IO with the DNS servers.
	(Trac #3086, git 079b862c9eb21056fdf957e560b8fe7b218441b6)

671.	[func]		dclink, tomek
	The memfile backend now supports getLease4(hwaddr) and
	getLease4(client-id) methods. Thanks to David Carlier for
	contributing a patch.
	(Trac #2592, git a11683be53db2f9f8f9b71c1d1c163511e0319b3)

670.	[func]		marcin
	libdhcpsrv: Added support to MySQL lease database backend to
	store FQDN data for the lease.
	(Trac #3084, git 79b7d8ee017b57a81cec5099bc028e1494d7e2e9)

669.	[func]		tmark
	Added main process event loop to D2Process which is the primary
	application object in b10-dhcp-ddns. This allows DHCP-DDNS
	to queue requests received from clients for processing while
	listening for command control events.
	(Trac #3075 git e2f9d2e4c1b36f01eb5bfa2c4f8d55cf139c7e02)

668.	[func]		marcin
	libdhcpsrv: Implemented changes to lease allocation engine to
	propagate information about client's FQDN.
	(Trac #3083, git 37af28303d1cd61f675faea969cd1159df65bf9d)

667.	[func]		tomek
	Additional hooks (buffer4_receive, lease4_renew,
	lease4_release, buffer4_send) added to the DHCPv4 server.
	(Trac #2983, git fd47f18f898695b98623a63a0a1c68d2e4b37568)

666.	[func]		vorner
	The CmdCtl's command "print_settings" was removed. It served no real
	purpose and was just experimental leftover from early development.
	(Trac #3028, git 0d22246092ad4822d48f5a52af5f644f5ae2f5e2)

665.	[doc]		stephen
	Added the "Hook's Maintenance Guide" to the BIND 10 developer
	documentation.
	(Trac #3063, git 5d1ee7b7470fc644b798ac47db1811c829f5ac24)

664.	[bug]		tmark
	Corrects a bug in Hooks processing that was improperly
	creating a new callout handle on every call, rather
	than maintaining it throughout the context of the
	packet being processed.
	(Trac #3062, git 28684bcfe5e54ad0421d75d4445a04b75358ce77)

663.	[func]		marcin
	b10-dhcp6: Server processes the DHCPv6 Client FQDN Option
	sent by a client and generates the response. The DHCPv6 Client
	FQDN Option is represented by the new class in the libdhcp++.
	As a result of FQDN Option processing, the server generates
	NameChangeRequests which represent changes to DNS mappings for
	a particular lease (addition or removal of DNS mappings).
	Currently all generated NameChangeRequests are dropped. Sending
	them to b10-dhcp-ddns will be implemented with the future tickets.
	(Trac #3036, git 209f3964b9f12afbf36f3fa6b62964e03049ec6e)

662.	[func]		marcin
	libdhcp++: Implemented an Option4ClientFqdn class which represents
	DHCPv4 Client FQDN Option (code 81) defined in RFC4702. This class
	supports the domain name encoding in canonical FQDN format as well
	as in deprecated ASCII format.
	(Trac# 3082, git 1b434debfbf4a43070eb480fa0975a6eff6429d4)

661.	[func]		stephen
	Copy additional header files to the BIND 10 installation directory
	to allow the building of DHCP hooks libraries against an installed
	version of BIND 10.
	(Trac #3092, git e9beef0b435ba108af9e5979476bd2928808b342)

660.	[func]		fujiwara
	src/lib/cc: Integer size of C++ CC library is changed to int64_t.
	b10-auth: The size of statistics counters is changed to uint64_t.
	b10-auth sends lower 63 bit of counter values to b10-stats.
	(Trac #3015,  git e5b3471d579937f19e446f8a380464e0fc059567
	 and Trac #3016, git ffbcf9833ebd2f1952664cc0498608b988628d53)

659.	[func]		stephen
	Added capability to configure the hooks libraries for the
	b10-dhcp4 and b10-dhcp6 servers through the BIND 10
	configuration mechanism.
	(Trac #2981, git aff6b06b2490fe4fa6568e7575a9a9105cfd7fae)

658.	[func]*		vorner
	The resolver, being experimental, is no longer installed by default.
	If you really want to use it, even when it is known to be buggy, use
	the ./configure --enable-experimental-resolver option.
	(Trac #3064, git f5f07c976d2d42bdf80fea4433202ecf1f260648)

657.	[bug]		vorner
	Due to various problems with older versions of boost and
	shared memory, the server rejects to compile with combination
	of boost < 1.48 and shared memory enabled. Most users don't
	need shared memory, admins of large servers are asked to
	upgrade boost.
	(Trac #3025, git 598e458c7af7d5bb81131112396e4c5845060ecd)

656.	[func]		tomek
	Additional hooks (buffer6_receive, lease6_renew,
	lease6_release, buffer6_send) added to the DHCPv6 server.
	(Trac #2984, git 540dd0449121094a56f294c500c2ed811f6016b6)

655.	[func]		tmark
	Added D2UpdateMgr class to b10-dhcp-ddns. This class is
	the b10-dhcp-ddns task master, instantiating and supervising
	transactions that carry out the DNS updates needed to
	fulfill the requests (NameChangeRequests) received from
	b10-dhcp-ddns clients (e.g. DHCP servers).
	(Trac #3059 git d72675617d6b60e3eb6160305738771f015849ba)

654.	[bug]		stephen
	Always clear "skip" flag before calling any callouts on a hook.
	(Trac# 3050, git ff0b9b45869b1d9a4b99e785fbce421e184c2e93)

653.	[func]		tmark
	Added initial implementation of D2QueueMgr to
	b10-dhcp-ddns.  This class manages the receipt and
	queuing of requests received by b10-dhcp-ddns from
	its clients (e.g. DHCP servers)
	(Trac# 3052, git a970f6c5255e000c053a2dc47926cea7cec2761c)

652.	[doc]		stephen
	Added the "Hook Developer's Guide" to the BIND 10 developer
	documentation.
	(Trac# 2982, git 26a805c7e49a9ec85ee825f179cda41a2358f4c6)

651.	[bug]		muks
	A race condition when creating cmdctl certificates caused corruption
	of these certificates in rare cases. This has now been fixed.
	(Trac# 2962, git 09f557d871faef090ed444ebeee7f13e142184a0)

650.	[func]		muks
	The DomainTree rebalancing code has been updated to be more
	understandable. This ChangeLog entry is made just to make a note
	of this change. The change should not cause any observable
	difference whatsoever.
	(Trac# 2811, git 7c0bad1643af13dedf9356e9fb3a51264b7481de)

649.	[func]		muks
	The default b10-xfrout also_notify port has been changed from
	0 to 53.
	(Trac# 2925, git 8acbf043daf590a9f2ad003e715cd4ffb0b3f979)

648.	[func]		tmark
	Moved classes pertaining to sending and receiving
	NameChangeRequests from src/bin/d2 into their own library,
	libdhcp_ddns, in src/lib/dhcp_ddns.  This allows the
	classes to be shared between DHDCP-DDNS and its clients,
	such as the DHCP servers.
	(Trac# 3065, git 3d39bccaf3f0565152ef73ec3e2cd03e77572c56)

647.	[func]		tmark
	Added initial implementation of classes for sending
	and receiving NameChangeRequests between DHCP-DDNS
	and its clients such as DHCP. This includes both
	abstract classes and a derivation which traffics
	requests across UDP sockets.
	(Trac #3008, git b54530b4539cec4476986442e72c047dddba7b48)

646.	[func]		stephen
	Extended the hooks framework to add a "validate libraries" function.
	This will be used to check libraries specified during BIND 10
	configuration.
	(Trac #3054, git 0f845ed94f462dee85b67f056656b2a197878b04)

645.	[func]		tomek
	Added initial set of hooks (pkt4_receive, subnet4_select,
	lease4_select, pkt4_send) to the DHCPv4 server.
	(Trac #2994, git be65cfba939a6a7abd3c93931ce35c33d3e8247b)

644.	[func]		marcin
	b10-dhcp4, b10-dhcp6: Implemented selection of the interfaces
	that server listens on, using Configuration Manager. It is
	possible to specify interface names explicitly or use asterisk
	to specify that server should listen on all available interfaces.
	Sockets are reopened according to the new configuration as
	soon as it is committed.
	(Trac #1555, git f48a3bff3fbbd15584d788a264d5966154394f04)

643.	[bug]		muks
	When running some unittests as root that depended on insufficient
	file permissions, the tests used to fail because the root user
	could still access such files. Such tests are now skipped when
	they are run as the root user.
	(Trac #3056, git 92ebabdbcf6168666b03d7f7fbb31f899be39322)

642.	[func]		tomek
	Added initial set of hooks (pkt6_receive, subnet6_select,
	lease6_select, pkt6_send) to the DHCPv6 server.
	(Trac #2995, git d6de376f97313ba40fef989e4a437d184fdf70cc)

641.	[func]		stephen
	Added the hooks framework. This allows shared libraries of
	user-written functions to be loaded at run-time and the
	functions called during packet processing.
	(Trac #2980, git 82c997a72890a12af135ace5b9ee100e41c5534e)

640.	[func]		marcin
	b10-dhcp-ddns: Implemented DNSClient class which implements
	asynchronous DNS updates using UDP. The TCP and TSIG support
	will be	implemented at later time. Nevertheless, class API
	accommodates the use of TCP and TSIG.
	(Trac #2977, git 5a67a8982baa1fd6b796c063eeb13850c633702c)

639.	[bug]		muks
	Added workaround for build failure on Fedora 19 between GCC 4.8.x
	and boost versions less than 1.54. Fedora 19 currently ships
	boost-1.53.
	(Trac #3039, git 4ef6830ed357ceb859ebb3e5e821a064bd8797bb)

638.	[bug]*		naokikambe
	Per-zone statistics counters are distinguished by zone class,
	e.g. IN, CH, and HS. A class name is added onto a zone name in
	structure of per-zone statistics.
	(Trac #2884, git c0153581c3533ef045a92e68e0464aab00947cbb)

637.	[func]		tmark
	Added initial implementation of NameChangeRequest,
	which embodies DNS update requests sent to DHCP-DDNS
	by its clients.
	(trac3007 git f33bdd59c6a8c8ea883f11578b463277d01c2b70)

636.	[func]		tmark
	Added the initial implementation of configuration parsing for
	DHCP-DDNS.
	(Trac #2957, git c04fb71fa44c2a458aac57ae54eeb1711c017a49)

635.	[func]		marcin
	b10-dhcp-ddns: Implemented DNS Update message construction.
	(Trac #2796, git eac5e751473e238dee1ebf16491634a1fbea25e2)

634.	[bug]		muks
	When processing DDNS updates, we now check the zone more
	thoroughly with the received zone data updates to check if it is
	valid.  If the zone fails validation, we reply with SERVFAIL
	rcode. So, while previously we may have allowed more zone data
	cases without checking which resulted in invalid zones, such
	update requests are now rejected.
	(Trac #2759, git d8991bf8ed720a316f7506c1dd9db7de5c57ad4d)

633.	[func]		jinmei
	b10-memmgr: a new BIND 10 module that manages shared memory
	segments for DNS zone data.  At this point it's runnable but does
	nothing really meaningful for end users; it was added to the
	master branch for further development.
	(Trac #2854, git d05d7aa36d0f8f87b94dba114134b50ca37eabff)

632.	[bug]		marcin
	perfdhcp: Fixed a bug in whereby the application was sporadically
	crashing when timed out packets were garbage collected.
	(Trac #2979, git 6d42b333f446eccc9d0204bcc04df38fed0c31db)

631.	[bug]		muks
	Applied a patch by Tomas Hozza to fix a couple of compile errors
	on Fedora 19 development release.
	(Trac #3001, git 6e42b90971b377261c72d51c38bf4a8dc336664a)

630.	[bug]		muks
	If there is a problem loading the backend module for a type of
	data source, b10-auth would not serve any zones. This behaviour
	has been changed now so that it serves zones from all other usable
	data sources that were configured.
	(Trac #2947, git 9a3ddf1e2bfa2546bfcc7df6d9b11bfbdb5cf35f)

629.	[func]		stephen
	Added first part of the hooks framework.
	(Trac #2794, git d2b107586db7c2deaecba212c891d231d7e54a07)

628.	[func]		y-aharen
	b10-auth: A new statistics item 'qryrecursion' has been introduced.
	The counter is for the number of queries (OpCode=Query) with Recursion
	Desired (RD) bit on.
	(Trac #2796, git 3d291f42cdb186682983aa833a1a67cb9e6a8434)

627.	[func]		tmark
	Logger name for DHCP-DDNS has been changed from "d2_logger" to
	"dhcpddns".  In addition, its log messages now use two suffixes,
	DCTL_ for logs the emanate from the underlying base classes, and
	DHCP_DDNS_ for logs which emanate from DHCP-DDNS specific code
	(Trac #2978, git 5aec5fb20b0486574226f89bd877267cb9116921)

626.	[func]		tmark
	Created the initial implementation of DHCP-DDNS service
	controller class, D2Controller, and the abstract class from
	which it derives, DControllerBase. D2Controller manages the
	lifecycle and BIND10 integration of the DHCP-DDNS application
	process, D2Process. Also note, module name is now
	b10-dhcp-ddns.
	(Trac #2956, git a41cac582e46213c120b19928e4162535ba5fe76)

625.	[bug]*		jinmei
	b10-xfrin/b10-loadzone: b10-xfrin now refers to the unified
	"data_sources" module configuration instead of almost-deprecated
	the Auth/database_file configuration (Note: zonemgr still uses the
	latter, so a secondary server would still need it for the moment).
	Due to this change, b10-xfrin does not auto-generate an initial
	zone for the very first transfer anymore; b10-loadzone has been
	extended with a new -e option for the initial setup.
	(Trac #2946, git 8191aec04c5279c199909f00f0a0b2b8f7bede94)

624.	[bug]		jinmei
	logging: prevented multiple BIND 10 processes from generating
	multiple small log files when they dumped logs to files and try
	to roll over them simultaneously.  This fix relies on a feature of
	underling logging library (log4cplus) version 1.1.0 or higher,
	so the problem can still happen if BIND 10 is built with an older
	version of log4cplus. (But this is expected to happen rarely in
	any case unless a verbose debug level is specified).
	(Trac #1622, git 5da8f8131b1224c99603852e1574b2a1adace236)

623.	[func]		tmark
	Created the initial, bare-bones implementation of DHCP-DDNS
	service process class, D2Process, and the abstract class
	from which it derives, DProcessBase. D2Process will provide
	the DHCP-DDNS specific event loop and business logic.
	(Trac #2955, git dbe4772246039a1257b6492936fda2a8600cd245)

622.	[func]*		jinmei
	b10-xfrin now has tighter control on the choice of IXFR or AXFR
	through zones/request_ixfr configuration item.  It includes
	the new "IXFR only" behavior for some special cases.  b10-xfrin
	now also uses AXFR whenever necessary, so it is now safe to try
	IXFR by default and it's made the default.  The previous
	use_ixfr configuration item was deprecated and triggers startup
	failure if specified; configuration using use_ixfr should be
	updated.
	(Trac #2911, git 8118f8e4e9c0ad3e7b690bbce265a163e4f8767a)

621.	[func]		team
	libdns++: All Rdata classes now use the generic lexer in
	constructors from text. This means that the name fields in such
	RRs in a zone file can now be non-absolute (the origin name in that
	context will be used), e.g., when loaded by b10-loadzone. Note
	that the existing string constructors for these Rdata classes also
	use the generic lexer, and they now expect an absolute name (with
	the trailing '.') in the name fields.
	(Trac #2522, git ea97070cf6b41299351fc29af66fa39c6465d56a)
	(Trac #2521, git c6603decaadcd33ccf9aee4a7b22447acec4b7f6)
	(See also ChangeLog 594, 564, 545)

620.	[bug]		jinmei
	b10-auth now returns SERVFAIL to queries for a zone that is
	configured to be loaded in-memory but isn't due to load time
	errors (missing zone file or errors in the zone file, etc).
	Such zones were previously treated as non existent and would
	result in REFUSED or unintentional match against less specific
	zones.  The revised behavior is also compatible with BIND 9.
	(Trac #2905, git 56ee9810fdfb5f86bd6948e6bf26545ac714edd8)

619.	[bug]		jinmei
	b10-xfrout now uses blocking send for xfr response messages
	to prevent abrupt termination of the stream due to a slower
	client or narrower network bandwidth.
	(Trac #2934, git bde0e94518469557c8b455ccbecc079a38382afd)

618.	[func]*		marcin
	b10-dhcp4: Added the ability for the server to respond to a
	directly connected client which does not yet have an IP address.
	On Linux, the server will unicast the response to the client's
	hardware address and the 'yiaddr' (the client's new IP
	address). Sending a response to the unicast address prevents other
	(not interested) hosts from receiving the server response. This
	capability is not yet implemented on non-Linux Operating Systems
	where, in all cases, the server responds to the broadcast
	address. The logic conforms to section 4.1 of RFC 2131.
	(Trac #2902, git c2d40e3d425f1e51647be6a717c4a97d7ca3c29c)

617.	[bug]		marcin
	b10-dhcp4: Fixed a bug whereby the domain-name option was encoded
	as FQDN (using technique described in RFC1035) instead of a string.
	Also, created new class which represents an option carrying a single
	string value. This class is now used for all standard options of
	this kind.
	(Trac #2786, git 96b1a7eb31b16bf9b270ad3d82873c0bd86a3530)

616.	[doc]		stephen
	Added description to the DHCP "Database Back-Ends" section of the
	BIND 10 Developer's Guide about how to set up a MySQL database for
	testing the DHCP MySQL backend.
	(Trac #2653, git da3579feea036aa2b7d094b1c260a80a69d2f9aa)

615.	[bug]		jinmei
	b10-auth: Avoid referencing to a freed object when authoritative
	server addresses are reconfigured.  It caused a crash on a busy
	server during initial startup time, and the same crash could also
	happen if listen_on parameters are reconfigured at run time.
	(Trac #2946, git d5f2a0d0954acd8bc33aabb220fab31652394fcd)

614.	[func]		tmark
	b10-d2: Initial DHCP-DDNS (a.k.a. D2) module implemented.
	Currently it does nothing useful, except for providing the
	skeleton implementation to be expanded in the future.
	(Trac #2954, git 392c5ec5d15cd8c809bc9c6096b9f2bfe7b8c66a)

613.	[func]		jinmei
	datasrc: Error handling in loading zones into memory is now more
	consistent and convenient: data source configuration does not fail
	due to zones configured to be loaded into memory but not available
	in the data source, just like the case of missing zone file for
	the MasterFiles type of data source.  Also, zones that aren't
	loaded into memory due to errors can now be reloaded for b10-auth
	using the bindctl Auth loadzone command after fixing the error,
	without reconfiguring the entire data source.
	(Trac #2851, git a3d4fe8a32003534150ed076ea0bbf80e1fcc43c)

612.	[func]		tomek
	b10-dhcp6: Support for relayed DHCPv6 traffic has been added.
	(Trac #2898, git c3f6b67fa16a07f7f7ede24dd85feaa7c157e1cb)

611.	[func]		naokikambe
	Added Xfrin statistics items such as the number of successful
	transfers.  These are per-zone type counters.  Their values can be
	obtained with zone names by invoking "Stats show Xfrin" via bindctl
	while Xfrin is running.
	(Trac #2252, git e1a0ea8ef5c51b9b25afa111fbfe9347afbe5413)

bind10-1.1.0beta2 released on May 10, 2013

610.	[bug]		muks
	When the sqlite3 program is not available on the system (in
	PATH), we no longer attempt to run some tests which depend
	on it.
	(Trac #1909, git f85b274b85b57a094d33ca06dfbe12ae67bb47df)

609.	[bug]		jinmei
	Handled some rare error cases in DNS server classes correctly.
	This fix specifically solves occasional crash of b10-auth due to
	errors caused by TCP DNS clients.  Also, as a result of cleanups
	with the fix, b10-auth should now be a little bit faster in
	handling UDP queries: in some local experiments it ran about 5%
	faster.
	(Trac #2903, git 6d3e0f4b36a754248f8a03a29e2c36aef644cdcc)

608.	[bug]		jinmei
	b10-cmdctl: fixed a hangup problem on receiving the shutdown
	command from bindctl.  Note, however, that cmdctl is defined as
	a "needed" module by default, so shutting down cmdctl would cause
	shutdown of the entire BIND 10 system anyway, and is therefore
	still not very useful in practice.
	(Trac #2712, git fa392e8eb391a17d30550d4b290c975710651d98)

607.	[bug]		jinmei
	Worked around some unit test regressions on FreeBSD 9.1 due to
	a binary compatibility issue between standard and system
	libraries (http://www.freebsd.org/cgi/query-pr.cgi?pr=175453).
	While not all tests still pass, main BIND 10 programs should
	generally work correctly.  Still, there can be odd run time
	behavior such as abrupt crash instead of graceful shutdown
	when some fatal event happens, so it's generally discouraged to
	use BIND 10 on FreeBSD 9.1 RELEASE.  According to the above
	bug report for FreeBSD, it seems upgrading or downgrading the
	FreeBSD version will solve this problem.
	(Trac #2887, git 69dfb4544d9ded3c10cffbbfd573ae05fdeb771f)

606.	[bug]		jinmei
	b10-xfrout now correctly stops sending notify requests once it
	receives a valid response.  It previously handled it as if the
	requests are timed out and resent it a few times in a short
	period.
	(Trac #2879, git 4c45f29f28ae766a9f7dc3142859f1d0000284e1)

605.	[bug]		tmark
	Modified perfdhcp to calculate the times displayed for packet sent
	and received as time elapsed since perfdhcp process start time.
	Previously these were times since the start of the epoch.
	However the large numbers involved caused loss of precision
	in the calculation of the test statistics.
	(Trac #2785, git e9556924dcd1cf285dc358c47d65ed7c413e02cf)

604.	[func]		marcin
	libdhcp++: abstracted methods which open sockets and send/receive
	DHCP4 packets to a separate class. Other classes will be derived
	from it to implement OS-specific methods of DHCPv4 packets filtering.
	The primary purpose for this change is to add support for Direct
	DHCPv4 response to a client which doesn't have an address yet on
	different OSes.
	(Trac #991, git 33ffc9a750cd3fb34158ef676aab6b05df0302e2)

603.	[func]		tmark
	The directory in which the b10-dhcp4 and b10-dhcp6 server id files has
	been changed from the local state directory (set by the "configure"
	--localstatedir switch) to the "bind10" subdirectory of it. After an
	upgrade, server id files in the former location will be orphaned and
	should be manually removed.
	(Trac #2770, git a622140d411b3f07a68a1451e19df36118a80650)

602.	[bug]		tmark
	Perfdhcp will now exit gracefully if the command line argument for
	IP version (-4 or -6) does not match the command line argument
	given for the server. Prior to this perfdhcp would core when given
	an IP version of -6 but a valid IPv4 address for server.
	(Trac #2784, git 96b66c0c79dccf9a0206a45916b9b23fe9b94f74)

601.	[bug]*		jinmei, vorner
	The "delete record" interface of the database based data source
	was extended so that the parameter includes reversed name in
	addition to the actual name.  This may help the underlying
	accessor implementation if reversed names are more convenient
	for the delete operation.  This was the case for the SQLite3
	accessor implementation, and it now performs delete operations
	much faster.  At a higher level, this means IXFR and DDNS Updates
	to the sqlite3 database are no longer so slow on large zones as
	they were before.
	(Trac #2877, git 33bd949ac7288c61ed0a664b7329b50b36d180e5)

600.	[bug]		tmark
	Changed mysql_lease_mgr to set the SQL mode option to STRICT. This
	causes mysql it to treat invalid input data as an error. Rather than
	"successfully" inserting a too large value by truncating it, the
	insert will fail, and the lease manager will throw an exception.
	Also, attempts to create a HWAddr (hardware address) object with
	too long an array of data now throw an exception.
	(Trac #2387, git cac02e9290600407bd6f3071c6654c1216278616)

599.	[func]		tomek
	libdhcp++: Pkt6 class is now able to parse and build relayed DHCPv6
	messages.
	(Trac #2827, git 29c3f7f4e82d7e85f0f5fb692345fd55092796b4)

bind10-1.1.0beta1 released on April 4, 2013

598.	[func]*		jinmei
	The separate "static" data source is now deprecated as it can be
	served in the more generic "MasterFiles" type of data source.
	This means existing configuration may not work after an update.
	If "config show data_sources/classes/CH[0]" on bindctl contains a
	"static" type of data source, you'll need to update it as follows:
	> config set data_sources/classes/CH[0]/type MasterFiles
	> config set data_sources/classes/CH[0]/params {"BIND": =>
	  "<the value of current data_sources/classes/CH[0]/params>"}
	> config set data_sources/classes/CH[0]/cache-enable true
	> config commit
	(Same for CH[1], CH[2], IN[0], etc, if applicable, although it
	should be very unlikely in practice.  Also note: '=>' above
	indicates the next line is actually part of the command.  Do
	not type in this "arrow").
	(Part of Trac #2833, git 0363b4187fe3c1a148ad424af39e12846610d2d7)

597.	[func]		tmark
	b10-dhcp6: Added unit tests for handling requests when no
	IPv6 subnets are configured/defined. Testing these conditions
	was overlooked during implementation of Trac #2719.
	(Trac #2721, git ce7f53b2de60e2411483b4aa31c714763a36da64)

596.	[bug]		jinmei
	Added special handling for the case where b10-auth receives a
	NOTIFY message, but zonemgr isn't running. Previously this was
	logged as a communications problem at the ERROR level, resulting
	in increasing noise when zonemgr is intentionally stopped. Other
	than the log level there is no change in externally visible
	behavior.
	(Trac #2562, git 119eed9938b17cbad3a74c823aa9eddb7cd337c2)

595.	[bug]		tomek
	All DHCP components now gracefully refuse to handle too short
	DUIDs and client-id.
	(Trac #2723, git a043d8ecda6aff57922fe98a33c7c3f6155d5d64)

594.	[func]		muks, pselkirk
	libdns++: the NSEC, DS, DLV, and AFSDB Rdata classes now use the
	generic lexer in constructors from text.  This means that the name
	fields in such RRs in a zone file can now be non-absolute (the
	origin name in that context will be used), e.g., when loaded by
	b10-loadzone.
	(Trac #2386, git dc0f34afb1eccc574421a802557198e6cd2363fa)
	(Trac #2391, git 1450d8d486cba3bee8be46e8001d66898edd370c)

593.	[func]		jelte
	Address + port output and logs is now consistent according to our
	coding guidelines, e.g. <address>:<port> in the case of IPv4, and
	[<address>]:<port> in the case of IPv6, instead of <address>#<port>
	(Trac #1086, git bcefe1e95cdd61ee4a09b20522c3c56b315a1acc)

592.	[bug]		jinmei
	b10-auth and zonemgr now handle some uncommon NOTIFY messages more
	gracefully: auth immediately returns a NOTAUTH response if the
	server does not have authority for the zone (the behavior
	compatible with BIND 9) without bothering zonemgr; zonemgr now
	simply skips retransfer if the specified zone is not in its
	secondary zone list, instead of producing noisy error logs.
	(Trac #1938, git 89d7de8e2f809aef2184b450e7dee1bfec98ad14)

591.	[func]		vorner
	Ported the remaining tests from the old shell/perl based system to
	lettuce. Make target `systest' is now gone. Currently, the lettuce
	tests are in git only, not part of the release tarball.
	(Trac #2624, git df1c5d5232a2ab551cd98b77ae388ad568a683ad)

590.	[bug]		tmark
	Modified "include" statements in DHCP MySQL lease manager code to
	fix build problems if MySQL is installed in a non-standard location.
	(Trac #2825, git 4813e06cf4e0a9d9f453890557b639715e081eca)

589.	[bug]		jelte
	b10-cmdctl now automatically re-reads the user accounts file when
	it is updated.
	(Trac #2710, git 16e8be506f32de668699e6954f5de60ca9d14ddf)

588.	[bug]*		jreed
	b10-xfrout: Log message id XFROUT_QUERY_QUOTA_EXCEEDED
	changed to XFROUT_QUERY_QUOTA_EXCEEDED.
	(git be41be890f1349ae4c870a887f7acd99ba1eaac5)

587.	[bug]		jelte
	When used from python, the dynamic datasource factory now
	explicitly loads the logging messages dictionary, so that correct
	logging messages does not depend on incidental earlier import
	statements. Also, the sqlite3-specific log messages have been moved
	from the general datasource library to the sqlite3 datasource
	(which also explicitly loads its messages).
	(Trac #2746, git 1c004d95a8b715500af448683e4a07e9b66ea926)

586.	[func]		marcin
	libdhcp++: Removed unnecessary calls to the function which
	validates option definitions used to create instances of options
	being decoded in the received packets. Eliminating these calls
	lowered the CPU utilization by the server by approximately 10%.
	Also, added the composite search indexes on the container used to
	store DHCP leases by Memfile backend. This resulted in the
	significant performance rise when using this backend to store
	leases.
	(Trac #2701, git b96a30b26a045cfaa8ad579b0a8bf84f5ed4e73f)

585.	[func]		jinmei, muks
	The zone data loader now accepts RRs in any order during load.
	Before it used to reject adding non-consecutive RRsets. It
	expected records for a single owner name and its type to be
	grouped together. These restrictions are now removed.  It now also
	suppresses any duplicate RRs in the zone file when loading them
	into memory.
	(Trac #2440, git 232307060189c47285121f696d4efb206f632432)
	(Trac #2441, git 0860ae366d73314446d4886a093f4e86e94863d4)

584.	[bug]		jinmei
	Fixed build failure with Boost 1.53 (and probably higher) in the
	internal utility library.  Note that with -Werror it may still
	fail, but it's due to a Boost bug that is reportedly fixed in their
	development trunk.  See https://svn.boost.org/trac/boost/ticket/8080
	Until the fix is available in a released Boost version you may need
	to specify the --without-werror configure option to build BIND 10.
	(Trac #2764, git ca1da8aa5de24358d7d4e7e9a4625347457118cf)

583.	[func]*		jelte
	b10-cmdctl-usermgr has been updated and its options and arguments
	have changed; it now defaults to the same accounts file as
	b10-cmdctl defaults to. It can now be used to remove users from the
	accounts file as well, and it now accepts command-line arguments to
	specify the username and password to add or remove, in which case
	it will not prompt for them.
	Note that using a password on the command line is not recommended,
	as this can be viewed by other users.
	(Trac #2713, git 9925af3b3f4daa47ba8c2eb66f556b01ed6f0502)

582.	[func]		naokikambe
	New statistics items related unixdomain sockets added into Xfrout :
	open, openfail, close, bindfail, acceptfail, accept, senderr, and
	recverr.  Their values can be obtained by invoking "Stats show Xfrout"
	via bindctl while Xfrout is running.
	(Trac #2225, git 6df60554683165adacc2d1c3d29aa42a0c9141a1)

581.	[func]*		y-aharen
	Added statistics items in b10-auth based on
	http://bind10.isc.org/wiki/StatisticsItems. Qtype counters are
	dropped as it requires further spec design discussion.
	(Trac #2154, Trac #2155,
		     git 61d7c3959eb991b22bc1c0ef8f4ecb96b65d9325)
	(Trac #2157, git e653adac032f871cbd66cd500c37407a56d14589)

bind10-1.0.0-rc released on February 14, 2013

580.	[func]*		muks
	There is no longer a default user account. The old default account
	with username 'root' has been removed. In a fresh installation of
	BIND 10, the administrator has to configure a user account using
	the b10-cmdctl-usermgr program.
	(Trac #2641, git 54e8f4061f92c2f9e5b8564240937515efa6d934)

579.	[bug]		jinmei
	libdatasrc/b10-auth: corrected some corner cases in query handling
	of in-memory data source that led to the following invalid/odd
	responses from b10-auth:
	- duplicate RRs in answer and additional for type ANY query
	- incorrect NSEC for no error, no data (NXRRSET) response that
	  matches a wildcard
	(Trac #2585, git abe78fae4ba3aca5eb01806dd4e05607b1241745)

578.	[bug]		jinmei
	b10-auth now returns closest encloser NSEC3 proof to queries for
	an empty non terminal derived from an Opt-Out NSEC3 RR, as clarified
	in errata 3441 for RFC5155.  Previously it regarded such case as
	broken zone and returned SERVFAIL.
	(Trac #2659, git 24c235cb1b379c6472772d340e21577c3460b742)

577.	[func]		muks
	Added an SQLite3 index on records(rname, rdtype). This decreases
	insert performance by ~28% and adds about ~20% to the file size,
	but increases zone iteration performance. As it introduces a new
	index, a database upgrade would be required.
	(Trac #1756, git 9b3c959af13111af1fa248c5010aa33ee7e307ee)

576.	[bug]		tmark, tomek
	b10-dhcp6: Fixed bug when the server aborts operation when
	receiving renew and there are no IPv6 subnets configured.
	(Trac #2719, git 3132b8b19495470bbfd0f2ba0fe7da443926034b)

575.	[bug]		marcin
	b10-dhcp6: Fixed the bug whereby the subnet for the incoming
	packet was selected using only its source address. The subnet
	is now selected using either source address or the name of the
	server's interface on which the packet has been received.
	(Trac #2704, git 1cbacf19a28bdae50bb9bd3767bca0147fde37ed)

574.	[func]		tmark
	b10-dhcp4, b10-dhcp6: Composite key indexes were added to the lease
	tables to reduce lease search time. The lease4 table now has two
	additional indexes: a) hwaddr/subnet_id and b) client_id/subnet_id.
	The lease6 now has the one additional index: iaid/subnet_id/duid.
	Adding these indexes significantly improves lease acquisition
	performance.
	(Trac #2699, #2703, git 54bbed5fcbe237c5a49b515ae4c55148723406ce)

573.	[bug]		stephen
	Fixed problem whereby the DHCP server crashed if it ran out of
	addresses.  Such a condition now causes a packet to be returned
	to the client refusing the allocation of an address.
	(Trac #2681, git 87ce14cdb121b37afb5b1931af51bed7f6323dd6)

572.	[bug]		marcin
	perfdhcp: Fixed bug where the command line switches used to
	run the perfdhcp where printed as ASCII codes.
	(Trac #2700, git b8d6b949eb7f4705e32fbdfd7694ca2e6a6a5cdc)

571.	[build]		jinmei
	The ./configure script can now handle output from python-config
	--ldflags that contains a space after -L switches.  This fixes
	failure reported on some Solaris environments.
	(Trac #2661, git e6f86f2f5eec8e6003c13d36804a767a840d96d6)

570.	[bug]		tmark, marcin, tomek
	b10-dhcp4: Address renewal now works properly for DHCPv4 clients
	that do not send client ID.
	(Trac #2702, git daf2abe68ce9c111334a15c14e440730f3a085e2)

569.	[bug]		tomek
	b10-dhcp4: Fix bug whereby a DHCP packet without a client ID
	could crash the MySQL lease database backend.
	(Trac #2697, git b5e2be95d21ed750ad7cf5e15de2058aa8bc45f4)

568.	[func]		muks
	Various message IDs have been renamed to remove the word 'ERROR'
	from them when they are not logged at ERROR severity level.
	(Trac #2672, git 660a0d164feaf055677f375977f7ed327ead893e)

567.	[doc]		marcin, stephen, tomek
	Update DHCP sections of the BIND 10 guide.
	(Trac #2657, git 1d0c2004865d1bf322bf78d13630d992e39179fd)

566.	[func]*		jinmei
	libdns++/Python isc.dns: In Python isc.dns, function style
	constants for RRType, RRClass, Rcode and Opcode were deprecated
	and replaced with straightforward object constants, e.g., from
	RRType.AAAA() to RRType.AAAA.  This is a backward incompatible
	change (see the Trac ticket for a conversion script if needed).
	Also, these constants are now more consistent between C++
	and Python, and RRType constants for all currently standardized
	types are now supported (even if Rdata for these are not yet
	available).
	(Trac #1866 and #2409, git e5005185351cf73d4a611407c2cfcd163f80e428)

565.	[func]*		jelte
	The main initializer script (formerly known as either 'bind10',
	'boss', or 'bob'), has been renamed to b10-init (and Init in
	configuration). Configuring which components are run is henceforth
	done through '/Init/components', and the sbin/bind10 script is now
	simply a shellscript that runs b10-init. Existing configuration is
	automatically updated. NOTE: once configuration with this update
	has been saved (by committing any new change with bindctl), you
	cannot run older versions of BIND 10 anymore with this configuration.
	(Trac #1901, git bae3798603affdb276f370c1ac6b33b011a5ed4f)

564.	[func]		muks
	libdns++: the CNAME, DNAME, MX, NS, PTR and SRV Rdata classes now
	use the generic lexer in constructors from text.  This means that
	the name fields in such RRs in a zone file can now be non-absolute
	(the origin name in that context will be used), e.g., when loaded
	by b10-loadzone. One additional change to the libdns++ API is that
	the existing string constructors for these Rdata classes also use
	the generic lexer, and they now expect an absolute name (with the
	trailing '.') in the name fields.
	(Trac #2390, git a01569277cda3f78b1171bbf79f15ecf502e81e2)
	(Trac #2656, git 5a0d055137287f81e23fbeedd35236fee274596d)

563.	[build]		jinmei
	Added --disable-rpath configure option to avoid embedding library
	paths to binaries.  Patch from Adam Tkac.
	(Trac #2667, git 1c50c5a6ee7e9675e3ab154f2c7f975ef519fca2)

562.	[func]*		vorner
	The b10-xfrin now performs basic sanity check on just received
	zone. It'll reject severely broken zones (such as missing NS
	records).
	(Trac #2439, git 44699b4b18162581cd1dd39be5fb76ca536012e6)

561.	[bug]		kambe, jelte
	b10-stats-httpd no longer dumps request information to the console,
	but uses the bind10 logging system. Additionally, the logging
	identifiers have been changed from STATHTTPD_* to STATSHTTPD_*
	(Trac #1897, git 93716b025a4755a8a2cbf250a9e4187741dbc9bb)

560.	[bug]		jinmei
	b10-auth now sets the TTL of SOA RR for negative responses to
	the minimum of the RR TTL and the minimum TTL of the SOA RDATA
	as specified in RFC2308; previously the RR TTL was always used.
	The ZoneFinder class was extended partly for implementing this
	and partly for allowing further optimization.
	(Trac #2309 and #2635, git ee17e979fcde48b59d91c74ac368244169065f3b)

559.	[bug]		jelte
	b10-cmdctl no longer aborts on basic file issues with its https
	certificate or private key file. It performs additional checks, and
	provides better error logs if these fail. Additionally, bindctl
	provides a better error report if it is unable to connect over
	https connection. This issue could occur if BIND 10 was installed
	with root privileges but then started as a normal user.
	(Trac #2595, git 09b1a2f927483b407d70e98f5982f424cc872149)

558.	[func]		marcin
	b10-dhcp4: server now adds configured options to its
	responses to a client when client requests them.
	A few basic options: Routers, Domain Name, Domain
	Name Servers and Subnet Mask are added regardless
	if client requested them or not.
	(Trac #2591, git aeec2dc1b9c511d17971ac63138576c37e7c5164)

557.	[doc]		stephen
	Update DHCP sections of the BIND 10 guide.
	(Trac #2642, git e5faeb5fa84b7218fde486347359504cf692510e)

556.	[bug]		marcin
	Fixed DHCP servers configuration whereby the servers did not
	receive a configuration stored in the database on their startup.
	Also, the configuration handler function now uses full configuration
	instead of partial to configure the server. This guarantees that
	dependencies between various configuration parameters are
	fulfilled.
	(Trac #2637, git 91aa998226f1f91a232f2be59a53c9568c4ece77)

555.	[func]		marcin
	The encapsulated option space name can be specified for
	a DHCP option. It comprises sub-options being sent within
	an option that encapsulates this option space.
	(Trac #2314, git 27e6119093723a1e46a239ec245a8b4b10677635)

554.	[func]		jinmei
	b10-loadzone: improved completion log message and intermediate
	reports: It now logs the precise number of loaded RRs on
	completion, and intermediate reports show additional information
	such as the estimated progress in percentage and estimated time
	to complete.
	(Trac #2574, git 5b8a824054313bdecb8988b46e55cb2e94cb2d6c)

553.	[func]		stephen
	Values of the parameters to access the DHCP server lease database
	can now be set through the BIND 10 configuration mechanism.
	(Trac #2559, git 6c6f405188cc02d2358e114c33daff58edabd52a)

552.	[bug]		shane
	Build on Raspberry PI.
	The main issue was use of char for reading from input streams,
	which is incorrect, as EOF is returned as an int -1, which would
	then get cast into a char -1.
	A number of other minor issues were also fixed.
	(Trac #2571, git 525333e187cc4bbbbde288105c9582c1024caa4a)

551.	[bug]		shane
	Kill msgq if we cannot connect to it on startup.
	When the boss process was unable to connect to the msgq, it would
	exit. However, it would leave the msgq process running. This has
	been fixed, and the msgq is now stopped in this case.
	(Trac #2608, git 016925ef2437e0396127e135c937d3a55539d224)

550.	[func]		tomek
	b10-dhcp4: The DHCPv4 server now generates a server identifier
	the first time it is run. The identifier is preserved in a file
	across server restarts.
	b10-dhcp6: The server identifier is now preserved in a file across
	server restarts.
	(Trac #2597, git fa342a994de5dbefe32996be7eebe58f6304cff7)

549.	[func]		tomek
	b10-dhcp6: It is now possible to specify that a configured subnet
	is reachable locally over specified interface (see "interface"
	parameter in Subnet6 configuration).
	(Trac #2596, git a70f6172194a976b514cd7d67ce097bbca3c2798)

548.	[func]		vorner
	The message queue daemon now appears on the bus. This has two
	effects, one is it obeys logging configuration and logs to the
	correct place like the rest of the modules. The other is it
	appears in bindctl as module (but it doesn't have any commands or
	configuration yet).
	(Trac #2582, git ced31d8c5a0f2ca930b976d3caecfc24fc04634e)

547.	[func]*		vorner
	The b10-loadzone now performs more thorough sanity check on the
	loaded data.  Some of the checks are now fatal and zone failing
	them will be rejected.
	(Trac #2436, git 48d999f1cb59f308f9f30ba2639521d2a5a85baa)

546.	[func]		marcin
	DHCP option definitions can be now created using the
	Configuration Manager. The option definition specifies
	the option code, name and the types of the data being
	carried by the option.  The Configuration Manager
	reports an error on attempt to override standard DHCP
	option definition.
	(Trac #2317, git 71e25eb81e58a695cf3bad465c4254b13a50696e)

545.	[func]		jinmei
	libdns++: the SOA Rdata class now uses the generic lexer in
	constructors from text.  This means that the MNAME and RNAME of an
	SOA RR in a zone file can now be non absolute (the origin name
	in that context will be used), e.g., when loaded by b10-loadzone.
	(Trac #2500, git 019ca218027a218921519f205139b96025df2bb5)

544.	[func]		tomek
	b10-dhcp4: Allocation engine support for IPv4 added. Currently
	supported operations are server selection (Discover/Offer),
	address assignment (Request/Ack), address renewal (Request/Ack),
	and address release (Release). Expired leases can be reused.
	Some options (e.g. Router Option) are still hardcoded, so the
	DHCPv4 server is not yet usable, although its address allocation
	is operational.
	(Trac #2320, git 60606cabb1c9584700b1f642bf2af21a35c64573)

543.	[func]*		jelte
	When calling getFullConfig() as a module, , the configuration is now
	returned as properly-structured JSON.  Previously, the structure had
	been flattened, with all data being labelled by fully-qualified
	element names.
	(Trac #2619, git bed3c88c25ea8f7e951317775e99ebce3340ca22)

542.	[func]		marcin
	Created OptionSpace and OptionSpace6 classes to represent DHCP
	option spaces. The option spaces are used to group instances
	and definitions of options having unique codes. A special type
	of option space is the so-called "vendor specific option space"
	which groups sub-options sent within Vendor Encapsulated Options.
	The new classes are not used yet but they will be used once
	the creation of option spaces by configuration manager is
	implemented.
	(Trac #2313, git 37a27e19be874725ea3d560065e5591a845daa89)

541.	[func]		marcin
	Added routines to search for configured DHCP options and their
	definitions using name of the option space they belong to.
	New routines are called internally from the DHCPv4 and DHCPv6
	servers code.
	(Trac #2315, git 741fe7bc96c70df35d9a79016b0aa1488e9b3ac8)

540.	[func]		marcin
	DHCP Option values can be now specified using a string of
	tokens separated with comma sign. Subsequent tokens are used
	to set values for corresponding data fields in a particular
	DHCP option. The format of the token matches the data type
	of the corresponding option field: e.g. "192.168.2.1" for IPv4
	address, "5" for integer value etc.
	(Trac #2545, git 792c129a0785c73dd28fd96a8f1439fe6534a3f1)

539.	[func]		stephen
	Add logging to the DHCP server library.
	(Trac #2524, git b55b8b6686cc80eed41793c53d1779f4de3e9e3c)

538.	[bug]		muks
	Added escaping of special characters (double-quotes, semicolon,
	backslash, etc.) in text-like RRType's toText() implementation.
	Without this change, some TXT and SPF RDATA were incorrectly
	stored in SQLite3 datasource as they were not escaped.
	(Trac #2535, git f516fc484544b7e08475947d6945bc87636d4115)

537.	[func]		tomek
	b10-dhcp6: Support for RELEASE message has been added. Clients
	are now able to release their non-temporary IPv6 addresses.
	(Trac #2326, git 0974318566abe08d0702ddd185156842c6642424)

536.	[build]		jinmei
	Detect a build issue on FreeBSD with g++ 4.2 and Boost installed via
	FreeBSD ports at ./configure time.  This seems to be a bug of
	FreeBSD	ports setup and has been reported to the maintainer:
	http://www.freebsd.org/cgi/query-pr.cgi?pr=174753
	Until it's fixed, you need to build BIND 10 for FreeBSD that has
	this problem with specifying --without-werror, with clang++
	(development version), or with manually extracted Boost header
	files (no compiled Boost library is necessary).
	(Trac #1991, git 6b045bcd1f9613e3835551cdebd2616ea8319a36)

535.	[bug]		jelte
	The log4cplus internal logging mechanism has been disabled, and no
	output from the log4cplus library itself should be printed to
	stderr anymore. This output can be enabled by using the
	compile-time option --enable-debug.
	(Trac #1081, git db55f102b30e76b72b134cbd77bd183cd01f95c0)

534.	[func]*		vorner
	The b10-msgq now uses the same logging format as the rest
	of the system. However, it still doesn't obey the common
	configuration, as due to technical issues it is not able
	to read it yet.
	(git 9e6e821c0a33aab0cd0e70e51059d9a2761f76bb)

bind10-1.0.0-beta released on December 20, 2012

533.	[build]*		jreed
	Changed the package name in configure.ac from bind10-devel
	to bind10. This means the default sub-directories for
	etc, include, libexec, share, share/doc, and var are changed.
	If upgrading from a previous version, you may need to move
	and update your configurations or change references for the
	old locations.
	(git bf53fbd4e92ae835280d49fbfdeeebd33e0ce3f2)

532.	[func]		marcin
	Implemented configuration of DHCPv4 option values using
	the configuration manager. In order to set values for the
	data fields carried by a particular option, the user
	specifies a string of hexadecimal digits that is converted
	to binary data and stored in the option buffer. A more
	user-friendly way of specifying option content is planned.
	(Trac #2544, git fed1aab5a0f813c41637807f8c0c5f8830d71942)

531.	[func]		tomek
	b10-dhcp6: Added support for expired leases. Leases for IPv6
	addresses that are past their valid lifetime may be recycled, i.e.
	relocated to other clients if needed.
	(Trac #2327, git 62a23854f619349d319d02c3a385d9bc55442d5e)

530.	[func]*		team
	b10-loadzone was fully overhauled.  It now uses C++-based zone
	parser and loader library, performing stricter checks, having
	more complete support for master file formats, producing more
	helpful logs, is more extendible for various types of data
	sources, and yet much faster than the old version.  In
	functionality the new version should be generally backwards
	compatible to the old version, but there are some
	incompatibilities: name fields of RDATA (in NS, SOA, etc) must
	be absolute for now; due to the stricter checks some input that was
	(incorrectly) accepted by the old version may now be rejected;
	command line options and arguments are not compatible.
	(Trac #2380, git 689b015753a9e219bc90af0a0b818ada26cc5968)

529.	[func]*		team
	The in-memory data source now uses a more complete master
	file parser to load textual zone files.  As of this change
	it supports multi-line RR representation and more complete
	support for escaped and quoted strings.  It also produces
	more helpful log messages when there is an error in the zone
	file.  It will be enhanced as more specific tasks in the
	#2368 meta ticket are completed.  The new parser is generally
	backward compatible to the previous one, but due to the
	tighter checks some input that has been accepted so far
	could now be rejected, so it's advisable to check if you
	use textual zone files directly loaded to memory.
	(Trac #2470, git c4cf36691115c15440b65cac16f1c7fcccc69521)

528.	[func]		marcin
	Implemented definitions for DHCPv4 option definitions identified
	by option codes: 1 to 63, 77, 81-82, 90-92, 118-119, 124-125.
	These definitions are now used by the DHCPv4 server to parse
	options received from a client.
	(Trac #2526, git 50a73567e8067fdbe4405b7ece5b08948ef87f98)

527.	[bug]		jelte
	Fixed a bug in the synchronous UDP server code where unexpected
	errors from ASIO or the system libraries could cause b10-auth to
	stop. In asynchronous mode these errors would be ignored
	completely. Both types have been updated to report the problem with
	an ERROR log message, drop the packet, and continue service.
	(Trac #2494, git db92f30af10e6688a7dc117b254cb821e54a6d95)

526.	[bug]		stephen
	Miscellaneous fixes to DHCP code including rationalisation of
	some methods in LeaseMgr and resolving some Doxygen/cppcheck
	issues.
	(Trac #2546, git 0140368ed066c722e5d11d7f9cf1c01462cf7e13)

525.	[func]		tomek
	b10-dhcp4: DHCPv4 server is now able to parse configuration. It
	is possible to specify IPv4 subnets with dynamic pools within
	them. Although configuration is accepted, it is not used yet. This
	will be implemented shortly.
	(Trac #2270, git de29c07129d41c96ee0d5eebdd30a1ea7fb9ac8a)

524.	[func]		tomek
	b10-dhcp6 is now able to handle RENEW messages. Leases are
	renewed and REPLY responses are sent back to clients.
	(Trac #2325, git 7f6c9d057cc0a7a10f41ce7da9c8565b9ee85246)

523.	[bug]		muks
	Fixed a problem in inmem NSEC3 lookup (for, instance when using a
	zone with no non-apex names) which caused exceptions when the zone
	origin was not added as an explicit NSEC3 record.
	(Trac #2503, git 6fe86386be0e7598633fe35999112c1a6e3b0370)

522.	[func]*		jelte
	Configuration of TSIG keys for b10-xfrin has changed; instead of
	specifying the full TSIG key (<name>:<base64>:<algo>) it now expects
	just the name, and uses the global TSIG Key Ring like all the other
	components (configuration list /tsig_keys/keys).
	Note: this is not automatically updated, so if you use TSIG in
	xfrin, you need to update your configuration.
	(Trac #1351, git e65b7b36f60f14b7abe083da411e6934cdfbae7a)

521.	[func]		marcin
	Implemented definitions for DHCPv6 standard options identified
	by codes up to 48. These definitions are now used by the DHCPv6
	server to create instances of options being sent to a client.
	(Trac #2491, git 0a4faa07777189ed9c25211987a1a9b574015a95)

520.	[func]		jelte
	The system no longer prints initial log messages to stdout
	regardless of what logging configuration is present, but it
	temporarily stores any log messages until the configuration is
	processed. If there is no specific configuration, or if the
	configuration cannot be accessed, it will still fall back to stdout.
	Note that there are still a few instances where output is printed,
	these shall be addressed separately.
	Note also that, currently, in case it falls back to stdout (such as
	when it cannot connect to b10-cfgmgr), all log messages are always
	printed (including debug messages), regardless of whether -v was
	used. This shall also be addressed in a future change.
	(Trac #2445, git 74a0abe5a6d10b28e4a3e360e87b129c232dea68)

519.	[bug]		muks
	Fixed a problem in inmem NSEC lookup which caused returning an
	incorrect NSEC record or (in rare cases) assert failures
	when a non-existent domain was queried, which was a sub-domain of
	a domain that existed.
	(Trac #2504, git 835553eb309d100b062051f7ef18422d2e8e3ae4)

518.	[func]		stephen
	Extend DHCP MySQL backend to handle IPv4 addresses.
	(Trac #2404, git ce7db48d3ff5d5aad12b1da5e67ae60073cb2607)

517.	[func]		stephen
	Added IOAddress::toBytes() to get byte representation of address.
	Also added convenience methods for V4/V6 address determination.
	(Trac #2396, git c23f87e8ac3ea781b38d688f8f7b58539f85e35a)

516.	[bug]		marcin
	Fixed 'make distcheck' failure when running perfdhcp unit tests.
	The unit tests used to read files from the folder specified
	with the path relative to current folder, thus when the test was
	run from a different folder the files could not be found.
	(Trac #2479, git 4e8325e1b309f1d388a3055ec1e1df98c377f383)

515.	[bug]		jinmei
	The in-memory data source now accepts an RRSIG provided without
	a covered RRset in loading.  A subsequent query for its owner name
	of the covered type would generally result in NXRRSET; if the
	covered RRset is of type NSEC3, the corresponding NSEC3 processing
	would result in SERVFAIL.
	(Trac #2420, git 6744c100953f6def5500bcb4bfc330b9ffba0f5f)

514.	[bug]		jelte
	b10-msgq now handles socket errors more gracefully when sending data
	to clients. It no longer exits with 'broken pipe' errors, and is
	also better at resending data on temporary error codes from send().
	(Trac #2398, git 9f6b45ee210a253dca608848a58c824ff5e0d234)

513.	[func]		marcin
	Implemented the OptionCustom class for DHCPv4 and DHCPv6.
	This class represents an option which has a defined
	structure: a set of data fields of specific types and order.
	It is used to represent those options that can't be
	represented by any other specialized class.
	(Trac #2312, git 28d885b457dda970d9aecc5de018ec1120143a10)

512.	[func]		jelte
	Added a new tool b10-certgen, to check and update the self-signed
	SSL certificate used by b10-cmdctl. The original certificate
	provided has been removed, and a fresh one is generated upon first
	build. See the b10-certgen manpage for information on how to update
	existing installed certificates.
	(Trac #1044, git 510773dd9057ccf6caa8241e74a7a0b34ca971ab)

511.	[bug]		stephen
	Fixed a race condition in the DHCP tests whereby the test program
	spawned a subprocess and attempted to read (without waiting) from
	the interconnecting pipe before the subprocess had written
	anything.  The lack of output was being interpreted as a test
	failure.
	(Trac #2410, git f53e65cdceeb8e6da4723730e4ed0a17e4646579)

510.	[func]		marcin
	DHCP option instances can be created using a collection of strings.
	Each string represents a value of a particular data field within
	an option. The data field values, given as strings, are validated
	against the actual types of option fields specified in the options
	definitions.
	(Trac #2490, git 56cfd6612fcaeae9acec4a94e1e5f1a88142c44d)

509.	[func]		muks
	Log messages now include the pid of the process that logged the
	message.
	(Trac #1745, git fc8bbf3d438e8154e7c2bdd322145a7f7854dc6a)

508.	[bug]		stephen
	Split the DHCP library into two directories, each with its own
	Makefile.  This properly solves the problem whereby a "make"
	operation with multiple threads could fail because of the
	dependencies between two libraries in the same directory.
	(Trac #2475, git 834fa9e8f5097c6fd06845620f68547a97da8ff8)

bind10-devel-20121115 released on November 15, 2012

507.	[doc]		jelte
	Added a chapter about the use of the bindctl command tool to
	to the BIND 10 guide.
	(Trac #2305, git c4b0294b5bf4a9d32fb18ab62ca572f492788d72)

506.	[sec]		jinmei
	Fixed a use-after-free case in handling DNAME record with the
	in-memory data source.  This could lead to a crash of b10-auth
	if it serves a zone containing a DNAME RR from the in-memory
	data source.  This bug was introduced at bind10-devel-20120927.
	(Trac #2471, git 2b1793ac78f972ddb1ae2fd092a7f539902223ff)

505.	[bug]		jelte
	Fixed a bug in b10-xfrin where a wrong call was made during the
	final check of a TSIG-signed transfer, incorrectly rejecting the
	transfer.
	(Trac #2464, git eac81c0cbebee72f6478bdb5cda915f5470d08e1)

504.	[bug]*		naokikambe
	Fixed an XML format viewed from b10-stats-httpd. Regarding
	per-zone counters as zones of Xfrout, a part of the item
	values wasn't an exact XML format. A zone name can be
	specified in URI as
	/bind10/statistics/xml/Xfrout/zones/example.org/xfrreqdone.
	XSD and XSL formats are also changed to constant ones due
	to these changes.
	(Trac #2298, git 512d2d46f3cb431bcdbf8d90af27bff8874ba075)

503.	[func]		Stephen
	Add initial version of a MySQL backend for the DHCP code.  This
	implements the basic IPv6 lease access functions - add lease, delete
	lease and update lease.  The backend is enabled by specifying
	--with-dhcp-mysql on the "configure" command line: without this
	switch, the MySQL code is not compiled, so leaving BIND 10 able to
	be built on systems without MySQL installed.
	(Trac #2342, git c7defffb89bd0f3fdd7ad2437c78950bcb86ad37)

502.	[func]		vorner
	TTLs can be specified with units as well as number of seconds now.
	This allows specifications like "1D3H".
	(Trac #2384, git 44c321c37e17347f33ced9d0868af0c891ff422b)

501.	[func]		tomek
	Added DHCPv6 allocation engine, now used in the processing of DHCPv6
	messages.
	(Trac #2414, git b3526430f02aa3dc3273612524d23137b8f1fe87)

500.	[bug]		jinmei
	Corrected the autoconf example in the examples directory so it can
	use the configured path to Boost to check availability of the BIND 10
	library.  Previously the sample configure script could fail if
	Boost is installed in an uncommon place.  Also, it now provides a
	helper m4 function and example usage for embedding the library
	path to executable (using linker options like -Wl,-R) to help
	minimize post-build hassles.
	(Trac #2356, git 36514ddc884c02a063e166d44319467ce6fb1d8f)

499.	[func]		team
	The b10-auth 'loadzone' command now uses the internal thread
	introduced in 495 to (re)load a zone in the background, so that
	query processing isn't blocked while loading a zone.
	(Trac #2213, git 686594e391c645279cc4a95e0e0020d1c01fba7e)

498.	[func]		marcin
	Implemented DHCPv6 option values configuration using configuration
	manager. In order to set values for data fields carried by the
	particular option, user specifies the string of hexadecimal digits
	that is in turn converted to binary data and stored into option
	buffer. More user friendly way of option content specification is
	planned.
	(Trac #2318, git e75c686cd9c14f4d6c2a242a0a0853314704fee9)

497.	[bug]		jinmei
	Fixed several issues in isc-sysinfo:
	- make sure it doesn't report a negative value for free memory
	  size (this happened on FreeBSD, but can possibly occur on other
	  BSD variants)
	- correctly identifies the SMP support in kernel on FreeBSD
	- print more human readable uptime as well as the time in seconds
	(Trac #2297, git 59a449f506948e2371ffa87dcd19059388bd1657)

496.	[func]		tomek
	DHCPv6 Allocation Engine implemented. It allows address allocation
	from the configured subnets/pools. It currently features a single
	allocator: IterativeAllocator, which assigns addresses iteratively.
	Other allocators (hashed, random) are planned.
	(Trac #2324, git 8aa188a10298e3a55b725db36502a99d2a8d638a)

495.	[func]		team
	b10-auth now handles reconfiguration of data sources in
	background using a separate thread.  This means even if the new
	configuration includes a large amount of data to be loaded into
	memory (very large zones and/or a very large number of zones),
	the reconfiguration doesn't block query handling.
	(Multiple Trac tickets up to #2211)

494.	[bug]		jinmei
	Fixed a problem that shutting down BIND 10 kept some of the
	processes alive.  It was two-fold: when the main bind10 process
	started as a root, started b10-sockcreator with the privilege, and
	then dropped the privilege, the bind10 process cannot kill the
	sockcreator via signal any more (when it has to), but it kept
	sending the signal and didn't stop.  Also, when running on Python
	3.1 (or older), the sockcreator had some additional file
	descriptor open, which prevented it from exiting even after the
	bind10 process terminated.  Now the bind10 process simply gives up
	killing a subprocess if it fails due to lack of permission, and it
	makes sure the socket creator is spawned without any unnecessary
	FDs open.
	(Trac #1858, git 405d85c8a0042ba807a3a123611ff383c4081ee1)

493.	[build]		jinmei
	Fixed build failure with newer versions of clang++.  These
	versions are stricter regarding "unused variable" and "unused
	(driver) arguments" warnings, and cause fatal build error
	with -Werror.  The affected versions of clang++ include Apple's
	customized version 4.1 included in Xcode 4.5.1.  So this fix
	will solve build errors for Mac OS X that uses newer versions of
	Xcode.
	(Trac #2340, git 55be177fc4f7537143ab6ef5a728bd44bdf9d783,
	3e2a372012e633d017a97029d13894e743199741 and commits before it
	with [2340] in the commit log)

492.	[func]		tomek
	libdhcpsrv: The DHCP Configuration Manager is now able to store
	information about IPv4 subnets and pools. It is still not possible
	to configure that information. Such capability will be implemented
	in a near future.
	(Trac #2237, git a78e560343b41f0f692c7903c938b2b2b24bf56b)

491.	[func]		tomek
	b10-dhcp6: Configuration for DHCPv6 has been implemented.
	Currently it is possible to configure IPv6 subnets and pools
	within those subnets, global and per subnet values of renew,
	rebind, preferred and valid lifetimes. Configured parameters
	are accepted, but are not used yet by the allocation engine yet.
	(Trac #2269, git 028bed9014b15facf1a29d3d4a822c9d14fc6411)

490.	[func]		tomek
	libdhcpsrv: An abstract API for lease database has been
	implemented. It offers a common interface to all concrete
	database backends.
	(Trac #2140, git df196f7609757253c4f2f918cd91012bb3af1163)

489.	[func]		muks
	The isc::dns::RRsetList class has been removed. It was now unused
	inside the BIND 10 codebase, and the interface was considered
	prone to misuse.
	(Trac #2266, git 532ac3d0054f6a11b91ee369964f3a84dabc6040)

488.	[build]		jinmei
	On configure, changed the search order for Python executable.
	It first tries more specific file names such as "python3.2" before
	more generic "python3".  This will prevent configure failure on
	Mac OS X that installs Python3 via recent versions of Homebrew.
	(Trac #2339, git 88db890d8d1c64de49be87f03c24a2021bcf63da)

487.	[bug]		jinmei
	The bind10 process now terminates a component (subprocess) by the
	"config remove Boss/components" bindctl command even if the
	process crashes immediately before the command is sent to bind10.
	Previously this led to an inconsistent state between the
	configuration and an internal component list of bind10, and bind10
	kept trying to restart the component.  A known specific case of
	this problem is that b10-ddns could keep failing (due to lack of
	dependency modules) and the administrator couldn't stop the
	restart via bindctl.
	(Trac #2244, git 7565788d06f216ab254008ffdfae16678bcd00e5)

486.	[bug]*		jinmei
	All public header files for libb10-dns++ are now installed.
	Template configure.ac and utility AC macros for external projects
	using the library are provided under the "examples" directory.
	The src/bin/host was moved as part of the examples (and not
	installed with other BIND 10 programs any more).
	(Trac #1870, git 4973e638d354d8b56dcadf71123ef23c15662021)

485.	[bug]		jelte
	Several bugs have been fixed in bindctl; tab-completion now works
	within configuration lists, the problem where sometimes the
	completion added a part twice has been solved, and it no longer
	suggests the confusing value 'argument' as a completion-hint for
	configuration items. Additionally, bindctl no longer crashes upon
	input like 'config remove Boss'.
	(Trac #2254, git 9047de5e8f973e12e536f7180738e6b515439448)

484.	[func]		tomek
	A new library (libb10-dhcpsrv) has been created. At present, it
	only holds the code for the DHCP Configuration Manager. Currently
	this object only supports basic configuration storage for the DHCPv6
	server, but that capability will be expanded.
	(Trac #2238, git 6f29861b92742da34be9ae76968e82222b5bfd7d)

bind10-devel-20120927 released on September 27, 2012

483.	[func]		marcin
	libdhcp++: Added new parameter to define sub-second timeout
	for DHCP packet reception. The total timeout is now specified
	by two parameters:  first specifies integral number of
	seconds, second (which defaults to 0) specifies fractional
	seconds with microsecond resolution.
	(Trac #2231, git 15560cac16e4c52129322e3cb1787e0f47cf7850)

482.	[func]		team
	Memory footprint of the in-memory data source has been
	substantially improved.  For example, b10-auth now requires much
	less memory than BIND 9 named for loading and serving the same
	zone in-memory.  This is a transparent change in terms of user
	operation; there's no need to update or change the configuration
	to enable this feature.
	Notes: multiple instances of b10-auth still make separate copies
	of the memory image.  Also, loading zones in memory still suspends
	query processing, so manual reloading or reloading after incoming
	transfer may cause service disruption for huge zones.
	(Multiple Trac tickets, Summarized in Trac #2101)

481.	[bug]		vorner
	The abbreviated form of IP addresses in ACLs is accepted
	(eg. "from": ["127.0.0.1", "::1"] now works).
	(Trac #2191, git 48b6e91386b46eed383126ad98dddfafc9f7e75e)

480.	[doc]		vorner
	Added documentation about global TSIG key ring to the Guide.
	(Trac #2189, git 52177bb31f5fb8e134aecb9fd039c368684ad2df)

479.	[func]		marcin
	Refactored perfdhcp tool to C++, added missing unit tests and removed
	the old code. The new code uses libdhcp++ (src/lib/dhcp) for DHCP
	packet management, network interface management and packet
	transmission.
	(Trac #1954, git 8d56105742f3043ed4b561f26241f3e4331f51dc)
	(Trac #1955, git 6f914bb2c388eb4dd3e5c55297f8988ab9529b3f)
	(Trac #1956, git 6f914bb2c388eb4dd3e5c55297f8988ab9529b3f)
	(Trac #1957, git 7fca81716ad3a755bf5744e88c3adeef15b04450)
	(Trac #1958, git 94e17184270cda58f55e6da62e845695117fede3)
	(Trac #1959, git a8cf043db8f44604c7773e047a9dc2861e58462a)
	(Trac #1960, git 6c192e5c0903f349b4d80cf2bb6cd964040ae7da)

478.	[func]		naokikambe
	New statistics items added into b10-xfrout: ixfr_running and
	axfr_running.  Their values can be obtained by invoking "Stats show
	Xfrout" via bindctl while b10-xfrout is running.
	(Trac #2222, git 91311bdbfea95f65c5e8bd8294ba08fac12405f1)

477.	[bug]		jelte
	Fixed a problem with b10-msgq on OSX when using a custom Python
	installation, that offers an unreliable select.poll() interface.
	(Trac #2190, git e0ffa11d49ab949ee5a4ffe7682b0e6906667baa)

476.	[bug]		vorner
	The Xfrin now accepts transfers with some TSIG signatures omitted, as
	allowed per RFC2845, section 4.4. This solves a compatibility
	issues with Knot and NSD.
	(Trac #1357, git 7ca65cb9ec528118f370142d7e7b792fcc31c9cf)

475.	[func]		naokikambe
	Added Xfrout statistics counters: notifyoutv4, notifyoutv6,
	xfrrej, and xfrreqdone. These are per-zone type counters.
	The value of these counters can be seen with zone name by
	invoking "Stats show Xfrout" via bindctl.
	(Trac #2158, git e68c127fed52e6034ab5309ddd506da03c37a08a)

474.	[func]		stephen
	DHCP servers now use the BIND 10 logging system for messages.
	(Trac #1545, git de69a92613b36bd3944cb061e1b7c611c3c85506)

473.	[bug]		jelte
	TCP connections now time out in b10-auth if no (or not all) query
	data is sent by the client. The timeout value defaults to 5000
	milliseconds, but is configurable in Auth/tcp_recv_timeout.
	(Trac #357, git cdf3f04442f8f131542bd1d4a2228a9d0bed12ff)

472.	[build]		jreed
	All generated documentation is removed from the git repository.
	The ./configure --enable-man option is removed. A new option
	-enable-generate-docs is added; it checks for required
	documentation building dependencies. Dummy documentation is
	built and installed if not used. Distributed tarballs will
	contain the generated documentation.
	(Trac #1687, git 2d4063b1a354f5048ca9dfb195e8e169650f43d0)

471.	[bug]		vorner
	Fixed a problem when b10-loadzone tried to tread semicolon
	in string data as start of comment, which caused invalid
	data being loaded.
	(Trac #2188, git 12efec3477feb62d7cbe36bdcfbfc7aa28a36f57)

470.	[func]		naokikambe
	The stats module now supports partial statistics updates. Each
	module can return only statistics data which have been updated since
	the last time it sent them to the stats module. The purpose of partial
	updates is to reduce the amount of statistics data sent through the
	message queue.
	(Trac #2179, git d659abdd9f3f369a29830831297f64484ac7b051)

469.	[bug]		jelte
	libdatasrc: the data source client list class now ignores zone
	content problems (such as out-of-zone data) in MasterFiles type
	zones, instead of aborting the entire configuration.  It only logs
	an error, and all other zones and datasources are still loaded. The
	error log message has been improved to include the zone origin and
	source file name.  As a result of this change, b10-auth no longer
	exits upon encountering such errors during startup.
	(Trac #2178, git a75ed413e8a1c8e3702beea4811a46a1bf519bbd)

468.	[func]*		naokikambe, fujiwara
	b10-stats polls the bind10 and b10-auth with new 'getstats' command
	to retrieve statistics data.  The "poll-interval" parameter in
	b10-stats is for configuring the polling interval.  All statistics
	data collected once are preserved while b10-stats is running.
	The "sendstats" command was removed from bind10 and b10-auth. The
	"statistics-interval" configuration item was removed from b10-auth.
	(Trac #2136, git dcb5ce50b4b4e50d28247d5f8b5cb8d90bda942a)
	(Trac #2137, git d53bb65a43f6027b15a6edc08c137951e3ce5e0e)
	(Trac #2138, git b34e3313460eebc9c272ca8c1beb27297c195150)

bind10-devel-20120816 released on August 16, 2012

467.	[bug]		jelte
	For configurations, allow named sets to contain lists of items.
	(Trac #2114, git 712637513505f7afb8434292ca2a98c3517dffd3)

466.	[func]		jelte
	Allow bindctl to add and remove items to and from lists
	and dicts for items of type "any". This is for easier
	configurations.
	(Trac #2184, git ad2d728d1496a9ff59d622077850eed0638b54eb)

465.	[doc]		vorner
	Improved documentation about ACLs in the Guide.
	(Trac #2066, git 76f733925b3f3560cfc2ee96d2a19905b623bfc3)

464.	[func]		jelte, muks
	libdns++: The LabelSequence class has been extended with some new
	methods.  These are mainly intended for internal development, but
	the class is public, so interested users may want to look into the
	extensions.
	(Trac #2052, git 57c61f2^..dbef0e2)
	(Trac #2053, git 1fc2b06b57a008ec602daa2dac79939b3cc6b65d)
	(Trac #2086, git 3fac7d5579c5f51b8e952b50db510b45bfa986f3)
	(Trac #2087, git 49ad6346f574d00cfbd1d12905915fd0dd6a0bac)
	(Trac #2148, git 285c2845ca96e7ef89f9158f1dea8cda147b6566)

463.	[func]		jinmei
	Python isc.dns: the Name, RRType and RRClass classes are now
	hashable.  So, for example, objects of these classes can be used
	as a dictionary key.
	(Trac #1883, git 93ec40dd0a1df963c676037cc60c066c748b3030)

462.	[build]		jreed
	BIND 10 now compiles against googletest-1.6.0 versions that are
	installed on the system as source code. For such versions, use the
	--with-gtest-source configure switch.
	(Trac #1999, git 6a26d459a40d7eed8ebcff01835377b3394a78de)

461.	[bug]		muks
	We now set g+w and g+s permissions (mode 02770) during
	installation for the BIND 10 local state directory
	($prefix/var/bind10-devel/) so that permissions to files
	and sub-directories created in that directory are inherited.
	(Trac #2171, git ab4d20907abdb3ce972172463dcc73405b3dee79)

460.	[bug]		muks
	SSHFP's algorithm and fingerprint type checks have been relaxed
	such that they will accept any values in [0,255]. This is so that
	future algorithm and fingerprint types are accommodated.
	(Trac #2124, git 49e6644811a7ad09e1326f20dd73ab43116dfd21)

459.	[func]		tomek
	b10-dhcp6: DHCPv6 server component is now integrated into
	BIND 10 framework. It can be started from BIND 10 (using bindctl)
	and can receive commands. The only supported command for now
	is 'Dhcp6 shutdown'.
	b10-dhcp4: Command line-switch '-s' to disable msgq was added.
	b10-dhcp6: Command line-switch '-s' to disable msgq was added.
	(Trac #1708, git e0d7c52a71414f4de1361b09d3c70431c96daa3f)

458.	[build]*		jinmei
	BIND 10 now relies on Boost offset_ptr, which caused some new
	portability issues.  Such issues are detected at ./configure time.
	If ./configure stops due to this, try the following workaround:
	- If it's about the use of mutable for a reference with clang++,
	  upgrade Boost version to 1.44 or higher, or try a different
	  compiler (e.g. g++ generally seems to be free from this issue)
	- If it's about the use of "variadic templates", specify
	  --without-werror so the warning won't be promoted to an error.
	  Specifying BOOST_NO_USER_CONFIG in CXXFLAGS may also work
	  (which would be the case if Boost is installed via pkgsrc)
	(Trac #2147, git 30061d1139aad8716e97d6b620c259752fd0a3cd)

457.	[build]*		muks
	BIND 10 library names now have a "b10-" prefix. This is to avoid
	clashes with other similarly named libraries on the system.
	(Trac #2071, git ac20a00c28069804edc0a36050995df52f601efb)

456.	[build]		muks
	BIND 10 now compiles against log4cplus-1.1.0 (RC releases)
	also.  Note: some older versions of log4cplus don't work any more;
	known oldest workable version is 1.0.4.  Thanks to John Lumby for
	sending a patch.
	(Trac #2169, git 7d7e5269d57451191c0aef1b127d292d3615fe2c)

455.	[func]*		vorner
	The server now uses newer API for data sources. This would be an
	internal change, however, the data sources are now configured
	differently. Please, migrate your configuration to the top-level
	"data_sources" module.  Also the bind10 -n and --no-cache
	and b10-auth -n options are removed.
	(Trac #1976, git 0d4685b3e7603585afde1b587cbfefdfaf6a1bb3)

454.	[bug]		jelte
	b10-cfgmgr now loads its configuration check plugins directly from
	the plugin search path, as opposed to importing them from the
	general python system module path list; this prevents naming
	conflicts with real python modules.
	(Trac #2119, git 2f68d7ac5c3c7cc88a3663191113eece32d46a3d)

453.	[bug]		jelte
	b10-auth no longer tries to send DDNS UPDATE messages to b10-ddns if
	b10-ddns is not running. Sending an UPDATE to BIND 10 that is not
	configured to run DDNS will now result in a response with rcode
	NOTIMP instead of SERVFAIL.
	(Trac #1986, git bd6b0a5ed3481f78fb4e5cb0b18c7b6e5920f9f8)

452.	[func]		muks, jelte
	isc-sysinfo: An initial implementation of the isc-sysinfo
	tool is now available for Linux, OpenBSD, FreeBSD, and Mac
	OS X. It gathers and outputs system information which can
	be used by future tech support staff. This includes a
	generic Python "sysinfo" module.
	(Trac #2062, #2121, #2122, #2172,
	git 144e80212746f8d55e6a59edcf689fec9f32ae95)

451.	[bug]		muks, jinmei
	libdatasrc: the database-based data source now correctly returns
	glue records on (not under) a zone cut, such as in the case where
	the NS name of an NS record is identical to its owner name. (Note:
	libdatasrc itself doesn't judge what kind of record type can be a
	"glue"; it's the caller's responsibility.)
	(Trac #1771, git 483f1075942965f0340291e7ff7dae7806df22af)

450.	[func]		tomek
	b10-dhcp4: DHCPv4 server component is now integrated into
	BIND 10 framework. It can be started from BIND 10 (using bindctl)
	and can receive commands. The only supported command for now
	is 'Dhcp4 shutdown'.
	(Trac #1651, git 7e16a5a50d3311e63d10a224ec6ebcab5f25f62c)

bind10-devel-20120621 released on June 21, 2012

449.	[bug]		muks
	b10-xfin: fixed a bug where xfrin sent the wrong notification
	message to zonemgr on successful zone transfer. This also
	solves other reported problems such as too frequent attempts
	of zone refreshing (see Trac #1786 and #1834).
	(Trac #2023, git b5fbf8a408a047a2552e89ef435a609f5df58d8c)

448.	[func]		team
	b10-ddns is now functional and handles dynamic update requests
	per RFC 2136.  See BIND 10 guide for configuration and operation
	details.
	(Multiple Trac tickets)

447.	[bug]		jinmei
	Fixed a bug in b10-xfrout where a helper thread could fall into
	an infinite loop if b10-auth stops while the thread is waiting for
	forwarded requests from b10-auth.
	(Trac #988 and #1833, git 95a03bbefb559615f3f6e529d408b749964d390a)

446.	[bug]		muks
	A number of warnings reported by Python about unclosed file and
	socket objects were fixed. Some related code was also made safer.
	(Trac #1828, git 464682a2180c672f1ed12d8a56fd0a5ab3eb96ed)

445.	[bug]*		jinmei
	The pre-install check for older SQLite3 DB now refers to the DB
	file with the prefix of DESTDIR.  This ensures that 'make install'
	with specific DESTDIR works regardless of the version of the DB
	file installed in the default path.
	(Trac #1982, git 380b3e8ec02ef45555c0113ee19329fe80539f71)

444.	[bug]		jinmei
	libdatasrc: fixed ZoneFinder for database-based data sources so
	that it handles type DS query correctly, i.e., treating it as
	authoritative data even on a delegation point.
	(Trac #1912, git 7130da883f823ce837c10cbf6e216a15e1996e5d)

443.	[func]*		muks
	The logger now uses a lockfile named `logger_lockfile' that is
	created in the local state directory to mutually separate
	individual logging operations from various processes. This is
	done so that log messages from different processes don't mix
	together in the middle of lines. The `logger_lockfile` is created
	with file permission mode 0660. BIND 10's local state directory
	should be writable and perhaps have g+s mode bit so that the
	`logger_lockfile` can be opened by a group of processes.
	(Trac #1704, git ad8d445dd0ba208107eb239405166c5c2070bd8b)

442.	[func]		tomek
	b10-dhcp4, b10-dhcp6: Both DHCP servers now accept -p parameter
	that can be used to specify listening port number. This capability
	is useful only for testing purposes.
	(Trac #1503, git e60af9fa16a6094d2204f27c40a648fae313bdae)

441.	[func]		tomek
	libdhcp++: Stub interface detection (support for interfaces.txt
	file) was removed.
	(Trac #1281, git 900fc8b420789a8c636bcf20fdaffc60bc1041e0)

bind10-devel-20120517 released on May 17, 2012

440.	[func]		muks
	bindctl: improved some error messages so they will be more
	helpful.  Those include the one when the zone name is unspecified
	or the name is invalid in the b10-auth configuration.
	(Trac #1627, git 1a4d0ae65b2c1012611f4c15c5e7a29d65339104)

439.	[func]		team
	The in-memory data source can now load zones from the
	sqlite3 data source, so that zones stored in the database
	(and updated for example by xfrin) can be served from memory.
	(Trac #1789, #1790, #1792, #1793, #1911,
	git 93f11d2a96ce4dba9308889bdb9be6be4a765b27)

438.	[bug]		naokikambe
	b10-stats-httpd now sends the system a notification that
	it is shutting down if it encounters a fatal error during
	startup.
	(Trac #1852, git a475ef271d4606f791e5ed88d9b8eb8ed8c90ce6)

437.	[build]		jinmei
	Building BIND 10 may fail on MacOS if Python has been
	installed via Homebrew unless --without-werror is specified.
	The configure script now includes a URL that explains this
	issue when it detects failure that is possibly because of
	this problem.
	(Trac #1907, git 0d03b06138e080cc0391fb912a5a5e75f0f97cec)

436.	[bug]		jelte
	The --config-file option now works correctly with relative paths if
	--data-path is not given.
	(Trac #1889, git ce7d1aef2ca88084e4dacef97132337dd3e50d6c)

435.	[func]		team
	The in-memory datasource now supports NSEC-signed zones.
	(Trac #1802-#1810, git 2f9aa4a553a05aa1d9eac06f1140d78f0c99408b)

434.	[func]		tomek
	libdhcp++: Linux interface detection refactored. The code is
	now cleaner. Tests better support certain versions of ifconfig.
	(Trac #1528, git 221f5649496821d19a40863e53e72685524b9ab2)

433.	[func]		tomek
	libdhcp++: Option6 and Pkt6 now follow the same design as
	options and packet for DHCPv4. General code refactoring after
	end of 2011 year release.
	(Trac #1540, git a40b6c665617125eeb8716b12d92d806f0342396)

432.	[bug]*		muks
	BIND 10 now installs its header files in a BIND 10 specific
	sub-directory in the install prefix.
	(Trac #1930, git fcf2f08db9ebc2198236bfa25cf73286821cba6b)

431.	[func]*		muks
	BIND 10 no longer starts b10-stats-httpd by default.
	(Trac #1885, git 5c8bbd7ab648b6b7c48e366e7510dedca5386f6c)

430.	[bug]		jelte
	When displaying configuration data, bindctl no longer treats
	optional list items as an error, but shows them as an empty list.
	(Trac #1520, git 0f18039bc751a8f498c1f832196e2ecc7b997b2a)

429.	[func]		jelte
	Added an 'execute' component to bindctl, which executes either a set
	of commands from a file or a built-in set of commands. Currently,
	only 'init_authoritative_server' is provided as a built-in set, but
	it is expected that more will be added later.
	(Trac #1843, git 551657702a4197ef302c567b5c0eaf2fded3e121)

428.	[bug]		marcin
	perfdhcp: bind to local address to allow reception of
	replies from IPv6 DHCP servers.
	(Trac #1908, git 597e059afaa4a89e767f8f10d2a4d78223af3940)

427.	[bug]		jinmei
	libdatasrc, b10-xfrin: the zone updater for database-based data
	sources now correctly distinguishes NSEC3-related RRs (NSEC3 and
	NSEC3-covering RRSIG) from others, and the SQLite3 implementation
	now manipulates them in the separate table for the NSEC3 namespace.
	As a result b10-xfrin now correctly updates NSEC3-signed zones by
	inbound zone transfers.
	(Trac #1781, #1788, #1891,
	git 672f129700dae33b701bb02069cf276238d66be3)

426.	[bug]		vorner
	The NSEC3 records are now included when transferring a
	signed zone out.
	(Trac #1782, git 36efa7d10ecc4efd39d2ce4dfffa0cbdeffa74b0)

425.	[func]*		muks
	Don't autostart b10-auth, b10-xfrin, b10-xfrout and b10-zonemgr in
	the default configuration.
	(Trac #1818, git 31de885ba0409f54d9a1615eff5a4b03ed420393)

424.	[bug]		jelte
	Fixed a bug in bindctl where in some cases, configuration settings
	in a named set could disappear, if a child element is modified.
	(Trac #1491, git 00a36e752802df3cc683023d256687bf222e256a)

423.	[bug]		jinmei
	The database based zone iterator now correctly resets mixed TTLs
	of the same RRset (when that happens) to the lowest one.  The
	previous implementation could miss lower ones if it appears in a
	later part of the RRset.
	(part of Trac #1791, git f1f0bc00441057e7050241415ee0367a09c35032)

422.	[bug]		jinmei
	The database based zone iterator now separates RRSIGs of the same
	name and type but for different covered types.
	(part of Trac #1791, git b4466188150a50872bc3c426242bc7bba4c5f38d)

421.	[build]		jinmei
	Made sure BIND 10 can be built with clang++ 3.1.  (It failed on
	MacOS 10.7 using Xcode 4.3, but it's more likely to be a matter of
	clang version.)
	(Trac #1773, git ceaa247d89ac7d97594572bc17f005144c5efb8d)

420.	[bug]*		jinmei, stephen
	Updated the DB schema used in the SQLite3 data source so it can
	use SQL indices more effectively.  The previous schema had several
	issues in this sense and could be very slow for some queries on a
	very large zone (especially for negative answers).  This change
	requires a major version up of the schema; use b10-dbutil to
	upgrade existing database files.  Note: 'make install' will fail
	unless old DB files installed in the standard location have been
	upgraded.
	(Trac #324, git 8644866497053f91ada4e99abe444d7876ed00ff)

419.	[bug]		jelte
	JSON handler has been improved; escaping now works correctly
	(including quotes in strings), and it now rejects more types of
	malformed input.
	(Trac #1626, git 3b09268518e4e90032218083bcfebf7821be7bd5)

418.	[bug]		vorner
	Fixed crash in bindctl when config unset was called.
	(Trac #1715, git 098da24dddad497810aa2787f54126488bb1095c)

417.	[bug]		jelte
	The notify-out code now looks up notify targets in their correct
	zones (and no longer just in the zone that the notify is about).
	(Trac #1535, git 66300a3c4769a48b765f70e2d0dbf8bbb714435b)

416.	[func]*		jelte
	The implementations of ZoneFinder::find() now throw an OutOfZone
	exception when the name argument is not in or below the zone this
	zonefinder contains.
	(Trac #1535, git 66300a3c4769a48b765f70e2d0dbf8bbb714435b)

bind10-devel-20120329 released on March 29, 2012

415.	[doc]		jinmei, jreed
	BIND 10 Guide updated to now describe the in-memory data source
	configurations for b10-auth.
	(Trac #1732, git 434d8db8dfcd23a87b8e798e5702e91f0bbbdcf6)

414.	[bug]		jinmei
	b10-auth now correctly handles delegation from an unsigned zone
	(defined in the in-memory data source) when the query has DNSSEC
	DO bit on.  It previously returned SERVFAIL.
	(Trac #1836, git 78bb8f4b9676d6345f3fdd1e5cc89039806a9aba)

413.	[func]		stephen, jelte
	Created a new tool b10-dbutil, that can check and upgrade database
	schemas, to be used when incompatible changes are introduced in the
	backend database schema. Currently it only supports sqlite3 databases.
	Note: there's no schema change that requires this utility as of
	the March 29th release.  While running it shouldn't break
	an existing database file, it should be even more advisable not to
	run it at the moment.
	(Trac #963, git 49ba2cf8ac63246f389ab5e8ea3b3d081dba9adf)

412.	[func]		jelte
	Added a command-line option '--clear-config' to bind10, which causes
	the system to create a backup of the existing configuration database
	file, and start out with a clean default configuration. This can be
	used if the configuration file is corrupted to the point where it
	cannot be read anymore, and BIND 10 refuses to start. The name of
	the backup file can be found in the logs (CFGMGR_RENAMED_CONFIG_FILE).
	(Trac #1443, git 52b36c921ee59ec69deefb6123cbdb1b91dc3bc7)

411.	[func]		muks
	Add a -i/--no-kill command-line argument to bind10, which stops
	it from sending SIGTERM and SIGKILL to other b10 processes when
	they're shutting down.
	(Trac #1819, git 774554f46b20ca5ec2ef6c6d5e608114f14e2102)

410.	[bug]		jinmei
	Python CC library now ensures write operations transmit all given
	data (unless an error happens).  Previously it didn't check the
	size of transmitted data, which could result in partial write on
	some systems (notably on OpenBSD) and subsequently cause system
	hang up or other broken state.  This fix specifically solves start
	up failure on OpenBSD.
	(Trac #1829, git 5e5a33213b60d89e146cd5e47d65f3f9833a9297)

409.	[bug]		jelte
	Fixed a parser bug in bindctl that could make bindctl crash. Also
	improved 'command help' output; argument order is now shown
	correctly, and parameter descriptions are shown as well.
	(Trac #1172, git bec26c6137c9b0a59a3a8ca0f55a17cfcb8a23de)

408.	[bug]		stephen, jinmei
	b10-auth now filters out duplicate RRsets when building a
	response message using the new query handling logic.  It's
	currently only used with the in-memory data source, but will
	also be used for others soon.
	(Trac #1688, git b77baca56ffb1b9016698c00ae0a1496d603d197)

407.	[build]		haikuo
	Remove "--enable-boost-threads" switch in configure command. This
	thread lock mechanism is useless for bind10 and causes performance
	hits.
	(Trac #1680, git 9c4d0cadf4adc802cc41a2610dc2c30b25aad728)

406.	[bug]		muks
	On platforms such as OpenBSD where pselect() is not available,
	make a wrapper around select() in perfdhcp.
	(Trac #1639, git 6ea0b1d62e7b8b6596209291aa6c8b34b8e73191)

405.	[bug]		jinmei
	Make sure disabling Boost threads if the default configuration is
	to disable it for the system.  This fixes a crash and hang up
	problem on OpenBSD, where the use of Boost thread could be
	different in different program files depending on the order of
	including various header files, and could introduce inconsistent
	states between a library and a program.  Explicitly forcing the
	original default throughout the BIND 10 build environment will
	prevent this from happening.
	(Trac #1727, git 23f9c3670b544c5f8105958ff148aeba050bc1b4)

404.	[bug]		naokikambe
	The statistic counters are now properly accumulated across multiple
	instances of b10-auth (if there are multiple instances), instead of
	providing result for random instance.
	(Trac #1751, git 3285353a660e881ec2b645e1bc10d94e5020f357)

403.	[build]*		jelte
	The configure option for botan (--with-botan=PATH) is replaced by
	--with-botan-config=PATH, which takes a full path to a botan-config
	script, instead of the botan 'install' directory. Also, if not
	provided, configure will try out config scripts and pkg-config
	options until it finds one that works.
	(Trac #1640, git 582bcd66dbd8d39f48aef952902f797260280637)

402.	[func]		jelte
	b10-xfrout now has a visible command to send out notifies for
	a given zone, callable from bindctl. Xfrout notify <zone> [class]
	(Trac #1321, git 0bb258f8610620191d75cfd5d2308b6fc558c280)

401.	[func]*		jinmei
	libdns++: updated the internal implementation of the
	MessageRenderer class.  This is mostly a transparent change, but
	the new version now doesn't allow changing compression mode in the
	middle of rendering (which shouldn't be an issue in practice).
	On the other hand, name compression performance was significantly
	improved: depending on the number of names, micro benchmark tests
	showed the new version is several times faster than the previous
	version .
	(Trac #1603, git 9a2a86f3f47b60ff017ce1a040941d0c145cfe16)

400.	[bug]		stephen
	Fix crash on Max OS X 10.7 by altering logging so as not to allocate
	heap storage in the static initialization of logging objects.
	(Trac #1698, git a8e53be7039ad50d8587c0972244029ff3533b6e)

399.	[func]		muks
	Add support for the SSHFP RR type (RFC 4255).
	(Trac #1136, git ea5ac57d508a17611cfae9d9ea1c238f59d52c51)

398.	[func]		jelte
	The b10-xfrin module now logs more information on successful
	incoming transfers. In the case of IXFR, it logs the number of
	changesets, and the total number of added and deleted resource
	records. For AXFR (or AXFR-style IXFR), it logs the number of
	resource records. In both cases, the number of overhead DNS
	messages, runtime, amount of wire data, and transfer speed are logged.
	(Trac #1280, git 2b01d944b6a137f95d47673ea8367315289c205d)

397.	[func]		muks
	The boss process now gives more helpful description when a
	sub-process exits due to a signal.
	(Trac #1673, git 1cd0d0e4fc9324bbe7f8593478e2396d06337b1e)

396.	[func]*		jinmei
	libdatasrc: change the return type of ZoneFinder::find() so it can
	contain more context of the search, which can be used for
	optimizing post find() processing.  A new method getAdditional()
	is added to it for finding additional RRsets based on the result
	of find().  External behavior shouldn't change.  The query
	handling code of b10-auth now uses the new interface.
	(Trac #1607, git 2e940ea65d5b9f371c26352afd9e66719c38a6b9)

395.	[bug]		jelte
	The log message compiler now errors (resulting in build failures) if
	duplicate log message identifiers are found in a single message file.
	Renamed one duplicate that was found (RESOLVER_SHUTDOWN, renamed to
	RESOLVER_SHUTDOWN_RECEIVED).
	(Trac #1093, git f537c7e12fb7b25801408f93132ed33410edae76)
	(Trac #1741, git b8960ab85c717fe70ad282e0052ac0858c5b57f7)

394.	[bug]		jelte
	b10-auth now catches any exceptions during response building; if any
	datasource either throws an exception or causes an exception to be
	thrown, the message processing code will now catch it, log a debug
	message, and return a SERVFAIL response.
	(Trac #1612, git b5740c6b3962a55e46325b3c8b14c9d64cf0d845)

393.	[func]		jelte
	Introduced a new class LabelSequence in libdns++, which provides
	lightweight accessor functionality to the Name class, for more
	efficient comparison of parts of names.
	(Trac #1602, git b33929ed5df7c8f482d095e96e667d4a03180c78)

392.	[func]*		jinmei
	libdns++: revised the (Abstract)MessageRenderer class so that it
	has a default internal buffer and the buffer can be temporarily
	switched.  The constructor interface was modified, and a new
	method setBuffer() was added.
	(Trac #1697, git 9cabc799f2bf9a3579dae7f1f5d5467c8bb1aa40)

391.	[bug]*		vorner
	The long time unused configuration options of Xfrout "log_name",
	"log_file", "log_severity", "log_version" and "log_max_bytes" were
	removed, as they had no effect (Xfrout uses the global logging
	framework).  However, if you have them set, you need to remove
	them from the configuration file or the configuration will be
	rejected.
	(Trac #1090, git ef1eba02e4cf550e48e7318702cff6d67c1ec82e)

bind10-devel-20120301 released on March 1, 2012

390.	[bug]		vorner
	The UDP IPv6 packets are now correctly fragmented for maximum
	guaranteed MTU, so they won't get lost because being too large
	for some hop.
	(Trac #1534, git ff013364643f9bfa736b2d23fec39ac35872d6ad)

389.	[func]*		vorner
	Xfrout now uses the global TSIG keyring, instead of its own. This
	means the keys need to be set only once (in tsig_keys/keys).
	However, the old configuration of Xfrout/tsig_keys need to be
	removed for Xfrout to work.
	(Trac #1643, git 5a7953933a49a0ddd4ee1feaddc908cd2285522d)

388.	[func]		jreed
	Use prefix "sockcreator-" for the private temporary directory
	used for b10-sockcreator communication.
	(git b98523c1260637cb33436964dc18e9763622a242)

387.	[build]		muks
	Accept a --without-werror configure switch so that some builders can
	disable the use of -Werror in CFLAGS when building.
	(Trac #1671, git 8684a411d7718a71ad9fb616f56b26436c4f03e5)

386.	[bug]		jelte
	Upon initial sqlite3 database creation, the 'diffs' table is now
	always created. This already happened most of the time, but there
	are a few cases where it was skipped, resulting in potential errors
	in xfrout later.
	(Trac #1717, git 30d7686cb6e2fa64866c983e0cfb7b8fabedc7a2)

385.	[bug]		jinmei
	libdns++: masterLoad() didn't accept comments placed at the end of
	an RR.  Due to this the in-memory data source cannot load a master
	file for a signed zone even if it's preprocessed with BIND 9's
	named-compilezone.
	Note: this fix is considered temporary and still only accepts some
	limited form of such comments.  The main purpose is to allow the
	in-memory data source to load any signed or unsigned zone files as
	long as they are at least normalized with named-compilezone.
	(Trac #1667, git 6f771b28eea25c693fe93a0e2379af924464a562)

384.	[func]		jinmei, jelte, vorner, haikuo, kevin
	b10-auth now supports NSEC3-signed zones in the in-memory data
	source.
	(Trac #1580, #1581, #1582, #1583, #1584, #1585, #1587, and
	other related changes to the in-memory data source)

383.	[build]		jinmei
	Fixed build failure on MacOS 10.7 (Lion) due to the use of
	IPV6_PKTINFO; the OS requires a special definition to make it
	visible to the compiler.
	(Trac #1633, git 19ba70c7cc3da462c70e8c4f74b321b8daad0100)

382.	[func]		jelte
	b10-auth now also experimentally supports statistics counters of
	the rcode responses it sends. The counters can be shown as
	rcode.<code name>, where code name is the lowercase textual
	representation of the rcode (e.g. "noerror", "formerr", etc.).
	Same note applies as for opcodes, see changelog entry 364.
	(Trac #1613, git e98da500d7b02e11347431a74f2efce5a7d622aa)

381.	[bug]		jinmei
	b10-auth: honor the DNSSEC DO bit in the new query handler.
	(Trac #1695, git 61f4da5053c6a79fbc162fb16f195cdf8f94df64)

380.	[bug]		jinmei
	libdns++: miscellaneous bug fixes for the NSECPARAM RDATA
	implementation, including incorrect handling for empty salt and
	incorrect comparison logic.
	(Trac #1638, git 966c129cc3c538841421f1e554167d33ef9bdf25)

379.	[bug]		jelte
	Configuration commands in bindctl now check for list indices if
	the 'identifier' argument points to a child element of a list
	item. Previously, it was possible to 'get' non-existent values
	by leaving out the index, e.g. "config show Auth/listen_on/port,
	which should be config show Auth/listen_on[<index>]/port, since
	Auth/listen_on is a list. The command without an index will now
	show an error. It is still possible to show/set the entire list
	("config show Auth/listen_on").
	(Trac #1649, git 003ca8597c8d0eb558b1819dbee203fda346ba77)

378.	[func]		vorner
	It is possible to start authoritative server or resolver in multiple
	instances, to use more than one core. Configuration is described in
	the guide.
	(Trac #1596, git 17f7af0d8a42a0a67a2aade5bc269533efeb840a)

377.	[bug]		jinmei
	libdns++: miscellaneous bug fixes for the NSEC and NSEC3 RDATA
	implementation, including a crash in NSEC3::toText() for some RR
	types, incorrect handling of empty NSEC3 salt, and incorrect
	comparison logic in NSEC3::compare().
	(Trac #1641, git 28ba8bd71ae4d100cb250fd8d99d80a17a6323a2)

376.	[bug]		jinmei, vorner
	The new query handling module of b10-auth did not handle type DS
	query correctly: It didn't look for it in the parent zone, and
	it incorrectly returned a DS from the child zone if it
	happened to exist there.  Both were corrected, and it now also
	handles the case of having authority for the child and a grand
	ancestor.
	(Trac #1570, git 2858b2098a10a8cc2d34bf87463ace0629d3670e)

375.	[func]		jelte
	Modules now inform the system when they are stopping. As a result,
	they are removed from the 'active modules' list in bindctl, which
	can then inform the user directly when it tries to send them a
	command or configuration update.  Previously this would result
	in a 'not responding' error instead of 'not running'.
	(Trac #640, git 17e78fa1bb1227340aa9815e91ed5c50d174425d)

374.	[func]*		stephen
	Alter RRsetPtr and ConstRRsetPtr to point to AbstractRRset (instead
	of RRset) to allow for specialised implementations of RRsets in
	data sources.
	(Trac #1604, git 3071211d2c537150a691120b0a5ce2b18d010239)

373.	[bug]		jinmei
	libdatasrc: the in-memory data source incorrectly rejected loading
	a zone containing a CNAME RR with RRSIG and/or NSEC.
	(Trac #1551, git 76f823d42af55ce3f30a0d741fc9297c211d8b38)

372.	[func]		vorner
	When the allocation of a socket fails for a different reason than the
	socket not being provided by the OS, the b10-auth and b10-resolver
	abort, as the system might be in inconsistent state after such error.
	(Trac #1543, git 49ac4659f15c443e483922bf9c4f2de982bae25d)

371.	[bug]		jelte
	The new query handling module of b10-auth (currently only used with
	the in-memory data source) now correctly includes the DS record (or
	the denial of its existence if NSEC is used) when returning a
	delegation from a signed zone.
	(Trac #1573, git bd7a3ac98177573263950303d4b2ea7400781d0f)

370.	[func]		jinmei
	libdns++: a new class NSEC3Hash was introduced as a utility for
	calculating NSEC3 hashes for various purposes.  Python binding was
	provided, too.  Also fixed a small bug in the NSEC3PARAM RDATA
	implementation that empty salt in text representation was
	rejected.
	(Trac #1575, git 2c421b58e810028b303d328e4e2f5b74ea124839)

369.	[func]		vorner
	The SocketRequestor provides more information about what error
	happened when it throws, by using subclasses of the original
	exception. This way a user not interested in the difference can
	still use the original exception, while it can be recognized if
	necessary.
	(Trac #1542, git 2080e0316a339fa3cadea00e10b1ec4bc322ada0)

368.	[func]*		jinmei
	libdatasrc: the interface of ZoneFinder() was changed: WILDCARD
	related result codes were deprecated and removed, and the
	corresponding information is now provided via a separate accessor
	method on FindResult.  Other separate FindResult methods will
	also tell the caller whether the zone is signed with NSEC or NSEC3
	(when necessary and applicable).
	(Trac #1611, git c175c9c06034b4118e0dfdbccd532c2ebd4ba7e8)

367.	[bug]		jinmei
	libdatasrc: in-memory data source could incorrectly reject to load
	zones containing RRSIG records.  For example, it didn't allow
	RRSIG that covers a CNAME RR.  This fix also makes sure find()
	will return RRsets with RRSIGs if they are signed.
	(Trac #1614, git e8241ea5a4adea1b42a60ee7f2c5cfb87301734c)

366.	[bug]		vorner
	Fixed problem where a directory named "io" conflicted with the python3
	standard module "io" and caused the installation to fail.  The
	offending directory has been renamed to "cio".
	(Trac #1561, git d81cf24b9e37773ba9a0d5061c779834ff7d62b9)

365.	[bug]		jinmei
	libdatasrc: in-memory datasource incorrectly returned delegation
	for DS lookups.
	(Trac #1571, git d22e90b5ef94880183cd652e112399b3efb9bd67)

364.	[func]		jinmei
	b10-auth experimentally supports statistics counters of incoming
	requests per opcode.  The counters can be (e.g.) shown as
	opcode.<code name> in the output of the bindctl "Stats show"
	command, where <code name> is lower-cased textual representation
	of opcodes ("query", "notify", etc).
	Note: This is an experimental attempt of supporting more
	statistics counters for b10-auth, and the interface and output may
	change in future versions.
	(Trac #1399, git 07206ec76e2834de35f2e1304a274865f8f8c1a5)

bind10-devel-20120119 released on January 19, 2012

363.	[func]		jelte
	Added dummy DDNS module b10-ddns. Currently it does not
	provide any functionality, but it is a skeleton implementation
	that will be expanded later.
	(Trac #1451, git b0d0bf39fbdc29a7879315f9b8e6d602ef3afb1b)

362.	[func]*		vorner
	Due to the socket creator changes, b10-auth and b10-resolver
	are no longer needed to start as root. They are started as
	the user they should be running, so they no longer have
	the -u flag for switching the user after initialization.
	Note: this change broke backward compatibility to boss component
	configuration.  If your b10-config.db contains "setuid" for
	Boss.components, you'll need to remove that entry by hand before
	starting BIND 10.
	(Trac #1508, #1509, #1510,
	git edc5b3c12eb45437361484c843794416ad86bb00)

361.	[func]		vorner, jelte, jinmei
	The socket creator is now used to provide sockets. It means you can
	reconfigure the ports and addresses at runtime even when the rest
	of the bind10 runs as non root user.
	(Trac #805, #1522, git 1830215f884e3b5efda52bd4dbb120bdca863a6a)

360.	[bug]		vorner
	Fixed problem where bindctl crashed when a duplicate non-string
	item was added  to a list.  This error is now properly reported.
	(Trac #1515, git a3cf5322a73e8a97b388c6f8025b92957e5d8986)

359.	[bug]		kevin
	Corrected SOA serial check in xfrout.  It now compares the SOA
	serial of an IXFR query with that of the server based serial
	number arithmetic, and replies with a single SOA record of the
	server's current version if the former is equal to or newer
	than the latter.
	(Trac #1462, git ceeb87f6d539c413ebdc66e4cf718e7eb8559c45)

358.	[bug]		jinmei
	b10-resolver ignored default configuration parameters if listen_on
	failed (this can easily happen especially for a test environment
	where the run time user doesn't have root privilege), and even if
	listen_on was updated later the resolver wouldn't work correctly
	unless it's fully restarted (for example, all queries would be
	rejected due to an empty ACL).
	(Trac #1424, git 2cba8cb83cde4f34842898a848c0b1182bc20597)

357.	[bug]		jinmei
	ZoneFinder::find() for database based data sources didn't
	correctly identify out-of-zone query name and could return a
	confusing result such as NXRRSET.  It now returns NXDOMAIN with an
	empty RRset.  Note: we should rather throw an exception in such a
	case, which should be revisited later (see Trac #1536).
	(Trac #1430, git b35797ba1a49c78246abc8f2387901f9690b328d)

356.	[doc]		tomek
	BIND 10 Guide updated. It now describes DHCPv4 and DHCPv6
	components, including their overview, usage, supported standard
	and limitations. libdhcp++ is also described.
	(Trac #1367, git 3758ab360efe1cdf616636b76f2e0fb41f2a62a0)

355.	[bug]		jinmei
	Python xfrin.diff module incorrectly combined RRSIGs of different
	type covered, possibly merging different TTLs.  As a result a
	secondary server could store different RRSIGs than those at the
	primary server if it gets these records via IXFR.
	(Trac #1502, git 57b06f8cb6681f591fa63f25a053eb6f422896ef)

354.	[func]		tomek
	dhcp4: Support for DISCOVER and OFFER implemented. b10-dhcp4 is
	now able to offer hardcoded leases to DHCPv4 clients.
	dhcp6: Code refactored to use the same approach as dhcp4.
	(Trac #1230, git aac05f566c49daad4d3de35550cfaff31c124513)

353.	[func]		tomek
	libdhcp++: Interface detection in Linux implemented. libdhcp++
	is now able (on Linux systems) to detect available network
	interfaces, its link-layer addresses, flags and configured
	IPv4 and IPv6 addresses. Interface detection on other
	systems is planned.
	(Trac #1237, git 8a040737426aece7cc92a795f2b712d7c3407513)

352.	[func]		tomek
	libdhcp++: Transmission and reception of DHCPv4 packets is now
	implemented. Low-level hacks are not implemented for transmission
	to hosts that don't have IPv4 address yet, so currently the code
	is usable for communication with relays only, not hosts on the
	same link.
	(Trac #1239, #1240, git f382050248b5b7ed1881b086d89be2d9dd8fe385)

351.	[func]		fdupont
	Alpha version of DHCP benchmarking tool added.  "perfdhcp" is able to
	test both IPv4 and IPv6 servers: it can time the four-packet exchange
	(DORA and SARR) as well as time the initial two-packet exchange (DO
	and SA).  More information can be obtained by invoking the utility
	(in tests/tools/perfdhcp) with the "-h" flag.
	(Trac #1450, git 85083a76107ba2236732b45524ce7018eefbaf90)

350.	[func]*		vorner
	The target parameter of ZoneFinder::find is no longer present, as the
	interface was awkward. To get all the RRsets of a single domain, use
	the new findAll method (the same applies to python version, the method
	is named find_all).
	(Trac #1483, #1484, git 0020456f8d118c9f3fd6fc585757c822b79a96f6)

349.	[bug]		dvv
	resolver: If an upstream server responds with FORMERR to an EDNS
	query, try querying it without EDNS.
	(Trac #1386, git 99ad0292af284a246fff20b3702fbd7902c45418)

348.	[bug]		stephen
	By default the logging output stream is now flushed after each write.
	This fixes a problem seen on some systems where the log output from
	different processes was jumbled up.  Flushing can be disabled by
	setting the appropriate option in the logging configuration.
	(Trac #1405, git 2f0aa20b44604b671e6bde78815db39381e563bf)

347.	[bug]		jelte
	Fixed a bug where adding Zonemgr/secondary_zones without explicitly
	setting the class value of the added zone resulted in a cryptic
	error in bindctl ("Error: class"). It will now correctly default to
	IN if not set. This also adds better checks on the name and class
	values, and better errors if they are bad.
	(Trac #1414, git 7b122af8489acf0f28f935a19eca2c5509a3677f)

346.	[build]*		jreed
	Renamed libdhcp to libdhcp++.
	(Trac #1446, git d394e64f4c44f16027b1e62b4ac34e054b49221d)

345.	[func]		tomek
	dhcp4: Dummy DHCPv4 component implemented. Currently it does
	nothing useful, except providing skeleton implementation that can
	be expanded in the future.
	(Trac #992, git d6e33479365c8f8f62ef2b9aa5548efe6b194601)

344.	[func]		y-aharen
	src/lib/statistics: Added statistics counter library for entire server
	items and per zone items. Also, modified b10-auth to use it. It is
	also intended to use in the other modules such as b10-resolver.
	(Trac #510, git afddaf4c5718c2a0cc31f2eee79c4e0cc625499f)

343.	[func]		jelte
	Added IXFR-out system tests, based on the first two test sets of
	http://bind10.isc.org/wiki/IxfrSystemTests.
	(Trac #1314, git 1655bed624866a766311a01214597db01b4c7cec)

342.	[bug]		stephen
	In the resolver, a FORMERR received from an upstream nameserver
	now results in a SERVFAIL being returned as a response to the original
	query.  Additional debug messages added to distinguish between
	different errors in packets received from upstream nameservers.
	(Trac #1383, git 9b2b249d23576c999a65d8c338e008cabe45f0c9)

341.	[func]		tomek
	libdhcp++: Support for handling both IPv4 and IPv6 added.
	Also added support for binding IPv4 sockets.
	(Trac #1238, git 86a4ce45115dab4d3978c36dd2dbe07edcac02ac)

340.	[build]		jelte
	Fixed several linker issues related to recent gcc versions, botan
	and gtest.
	(Trac #1442, git 91fb141bfb3aadfdf96f13e157a26636f6e9f9e3)

339.	[bug]		jinmei
	libxfr, used by b10-auth to share TCP sockets with b10-xfrout,
	incorrectly propagated ASIO specific exceptions to the application
	if the given file name was too long.  This could lead to
	unexpected shut down of b10-auth.
	(Trac #1387, git a5e9d9176e9c60ef20c0f5ef59eeb6838ed47ab2)

338.	[bug]		jinmei
	b10-xfrin didn't check SOA serials of SOA and IXFR responses,
	which resulted in unnecessary transfer or unexpected IXFR
	timeouts (these issues were not overlooked but deferred to be
	fixed until #1278 was completed).  Validation on responses to SOA
	queries were tightened, too.
	(Trac #1299, git 6ff03bb9d631023175df99248e8cc0cda586c30a)

337.	[func]		tomek
	libdhcp++: Support for DHCPv4 option that can store a single
	address or a list of IPv4 addresses added. Support for END option
	added.
	(Trac #1350, git cc20ff993da1ddb1c6e8a98370438b45a2be9e0a)

336.	[func]		jelte
	libdns++ (and its python wrapper) now includes a class Serial, for
	SOA SERIAL comparison and addition. Operations on instances of this
	class follow the specification from RFC 1982.
	Rdata::SOA::getSerial() now returns values of this type (and not
	uint32_t).
	(Trac #1278, git 2ae72d76c74f61a67590722c73ebbf631388acbd)

335.	[bug]*		jelte
	The DataSourceClientContainer class that dynamically loads
	datasource backend libraries no longer provides just a .so file name
	to its call to dlopen(), but passes it an absolute path. This means
	that it is no longer an system implementation detail that depends on
	[DY]LD_LIBRARY_PATH which file is chosen, should there be multiple
	options (for instance, when test-running a new build while a
	different version is installed).
	These loadable libraries are also no longer installed in the default
	library path, but in a subdirectory of the libexec directory of the
	target ($prefix/libexec/[version]/backends).
	This also removes the need to handle b10-xfin and b10-xfrout as
	'special' hardcoded components, and they are now started as regular
	components as dictated by the configuration of the boss process.
	(Trac #1292, git 83ce13c2d85068a1bec015361e4ef8c35590a5d0)

334.	[bug]		jinmei
	b10-xfrout could potentially create an overflow response message
	(exceeding the 64KB max) or could create unnecessarily small
	messages.  The former was actually unlikely to happen due to the
	effect of name compression, and the latter was marginal and at least
	shouldn't cause an interoperability problem, but these were still
	potential problems and were fixed.
	(Trac #1389, git 3fdce88046bdad392bd89ea656ec4ac3c858ca2f)

333.	[bug]		dvv
	Solaris needs "-z now" to force non-lazy binding and prevent
	g++ static initialization code from deadlocking.
	(Trac #1439, git c789138250b33b6b08262425a08a2a0469d90433)

332.	[bug]		vorner
	C++ exceptions in the isc.dns.Rdata wrapper are now converted
	to python ones instead of just aborting the interpreter.
	(Trac #1407, git 5b64e839be2906b8950f5b1e42a3fadd72fca033)

bind10-devel-20111128 released on November 28, 2011

331.	[bug]		shane
	Fixed a bug in data source library where a zone with more labels
	than an out-of-bailiwick name server would cause an exception to
	be raised.
	(Trac #1430, git 81f62344db074bc5eea3aaf3682122fdec6451ad)

330.	[bug]		jelte
	Fixed a bug in b10-auth where it would sometimes fail because it
	tried to check for queued msgq messages before the session was
	fully running.
	(git c35d0dde3e835fc5f0a78fcfcc8b76c74bc727ca)

329.	[doc]		vorner, jreed
	Document the bind10 run control configuration in guide and
	manual page.
	(Trac #1341, git c1171699a2b501321ab54207ad26e5da2b092d63)

328.	[func]		jelte
	b10-auth now passes IXFR requests on to b10-xfrout, and no longer
	responds to them with NOTIMPL.
	(Trac #1390, git ab3f90da16d31fc6833d869686e07729d9b8c135)

327.	[func]		jinmei
	b10-xfrout now supports IXFR.  (Right now there is no user
	configurable parameter about this feature; b10-xfrout will
	always respond to IXFR requests according to RFC1995).
	(Trac #1371 and #1372, git 80c131f5b0763753d199b0fb9b51f10990bcd92b)

326.	[build]*		jinmei
	Added a check script for the SQLite3 schema version.  It will be
	run at the beginning of 'make install', and if it detects an old
	version of schema, installation will stop.  You'll then need to
	upgrade the database file by following the error message.
	(Trac #1404, git a435f3ac50667bcb76dca44b7b5d152f45432b57)

325.	[func]		jinmei
	Python isc.datasrc: added interfaces for difference management:
	DataSourceClient.get_updater() now has the 'journaling' parameter
	to enable storing diffs to the data source, and a new class
	ZoneJournalReader was introduced to retrieve them, which can be
	created by the new DataSourceClient.get_journal_reader() method.
	(Trac #1333, git 3e19362bc1ba7dc67a87768e2b172c48b32417f5,
	git 39def1d39c9543fc485eceaa5d390062edb97676)

324.	[bug]		jinmei
	Fixed reference leak in the isc.log Python module.  Most of all
	BIND 10 Python programs had memory leak (even though the pace of
	leak may be slow) due to this bug.
	(Trac #1359, git 164d651a0e4c1059c71f56b52ea87ac72b7f6c77)

323.	[bug]		jinmei
	b10-xfrout incorrectly skipped adding TSIG RRs to some
	intermediate responses (when TSIG is to be used for the
	responses).  While RFC2845 optionally allows to skip intermediate
	TSIGs (as long as the digest for the skipped part was included
	in a later TSIG), the underlying TSIG API doesn't support this
	mode of signing.
	(Trac #1370, git 76fb414ea5257b639ba58ee336fae9a68998b30d)

322.	[func]		jinmei
	datasrc: Added C++ API for retrieving difference of two versions
	of a zone.  A new ZoneJournalReader class was introduced for this
	purpose, and a corresponding factory method was added to
	DataSourceClient.
	(Trac #1332, git c1138d13b2692fa3a4f2ae1454052c866d24e654)

321.	[func]*		jinmei
	b10-xfrin now installs IXFR differences into the underlying data
	source (if it supports journaling) so that the stored differences
	can be used for subsequent IXFR-out transactions.
	Note: this is a backward incompatibility change for older sqlite3
	database files.  They need to be upgraded to have a "diffs" table.
	(Trac #1376, git 1219d81b49e51adece77dc57b5902fa1c6be1407)

320.	[func]*		vorner
	The --brittle switch was removed from the bind10 executable.
	It didn't work after change #316 (Trac #213) and the same
	effect can be accomplished by declaring all components as core.
	(Trac #1340, git f9224368908dd7ba16875b0d36329cf1161193f0)

319.	[func]		naokikambe
	b10-stats-httpd was updated. In addition of the access to all
	statistics items of all modules, the specified item or the items
	of the specified module name can be accessed.  For example, the
	URI requested by using the feature is showed as
	"/bind10/statistics/xml/Auth" or
	"/bind10/statistics/xml/Auth/queries.tcp". The list of all possible
	module names and all possible item names can be showed in the
	root document, whose URI is "/bind10/statistics/xml".  This change
	is not only for the XML documents but also is for the XSD and
	XSL documents.
	(Trac #917, git b34bf286c064d44746ec0b79e38a6177d01e6956)

318.	[func]		stephen
	Add C++ API for accessing zone difference information in
	database-based data sources.
	(Trac #1330, git 78770f52c7f1e7268d99e8bfa8c61e889813bb33)

317.	[func]		vorner
	datasrc: the getUpdater method of DataSourceClient supports an
	optional 'journaling' parameter to indicate the generated updater
	to store diffs.  The database based derived class implements this
	extension.
	(Trac #1331, git 713160c9bed3d991a00b2ea5e7e3e7714d79625d)

316.	[func]*		vorner
	The configuration of what parts of the system run is more
	flexible now.  Everything that should run must have an
	entry in Boss/components.
	(Trac #213, git 08e1873a3593b4fa06754654d22d99771aa388a6)

315.	[func]		tomek
	libdhcp: Support for DHCPv4 packet manipulation is now implemented.
	All fixed fields are now supported. Generic support for DHCPv4
	options is available (both parsing and assembly). There is no code
	that uses this new functionality yet, so it is not usable directly
	at this time. This code will be used by upcoming b10-dhcp4 daemon.
	(Trac #1228, git 31d5a4f66b18cca838ca1182b9f13034066427a7)

314.	[bug]		jelte
	b10-xfrin would previously initiate incoming transfers upon
	receiving NOTIFY messages from any address (if the zone was
	known to b10-xfrin, and using the configured address). It now
	only starts a transfer if the source address from the NOTIFY
	packet matches the configured master address and port. This was
	really already fixed in release bind10-devel-20111014, but there
	were some deferred cleanups to add.
	(Trac #1298, git 1177bfe30e17a76bea6b6447e14ae9be9e1ca8c2)

313.	[func]		jinmei
	datasrc: Added C++ API for adding zone differences to database
	based data sources.  It's intended to be used for the support for
	IXFR-in and dynamic update (so they can subsequently be retrieved
	for IXFR-out).  The addRecordDiff method of the DatabaseAccessor
	defines the interface, and a concrete implementation for SQLite3
	was provided.
	(Trac #1329, git 1aa233fab1d74dc776899df61181806679d14013)

312.	[func]		jelte
	Added an initial framework for doing system tests using the
	cucumber-based BDD tool Lettuce. A number of general steps are
	included,  for instance running bind10 with specific
	configurations, sending queries, and inspecting query answers. A
	few very basic tests are included as well.
	(Trac #1290, git 6b75c128bcdcefd85c18ccb6def59e9acedd4437)

311.	[bug]		jelte
	Fixed a bug in bindctl where tab-completion for names that
	contain a hyphen resulted in unexpected behaviour, such as
	appending the already-typed part again.
	(Trac #1345, git f80ab7879cc29f875c40dde6b44e3796ac98d6da)

310.	[bug]		jelte
	Fixed a bug where bindctl could not set a value that is optional
	and has no default, resulting in the error that the setting
	itself was unknown. bindctl now correctly sees the setting and
	is able to set it.
	(Trac #1344, git 0e776c32330aee466073771600390ce74b959b38)

309.	[bug]		jelte
	Fixed a bug in bindctl where the removal of elements from a set
	with default values was not stored, unless the set had been
	modified in another way already.
	(Trac #1343, git 25c802dd1c30580b94345e83eeb6a168ab329a33)

308.	[build]		jelte
	The configure script will now use pkg-config for finding
	information about the Botan library. If pkg-config is unavailable,
	or unaware of Botan, it will fall back to botan-config. It will
	also use botan-config when a specific botan library directory is
	given using the '--with-botan=' flag
	(Trac #1194, git dc491833cf75ac1481ba1475795b0f266545013d)

307.	[func]		vorner
	When zone transfer in fails with IXFR, it is retried with AXFR
	automatically.
	(Trac #1279, git cd3588c9020d0310f949bfd053c4d3a4bd84ef88)

306.	[bug]		stephen
	Boss process now waits for the configuration manager to initialize
	itself before continuing with startup.  This fixes a race condition
	whereby the Boss could start the configuration manager and then
	immediately start components that depended on that component being
	fully initialized.
	(Trac #1271, git 607cbae949553adac7e2a684fa25bda804658f61)

305.	[bug]		jinmei
	Python isc.dns, isc.datasrc, xfrin, xfrout: fixed reference leak
	in Message.get_question(), Message.get_section(),
	RRset.get_rdata(), and DataSourceClient.get_updater().
	The leak caused severe memory leak in b10-xfrin, and (although no
	one reported it) should have caused less visible leak in
	b10-xfrout.  b10-xfrin had its own leak, which was also fixed.
	(Trac #1028, git a72886e643864bb6f86ab47b115a55e0c7f7fcad)

304.	[bug]		jelte
	The run_bind10.sh test script now no longer runs processes from
	an installed version of BIND 10, but will correctly use the
	build tree paths.
	(Trac #1246, git 1d43b46ab58077daaaf5cae3c6aa3e0eb76eb5d8)

303.	[bug]		jinmei
	Changed the installation path for the UNIX domain file used
	for the communication between b10-auth and b10-xfrout to a
	"@PACKAGE@" subdirectory (e.g. from /usr/local/var to
	/usr/local/var/bind10-devel).  This should be transparent change
	because this file is automatically created and cleaned up, but
	if the old file somehow remains, it can now be safely removed.
	(Trac #869, git 96e22f4284307b1d5f15e03837559711bb4f580c)

302.	[bug]		jelte
	msgq no longer crashes if the remote end is closed while msgq
	tries to send data. It will now simply drop the message and close
	the connection itself.
	(Trac #1180, git 6e68b97b050e40e073f736d84b62b3e193dd870a)

301.	[func]		stephen
	Add system test for IXFR over TCP.
	(Trac #1213, git 68ee3818bcbecebf3e6789e81ea79d551a4ff3e8)

300.	[func]*		tomek
	libdhcp: DHCP packet library was implemented. Currently it handles
	packet reception, option parsing, option generation and output
	packet building. Generic and specialized classes for several
	DHCPv6 options (IA_NA, IAADDR, address-list) are available. A
	simple code was added that leverages libdhcp. It is a skeleton
	DHCPv6 server. It receives incoming SOLICIT and REQUEST messages
	and responds with proper ADVERTISE and REPLY. Note that since
	LeaseManager is not implemented, server assigns the same
	hardcoded lease for every client. This change removes existing
	DHCPv6 echo server as it was only a proof of concept code.
	(Trac #1186, git 67ea6de047d4dbd63c25fe7f03f5d5cc2452ad7d)

299.	[build]		jreed
	Do not install the libfake_session, libtestutils, or libbench
	libraries. They are used by tests within the source tree.
	Convert all test-related makefiles to build test code at
	regular make time to better work with test-driven development.
	This reverts some of #1901. (The tests are ran using "make
	check".)
	(Trac #1286, git cee641fd3d12341d6bfce5a6fbd913e3aebc1e8e)

bind10-devel-20111014 released on October 14, 2011

298.	[doc]		jreed
	Shorten README. Include plain text format of the Guide.
	(git d1897d3, git 337198f)

297.	[func]		dvv
	Implement the SPF rrtype according to RFC4408.
	(Trac #1140, git 146934075349f94ee27f23bf9ff01711b94e369e)

296.	[build]		jreed
	Do not install the unittest libraries. At this time, they
	are not useful without source tree (and they may or may
	not have googletest support). Also, convert several makefiles
	to build tests at "check" time and not build time.
	(Trac #1091, git 2adf4a90ad79754d52126e7988769580d20501c3)

295.	[bug]		jinmei
	__init__.py for isc.dns was installed in the wrong directory,
	which would now make xfrin fail to start.  It was also bad
	in that it replaced any existing __init__.py in th public
	site-packages directory.  After applying this fix You may want to
	check if the wrong init file is in the wrong place, in which
	case it should be removed.
	(Trac #1285, git af3b17472694f58b3d6a56d0baf64601b0f6a6a1)

294.	[func]		jelte, jinmei, vorner
	b10-xfrin now supports incoming IXFR.  See BIND 10 Guide for
	how to configure it and operational notes.
	(Trac #1212, multiple git merges)

293.	[func]*		tomek
	b10-dhcp6: Implemented DHCPv6 echo server. It joins DHCPv6
	multicast groups and listens to incoming DHCPv6 client messages.
	Received messages are then echoed back to clients. This
	functionality is limited, but it can be used to test out client
	resiliency to unexpected messages. Note that network interface
	detection routines are not implemented yet, so interface name
	and its address must be specified in interfaces.txt.
	(Trac #878, git 3b1a604abf5709bfda7271fa94213f7d823de69d)

292.	[func]		dvv
	Implement the DLV rrtype according to RFC4431.
	(Trac #1144, git d267c0511a07c41cd92e3b0b9ee9bf693743a7cf)

291.	[func]		naokikambe
	Statistics items are specified by each module's spec file.
	Stats module can read these through the config manager. Stats
	module and stats httpd report statistics data and statistics
	schema by each module via both bindctl and HTTP/XML.
	(Trac #928, #929, #930, #1175,
	git 054699635affd9c9ecbe7a108d880829f3ba229e)

290.	[func]		jinmei
	libdns++/pydnspp: added an option parameter to the "from wire"
	methods of the Message class.  One option is defined,
	PRESERVE_ORDER, which specifies the parser to handle each RR
	separately, preserving the order, and constructs RRsets in the
	message sections so that each RRset contains only one RR.
	(Trac #1258, git c874cb056e2a5e656165f3c160e1b34ccfe8b302)

289.	[func]*		jinmei
	b10-xfrout: ACLs for xfrout can now be configured per zone basis.
	A per zone ACL is part of a more general zone configuration.  A
	quick example for configuring an ACL for zone "example.com" that
	rejects any transfer request for that zone is as follows:
	> config add Xfrout/zone_config
	> config set Xfrout/zone_config[0]/origin "example.com"
	> config add Xfrout/zone_config[0]/transfer_acl
	> config set Xfrout/zone_config[0]/transfer_acl[0] {"action": "REJECT"}
	The previous global ACL (query_acl) was renamed to transfer_acl,
	which now works as the default ACL.  Note: backward compatibility
	is not provided, so an existing configuration using query_acl
	needs to be updated by hand.
	Note: the per zone configuration framework is a temporary
	workaround.  It will eventually be redesigned as a system wide
	configuration.
	(Trac #1165, git 698176eccd5d55759fe9448b2c249717c932ac31)

288.	[bug]		stephen
	Fixed problem whereby the order in which component files appeared in
	rdataclass.cc was system dependent, leading to problems on some
	systems where data types were used before the header file in which
	they were declared was included.
	(Trac #1202, git 4a605525cda67bea8c43ca8b3eae6e6749797450)

287.	[bug]*		jinmei
	Python script files for log messages (xxx_messages.py) should have
	been installed under the "isc" package.  This fix itself should
	be a transparent change without affecting existing configurations
	or other operational practices, but you may want to clean up the
	python files from the common directly (such as "site-packages").
	(Trac #1101, git 0eb576518f81c3758c7dbaa2522bd8302b1836b3)

286.	[func]		ocean
	libdns++: Implement the HINFO rrtype support according to RFC1034,
	and RFC1035.
	(Trac #1112, git 12d62d54d33fbb1572a1aa3089b0d547d02924aa)

285.	[bug]		jelte
	sqlite3 data source: fixed a race condition on initial startup,
	when the database has not been initialized yet, and multiple
	processes are trying to do so, resulting in one of them failing.
	(Trac #326, git 5de6f9658f745e05361242042afd518b444d7466)

284.	[bug]		jerry
	b10-zonemgr: zonemgr will not terminate on empty zones, it will
	log a warning and try to do zone transfer for them.
	(Trac #1153, git 0a39659638fc68f60b95b102968d7d0ad75443ea)

283.	[bug]		zhanglikun
	Make stats and boss processes wait for answer messages from each
	other in block mode to avoid orphan answer messages, add an internal
	command "getstats" to boss process for getting statistics data from
	boss.
	(Trac #519, git 67d8e93028e014f644868fede3570abb28e5fb43)

282.	[func]		ocean
	libdns++: Implement the NAPTR rrtype according to RFC2915,
	RFC2168 and RFC3403.
	(Trac #1130, git 01d8d0f13289ecdf9996d6d5d26ac0d43e30549c)

bind10-devel-20110819 released on August 19, 2011

281.	[func]		jelte
	Added a new type for configuration data: "named set". This allows for
	similar configuration as the current "list" type, but with strings
	instead of indices as identifiers. The intended use is for instance
	/foo/zones/example.org/bar instead of /foo/zones[2]/bar. Currently
	this new type is not in use yet.
	(Trac #926, git 06aeefc4787c82db7f5443651f099c5af47bd4d6)

280.	[func]		jerry
	libdns++: Implement the MINFO rrtype according to RFC1035.
	(Trac #1113, git 7a9a19d6431df02d48a7bc9de44f08d9450d3a37)

279.	[func]		jerry
	libdns++: Implement the AFSDB rrtype according to RFC1183.
	(Trac #1114, git ce052cd92cd128ea3db5a8f154bd151956c2920c)

278.	[doc]		jelte
	Add logging configuration documentation to the guide.
	(Trac #1011, git 2cc500af0929c1f268aeb6f8480bc428af70f4c4)

277.	[func]		jerry
	libdns++: Implement the SRV rrtype according to RFC2782.
	(Trac #1128, git 5fd94aa027828c50e63ae1073d9d6708e0a9c223)

276.	[func]		stephen
	Although the top-level loggers are named after the program (e.g.
	b10-auth, b10-resolver), allow the logger configuration to omit the
	"b10-" prefix and use just the module name.
	(Trac #1003, git a01cd4ac5a68a1749593600c0f338620511cae2d)

275.	[func]		jinmei
	Added support for TSIG key matching in ACLs.  The xfrout ACL can
	now refer to TSIG key names using the "key" attribute.  For
	example, the following specifies an ACL that allows zone transfer
	if and only if the request is signed with a TSIG of a key name
	"key.example":
	> config set Xfrout/query_acl[0] {"action": "ACCEPT", \
					  "key": "key.example"}
	(Trac #1104, git 9b2e89cabb6191db86f88ee717f7abc4171fa979)

274.	[bug]		naokikambe
	add unittests for functions xml_handler, xsd_handler and xsl_handler
	respectively to make sure their behaviors are correct, regardless of
	whether type which xml.etree.ElementTree.tostring() after Python3.2
	returns is str or byte.
	(Trac #1021, git 486bf91e0ecc5fbecfe637e1e75ebe373d42509b)

273.	[func]		vorner
	It is possible to specify ACL for the xfrout module. It is in the ACL
	configuration key and has the usual ACL syntax. It currently supports
	only the source address. Default ACL accepts everything.
	(Trac #772, git 50070c824270d5da1db0b716db73b726d458e9f7)

272.	[func]		jinmei
	libdns++/pydnspp: TSIG signing now handles truncated DNS messages
	(i.e. with TC bit on) with TSIG correctly.
	(Trac #910, 8e00f359e81c3cb03c5075710ead0f87f87e3220)

271.	[func]		stephen
	Default logging for unit tests changed to severity DEBUG (level 99)
	with the output routed to /dev/null.  This can be altered by setting
	the B10_LOGGER_XXX environment variables.
	(Trac #1024, git 72a0beb8dfe85b303f546d09986461886fe7a3d8)

270.	[func]		jinmei
	Added python bindings for ACLs using the DNS request as the
	context.  They are accessible via the isc.acl.dns module.
	(Trac #983, git c24553e21fe01121a42e2136d0a1230d75812b27)

269.	[bug]		y-aharen
	Modified IntervalTimerTest not to rely on the accuracy of the timer.
	This fix addresses occasional failure of build tests.
	(Trac #1016, git 090c4c5abac33b2b28d7bdcf3039005a014f9c5b)

268.	[func]		stephen
	Add environment variable to allow redirection of logging output during
	unit tests.
	(Trac #1071, git 05164f9d61006869233b498d248486b4307ea8b6)

bind10-devel-20110705 released on July 05, 2011

267.	[func]		tomek
	Added a dummy module for DHCP6. This module does not actually
	do anything at this point, and BIND 10 has no option for
	starting it yet. It is included as a base for further
	development.
	(Trac #990, git 4a590df96a1b1d373e87f1f56edaceccb95f267d)

266.	[func]		Multiple developers
	Convert various error messages, debugging and other output
	to the new logging interface, including for b10-resolver,
	the resolver library, the CC library, b10-auth, b10-cfgmgr,
	b10-xfrin, and b10-xfrout. This includes a lot of new
	documentation describing the new log messages.
	(Trac #738, #739, #742, #746, #759, #761, #762)

265.	[func]*		jinmei
	b10-resolver: Introduced ACL on incoming queries.  By default the
	resolver accepts queries from ::1 and 127.0.0.1 and rejects all
	others.  The ACL can be configured with bindctl via the
	"Resolver/query_acl" parameter.  For example, to accept queries
	from 192.0.2.0/24 (in addition to the default list), do this:
	> config add Resolver/query_acl
	> config set Resolver/query_acl[2]/action "ACCEPT"
	> config set Resolver/query_acl[2]/from "192.0.2.0/24"
	> config commit
	(Trac #999, git e0744372924442ec75809d3964e917680c57a2ce,
	also based on other ACL related work done by stephen and vorner)

264.	[bug]		jerry
	b10-xfrout: fixed a busy loop in its notify-out subthread.  Due to
	the loop, the thread previously woke up every 0.5 seconds throughout
	most of the lifetime of b10-xfrout, wasting the corresponding CPU
	time.
	(Trac #1001, git fb993ba8c52dca4a3a261e319ed095e5af8db15a)

263.	[func]		jelte
	Logging configuration can now also accept a * as a first-level
	name (e.g. '*', or '*.cache'), indicating that every module
	should use that configuration, unless overridden by an explicit
	logging configuration for that module
	(Trac #1004, git 0fad7d4a8557741f953eda9fed1d351a3d9dc5ef)

262.	[func]		stephen
	Add some initial documentation about the logging framework.
	Provide BIND 10 Messages Manual in HTML and DocBook? XML formats.
	This provides all the log message descriptions in a single document.
	A developer tool, tools/system_messages.py (available in git repo),
	was written to generate this.
	(Trac #1012, git 502100d7b9cd9d2300e78826a3bddd024ef38a74)

261.	[func]		stephen
	Add new-style logging messages to b10-auth.
	(Trac #738, git c021505a1a0d6ecb15a8fd1592b94baff6d115f4)

260.	[func]		stephen
	Remove comma between message identification and the message
	text in the new-style logging messages.
	(Trac #1031, git 1c7930a7ba19706d388e4f8dcf2a55a886b74cd2)

259.	[bug]		stephen
	Logging now correctly initialized in b10-auth.  Also, fixed
	bug whereby querying for "version.bind txt ch" would cause
	b10-auth to crash if BIND 10 was started with the "-v" switch.
	(Trac #1022, #1023, git 926a65fa08617be677a93e9e388df0f229b01067)

258.	[build]		jelte
	Now builds and runs with Python 3.2
	(Trac #710, git dae1d2e24f993e1eef9ab429326652f40a006dfb)

257.	[bug]		y-aharen
	Fixed a bug an instance of IntervalTimerImpl may be destructed
	while deadline_timer is holding the handler. This fix addresses
	occasional failure of IntervalTimerTest.destructIntervalTimer.
	(Trac #957, git e59c215e14b5718f62699ec32514453b983ff603)

256.	[bug]		jerry
	src/bin/xfrin: update xfrin to check TSIG before other part of
	incoming message.
	(Trac #955, git 261450e93af0b0406178e9ef121f81e721e0855c)

255.	[func]		zhang likun
	src/lib/cache:  remove empty code in lib/cache and the corresponding
	suppression rule in	src/cppcheck-suppress.lst.
	(Trac #639, git 4f714bac4547d0a025afd314c309ca5cb603e212)

254.	[bug]		jinmei
	b10-xfrout: failed to send notifies over IPv6 correctly.
	(Trac #964, git 3255c92714737bb461fb67012376788530f16e40)

253.	[func]		jelte
	Add configuration options for logging through the virtual module
	Logging.
	(Trac #736, git 9fa2a95177265905408c51d13c96e752b14a0824)

252.	[func]		stephen
	Add syslog as destination for logging.
	(Trac #976, git 31a30f5485859fd3df2839fc309d836e3206546e)

251.	[bug]*		jinmei
	Make sure bindctl private files are non readable to anyone except
	the owner or users in the same group.  Note that if BIND 10 is run
	with changing the user, this change means that the file owner or
	group will have to be adjusted.  Also note that this change is
	only effective for a fresh install; if these files already exist,
	their permissions must be adjusted by hand (if necessary).
	(Trac #870, git 461fc3cb6ebabc9f3fa5213749956467a14ebfd4)

250.	[bug]		ocean
	src/lib/util/encode, in some conditions, the DecodeNormalizer's
	iterator may reach the end() and when later being dereferenced
	it will cause crash on some platform.
	(Trac #838, git 83e33ec80c0c6485d8b116b13045b3488071770f)

249.	[func]		jerry
	xfrout: add support for TSIG verification.
	(Trac #816, git 3b2040e2af2f8139c1c319a2cbc429035d93f217)

248.	[func]		stephen
	Add file and stderr as destinations for logging.
	(Trac #555, git 38b3546867425bd64dbc5920111a843a3330646b)

247.	[func]		jelte
	Upstream queries from the resolver now set EDNS0 buffer size.
	(Trac #834, git 48e10c2530fe52c9bde6197db07674a851aa0f5d)

246.	[func]		stephen
	Implement logging using log4cplus (http://log4cplus.sourceforge.net)
	(Trac #899, git 31d3f525dc01638aecae460cb4bc2040c9e4df10)

245.	[func]		vorner
	Authoritative server can now sign the answers using TSIG
	(configured in tsig_keys/keys, list of strings like
	"name:<base64-secret>:sha1-hmac"). It doesn't use them for
	ACL yet, only verifies them and signs if the request is signed.
	(Trac #875, git fe5e7003544e4e8f18efa7b466a65f336d8c8e4d)

244.	[func]		stephen
	In unit tests, allow the choice of whether unhandled exceptions are
	caught in the unit test program (and details printed) or allowed to
	propagate to the default exception handler.  See the bind10-dev thread
	https://lists.isc.org/pipermail/bind10-dev/2011-January/001867.html
	for more details.
	(Trac #542, git 1aa773d84cd6431aa1483eb34a7f4204949a610f)

243.	[func]*		feng
	Add optional hmac algorithm SHA224/384/512.
	(Trac #782, git 77d792c9d7c1a3f95d3e6a8b721ac79002cd7db1)

bind10-devel-20110519 released on May 19, 2011

242.	[func]		jinmei
	xfrin: added support for TSIG verify.  This change completes TSIG
	support in b10-xfrin.
	(Trac #914, git 78502c021478d97672232015b7df06a7d52e531b)

241.	[func]		jinmei
	pydnspp: added python extension for the TSIG API introduced in
	change 235.
	(Trac #905, git 081891b38f05f9a186814ab7d1cd5c572b8f777f)
	(Trac #915, git 0555ab65d0e43d03b2d40c95d833dd050eea6c23)

240.	[func]*		jelte
	Updated configuration options to Xfrin, so that you can specify
	a master address, port, and TSIG key per zone. Still only one per
	zone at this point, and TSIG keys are (currently) only specified
	by their full string representation. This replaces the
	Xfrin/master_addr, Xfrin/master_port, and short-lived
	Xfrin/tsig_key configurations with a Xfrin/zones list.
	(Trac #811, git 88504d121c5e08fff947b92e698a54d24d14c375)

239.	[bug]		jerry
	src/bin/xfrout: If a zone doesn't have notify slaves (only has
	one apex ns record - the primary master name server) will cause
	b10-xfrout uses 100% of CPU.
	(Trac #684, git d11b5e89203a5340d4e5ca51c4c02db17c33dc1f)

238.	[func]		zhang likun
	Implement the simplest forwarder, which pass everything through
	except QID, port number. The response will not be cached.
	(Trac #598_new, git 8e28187a582820857ef2dae9b13637a3881f13ba)

237.	[bug]		naokikambe
	Resolved that the stats module wasn't configurable in bindctl in
	spite of its having configuration items. The configuration part
	was removed from the original spec file "stats.spec" and was
	placed in a new spec file "stats-schema.spec". Because it means
	definitions of statistics items. The command part is still
	there. Thus stats module currently has no its own configuration,
	and the items in "stats-schema.spec" are neither visible nor
	configurable through bindctl. "stats-schema.spec" is shared with
	stats module and stats-httpd module, and maybe with other
	statistical modules in future. "stats.spec" has own configuration
	and commands of stats module, if it requires.
	(Trac #719, git a234b20dc6617392deb8a1e00eb0eed0ff353c0a)

236.	[func]		jelte
	C++ client side of configuration now uses BIND 10 logging system.
	It also has improved error handling when communicating with the
	rest of the system.
	(Trac #743, git 86632c12308c3ed099d75eb828f740c526dd7ec0)

235.	[func]		jinmei
	libdns++: added support for TSIG signing and verification.  It can
	be done using a newly introduced TSIGContext class.
	Note: we temporarily disabled support for truncated signature
	and modified some part of the code introduced in #226 accordingly.
	We plan to fix this pretty soon.
	(Trac #812, git ebe0c4b1e66d359227bdd1bd47395fee7b957f14)
	(Trac #871, git 7c54055c0e47c7a0e36fcfab4b47ff180c0ca8c8)
	(Trac #813, git ffa2f0672084c1f16e5784cdcdd55822f119feaa)
	(Trac #893, git 5aaa6c0f628ed7c2093ecdbac93a2c8cf6c94349)

234.	[func]		jerry
	src/bin/xfrin: update xfrin to use TSIG. Currently it only supports
	sending a signed TSIG request or SOA request.
	(Trac #815, git a892818fb13a1839c82104523cb6cb359c970e88)

233.	[func]		stephen
	Added new-style logging statements to the NSAS code.
	(Trac #745, git ceef68cd1223ae14d8412adbe18af2812ade8c2d)

232.	[func]		stephen
	To facilitate the writing of extended descriptions in
	message files, altered the message file format.  The message
	is now flagged with a "%" as the first non-blank character
	in the line and the lines in the extended description are
	no longer preceded by a "+".
	(Trac #900, git b395258c708b49a5da8d0cffcb48d83294354ba3)

231.	[func]*		vorner
	The logging interface changed slightly. We use
	logger.foo(MESSAGE_ID).arg(bar); instead of logger.foo(MESSAGE_ID,
	bar); internally. The message definitions use '%1,%2,...'
	instead of '%s,%d', which allows us to cope better with
	mismatched placeholders and allows reordering of them in
	case of translation.
	(Trac #901, git 4903410e45670b30d7283f5d69dc28c2069237d6)

230.	[bug]		naokikambe
	Removed too repeated verbose messages in two cases of:
	 - when auth sends statistics data to stats
	 - when stats receives statistics data from other modules
	(Trac #620, git 0ecb807011196eac01f281d40bc7c9d44565b364)

229.	[doc]		jreed
	Add manual page for b10-host.
	(git a437d4e26b81bb07181ff35a625c540703eee845)

228.	[func]*		jreed
	The host tool is renamed to b10-host. While the utility is
	a work in progress, it is expected to now be shipped with
	tarballs. Its initial goal was to be a host(1) clone,
	rewritten in C++ from scratch and using BIND 10's libdns++.
	It now supports the -a (any), -c class, -d (verbose) switches
	and has improved output.
	(Trac #872, git d846851699d5c76937533adf9ff9d948dfd593ca)

227.	[build]		jreed
	Add missing libdns++ rdata files for the distribution (this
	fixes distcheck error). Change three generated libdns++
	headers to "nodist" so they aren't included in the distribution
	(they were mistakenly included in last tarball).

226.	[func]*		jelte
	Introduced an API for cryptographic operations. Currently it only
	supports HMAC, intended for use with TSIG. The current
	implementation uses Botan as the backend library.
	This introduces a new dependency, on Botan.  Currently only Botan
	1.8.x works; older or newer versions don't.
	(Trac #781, git 9df42279a47eb617f586144dce8cce680598558a)

225.	[func]		naokikambe
	Added the HTTP/XML interface (b10-stats-httpd) to the
	statistics feature in BIND 10. b10-stats-httpd is a standalone
	HTTP server and it requests statistics data to the stats
	daemon (b10-stats) and sends it to HTTP clients in XML
	format. Items of the data collected via b10-stats-httpd
	are almost equivalent to ones which are collected via
	bindctl. Since it also can send XSL (Extensible Stylesheet
	Language) document and XSD (XML Schema definition) document,
	XML document is human-friendly to view through web browsers
	and its data types are strictly defined.
	(Trac #547, git 1cbd51919237a6e65983be46e4f5a63d1877b1d3)

224.	[bug]		jinmei
	b10-auth, src/lib/datasrc: inconsistency between the hot spot
	cache and actual data source could cause a crash while query
	processing.  The crash could happen, e.g., when an sqlite3 DB file
	is being updated after a zone transfer while b10-auth handles a
	query using the corresponding sqlite3 data source.
	(Trac #851, git 2463b96680bb3e9a76e50c38a4d7f1d38d810643)

223.	[bug]		feng
	If ip address or port isn't usable for name server, name
	server process won't exist and give end user chance to
	reconfigure them.
	(Trac #775, git 572ac2cf62e18f7eb69d670b890e2a3443bfd6e7)

222.	[bug]*		jerry
	src/lib/zonemgr: Fix a bug that xfrin not checking for new
	copy of zone on startup.  Imposes some random jitters to
	avoid many zones need to do refresh at the same time. This
	removed the Zonemgr/jitter_scope setting and introduced
	Zonemgr/refresh_jitter and Zonemgr/reload_jitter.
	(Trac #387, git 1241ddcffa16285d0a7bb01d6a8526e19fbb70cb)

221.	[func]*		jerry
	src/lib/util: Create C++ utility library.
	(Trac #749, git 084d1285d038d31067f8cdbb058d626acf03566d)

220.	[func]		stephen
	Added the 'badpacket' program for testing; it sends a set of
	(potentially) bad packets to a nameserver and prints the responses.
	(Trac #703, git 1b666838b6c0fe265522b30971e878d9f0d21fde)

219.	[func]		ocean
	src/lib: move some dns related code out of asiolink library to
	asiodns library
	(Trac #751, git 262ac6c6fc61224d54705ed4c700dadb606fcb1c)

218.	[func]		jinmei
	src/lib/dns: added support for RP RDATA.
	(Trac #806, git 4e47d5f6b692c63c907af6681a75024450884a88)

217.	[bug]		jerry
	src/lib/dns/python: Use a signed version of larger size of
	integer and perform more strict range checks with
	PyArg_ParseTuple() in case of overflows.
	(Trac #363, git ce281e646be9f0f273229d94ccd75bf7e08d17cf)

216.	[func]		vorner
	The BIND10_XFROUT_SOCKET_FILE environment variable can be
	used to specify which socket should be used for communication
	between b10-auth and b10-xfrout. Mostly for testing reasons.
	(Trac #615, git 28b01ad5bf72472c824a7b8fc4a8dc394e22e462)

215.	[func]		vorner
	A new process, b10-sockcreator, is added, which will create
	sockets for the rest of the system.  It is the only part
	which will need to keep the root privileges. However, only
	the process exists, nothing can talk to it yet.
	(Trac #366, git b509cbb77d31e388df68dfe52709d6edef93df3f)

214.	[func]*		vorner
	Zone manager no longer thinks it is secondary master for
	all zones in the database. They are listed in
	Zonemgr/secondary_zones configuration variable (in the form
	[{"name": "example.com", "class": "IN"}]).
	(Trac #670, git 7c1e4d5e1e28e556b1d10a8df8d9486971a3f052)

213.	[bug]		naokikambe
	Solved incorrect datetime of "bind10.boot_time" and also
	added a new command "sendstats" for Bob. This command is
	to send statistics data to the stats daemon immediately.
	The solved problem is that statistics data doesn't surely
	reach to the daemon because Bob sent statistics data to
	the daemon while it is starting. So the daemon invokes the
	command for Bob after it starts up. This command is also
	useful for resending statistics data via bindctl manually.
	(Trac #521, git 1c269cbdc76f5dc2baeb43387c4d7ccc6dc863d2)

212.	[bug]		naokikambe
	Fixed that the ModuleCCSession object may group_unsubscribe in the
	closed CC session in being deleted.
	(Trac #698, git 0355bddc92f6df66ef50b920edd6ec3b27920d61)

211.	[func]		shane
	Implement "--brittle" option, which causes the server to exit
	if any of BIND 10's processes dies.
	(Trac #788, git 88c0d241fe05e5ea91b10f046f307177cc2f5bc5)

210.	[bug]		jerry
	src/bin/auth: fixed a bug where type ANY queries don't provide
	additional glue records for ANSWER section.
	(Trac #699, git 510924ebc57def8085cc0e5413deda990b2abeee)

bind10-devel-20110322 released on March 22, 2011

209.	[func]		jelte
	Resolver now uses the NSAS when looking for a nameserver to
	query for any specific zone. This also includes keeping track of
	the RTT for that nameserver.
	(Trac #495, git 76022a7e9f3ff339f0f9f10049aa85e5784d72c5)

208.	[bug]*		jelte
	Resolver now answers REFUSED on queries that are not for class IN.
	This includes the various CH TXT queries, which will be added
	later.
	(git 012f9e78dc611c72ea213f9bd6743172e1a2ca20)

207.	[func]		jelte
	Resolver now starts listening on localhost:53 if no configuration
	is set.
	(Trac #471, git 1960b5becbba05570b9c7adf5129e64338659f07)

206.	[func]		shane
	Add the ability to list the running BIND 10 processes using the
	command channel. To try this, use "Boss show_processes".
	(Trac #648, git 451bbb67c2b5d544db2f7deca4315165245d2b3b)

205.	[bug]		jinmei
	b10-auth, src/lib/datasrc: fixed a bug where b10-auth could return
	an empty additional section for delegation even if some glue is
	crucial when it fails to find some other glue records in its data
	source.
	(Trac #646, git 6070acd1c5b2f7a61574eda4035b93b40aab3e2b)

204.	[bug]		jinmei
	b10-auth, src/lib/datasrc: class ANY queries were not handled
	correctly in the generic data source (mainly for sqlite3).  It
	could crash b10-auth in the worst case, and could result in
	incorrect responses in some other cases.
	(Trac #80, git c65637dd41c8d94399bd3e3cee965b694b633339)

203.	[bug]		zhang likun
	Fix resolver cache memory leak: when cache is destructed, rrset
	and message entries in it are not destructed properly.
	(Trac #643, git aba4c4067da0dc63c97c6356dc3137651755ffce)

202.	[func]		vorner
	It is possible to specify a different directory where we look for
	configuration files (by -p) and different configuration file to
	use (-c).  Also, it is possible to specify the port on which
	cmdctl should listen (--cmdctl-port).
	(Trac #615, git 5514dd78f2d61a222f3069fc94723ca33fb3200b)

201.	[bug]		jerry
	src/bin/bindctl: bindctl doesn't show traceback on shutdown.
	(Trac #588, git 662e99ef050d98e86614c4443326568a0b5be437)

200.	[bug]		Jelte
	Fixed a bug where incoming TCP connections were not closed.
	(Trac #589, git 1d88daaa24e8b1ab27f28be876f40a144241e93b)

199.	[func]		ocean
	Cache negative responses (NXDOMAIN/NODATA) from authoritative
	server for recursive resolver.
	(Trac #493, git f8fb852bc6aef292555063590c361f01cf29e5ca)

198.	[bug]		jinmei
	b10-auth, src/lib/datasrc: fixed a bug where hot spot cache failed
	to reuse cached SOA for negative responses.  Due to this bug
	b10-auth returned SERVFAIL when it was expected to return a
	negative response immediately after a specific SOA query for
	the zone.
	(Trac #626, git 721a53160c15e8218f6798309befe940b9597ba0)

197.	[bug]		zhang likun
	Remove expired message and rrset entries when looking up them
	in cache, touch or remove the rrset entry in cache properly
	when doing lookup or update.
	(Trac #661, git 9efbe64fe3ff22bb5fba46de409ae058f199c8a7)

196.	[bug]		jinmei
	b10-auth, src/lib/datasrc: the backend of the in-memory data
	source could not handle the root name.  As a result b10-auth could
	not work as a root server when using the in-memory data source.
	(Trac #683, git 420ec42bd913fb83da37b26b75faae49c7957c46)

195.	[func]		stephen
	Resolver will now re-try a query over TCP if a response to a UDP
	query has the TC bit set.
	(Trac #499, git 4c05048ba059b79efeab53498737abe94d37ee07)

194.	[bug]		vorner
	Solved a 100% CPU usage problem after switching addresses in b10-auth
	(and possibly, but unconfirmed, in b10-resolver). It was caused by
	repeated reads/accepts on closed socket (the bug was in the code for a
	long time, recent changes made it show).
	(Trac #657, git e0863720a874d75923ea66adcfbf5b2948efb10a)

193.	[func]*		jreed
	Listen on the IPv6 (::) and IPv4 (0.0.0.0) wildcard addresses
	for b10-auth. This returns to previous behavior prior to
	change #184. Document the listen_on configuration in manual.
	(Trac #649, git 65a77d8fde64d464c75917a1ab9b6b3f02640ca6)

192.	[func]*		jreed
	Listen on standard domain port 53 for b10-auth and
	b10-resolver.
	(Trac #617, #618, git 137a6934a14cf0c5b5c065e910b8b364beb0973f)

191.	[func]		jinmei
	Imported system test framework of BIND 9.  It can be run by
	'make systest' at the top source directory.  Notes: currently it
	doesn't work when built in a separate tree.  It also requires
	perl, an inherited dependency from the original framework.
	Also, mainly for the purpose of tests, a new option "--pid-file"
	was added to BoB, with which the boss process will dump its PID
	to the specified file.
	(Trac #606, git 6ac000df85625f5921e8895a1aafff5e4be3ba9c)

190.	[func]		jelte
	Resolver now sets random qids on outgoing queries using
	the boost::mt19937 prng.
	(Trac #583, git 5222b51a047d8f2352bc9f92fd022baf1681ed81)

189.	[bug]		jreed
	Do not install the log message compiler.
	(Trac #634, git eb6441aca464980d00e3ff827cbf4195c5a7afc5)

188.	[bug]		zhang likun
	Make the rrset trust level ranking algorithm used by
	isc::cache::MessageEntry::getRRsetTrustLevel() follow RFC2181
	section 5.4.1.
	(Trac #595 git 19197b5bc9f2955bd6a8ca48a2d04472ed696e81)

187.	[bug]		zhang likun
	Fix the assert error in class isc::cache::RRsetCache by adding the
	check for empty pointer and test case for it.
	(Trac #638, git 54e61304131965c4a1d88c9151f8697dcbb3ce12)

186.	[bug]		jelte
	b10-resolver could stop with an assertion failure on certain kinds
	of messages (there was a problem in error message creation). This
	fixes that.
	(Trac #607, git 25a5f4ec755bc09b54410fcdff22691283147f32)

185.	[bug]		vorner
	Tests use port from private range (53210), lowering chance of
	a conflict with something else (eg. running bind 10).
	(Trac #523, git 301da7d26d41e64d87c0cf72727f3347aa61fb40)

184.	[func]*		vorner
	Listening address and port configuration of b10-auth is the same as
	for b10-resolver now. That means, it is configured through bindctl
	at runtime, in the Auth/listen_on list, not through command line
	arguments.
	(Trac #575, #576, git f06ce638877acf6f8e1994962bf2dbfbab029edf)

183.	[bug]		jerry
	src/bin/xfrout: Enable parallel sessions between xfrout server and
	multi-Auth. The session needs to be created only on the first time
	or if an error occur.
	(Trac #419, git 1d60afb59e9606f312caef352ecb2fe488c4e751)

182.	[func]		jinmei
	Support cppcheck for static code check on C++ code.  If cppcheck
	is available, 'make cppcheck' on the top source directory will run
	the checker and should cleanly complete with an exit code of 0
	(at least with cppcheck 1.47).
	Note: the suppression list isn't included in the final
	distributions.  It should be created by hand or retrieved from
	the git repository.
	(Trac #613, git b973f67520682b63ef38b1451d309be9f4f4b218)

181.	[func]		feng
	Add stop interface into dns server, so we can stop each running
	server individually. With it, user can reconfigure her running server
	with different ip address or port.
	(Trac #388, git 6df94e2db856c1adc020f658cc77da5edc967555)

180.	[build]		jreed
	Fix custom DESTDIR for make install. Patch from Jan Engelhardt.
	(Trac #629, git 5ac67ede03892a5eacf42ce3ace1e4e376164c9f)

bind10-devel-20110224 released on February 24, 2011

179.	[func]		vorner
	It is possible to start and stop resolver and authoritative
	server without restart of the whole system. Change of the
	configuration (Boss/start_auth and Boss/start_resolver) is
	enough.
	(Trac #565, git 0ac0b4602fa30852b0d86cc3c0b4730deb1a58fe)

178.	[func]		jelte
	Resolver now makes (limited) use of the cache
	(Trac #491, git 8b41f77f0099ddc7ca7d34d39ad8c39bb1a8363c)

177.	[func]		stephen
	The upstream fetch code in asiolink is now protocol agnostic to
	allow for the addition of fallback to TCP if a fetch response
	indicates truncation.
	(Trac #554, git 9739cbce2eaffc7e80640db58a8513295cf684de)

176.	[func]		likun
	src/lib/cache: Rename one interface: from lookupClosestRRset()
	to lookupDeepestNS(), and remove one parameter of it.
	(Trac #492, git ecbfb7cf929d62a018dd4cdc7a841add3d5a35ae)

175.	[bug]		jerry
	src/bin/xfrout: Xfrout use the case-sensitive mode to compress
	names in an AXFR massage.
	(Trac #253, git 004e382616150f8a2362e94d3458b59bb2710182)

174.	[bug]*		jinmei
	src/lib/dns: revised dnssectime functions so that they don't rely
	on the time_t type (whose size varies on different systems, which
	can lead to subtle bugs like some form of "year 2038 problem").
	Also handled 32-bit wrap around issues more explicitly, with more
	detailed tests.  The function API has been changed, but the effect
	should be minimal because these functions are mostly private.
	(Trac #61, git 09ece8cdd41c0f025e8b897b4883885d88d4ba5d)

173.	[bug]		jerry
	python/isc/notify: A notify_out test fails without network
	connectivity, encapsulate the socket behavior using a mock
	socket class to fix it.
	(Trac #346, git 319debfb957641f311102739a15059f8453c54ce)

172.	[func]		jelte
	Improved the bindctl cli in various ways, mainly concerning
	list and map item addressing, the correct display of actual values,
	and internal help.
	(Trac #384, git e5fb3bc1ed5f3c0aec6eb40a16c63f3d0fc6a7b2)

171.	[func]		vorner
	b10-auth, src/lib/datasrc: in memory data source now works as a
	complete data source for authoritative DNS servers and b10-auth
	uses it.  It still misses major features, however, including
	DNSSEC support and zone transfer.
	(Last Trac #553, but many more,
	git 6f031a09a248e7684723c000f3e8cc981dcdb349)

170.	[bug]		jinmei
	Tightened validity checks in the NSEC3 constructors, both "from
	"text" and "from wire".  Specifically, wire data containing
	invalid type bitmaps or invalid lengths of salt or hash is now
	correctly rejected.
	(Trac #117, git 9c690982f24fef19c747a72f43c4298333a58f48)

169.	[func]		jelte
	Added a basic implementation for a resolver cache (though not
	used yet).
	(Trac #449, git 8aa3b2246ae095bbe7f855fd11656ae3bdb98986)

168.	[bug]		vorner
	Boss no longer has the -f argument, which was undocumented and
	stayed as a relict of previous versions, currently causing only
	strange behaviour.
	(Trac #572, git 17f237478961005707d649a661cc72a4a0d612d4)

167.	[bug]		naokikambe
	Fixed failure of termination of msgq_test.py with python3
	coverage (3.3.1).
	(Trac #573, git 0e6a18e12f61cc482e07078776234f32605312e5)

166.	[func]		jelte
	The resolver now sends back a SERVFAIL when there is a client
	timeout (timeout_client config setting), but it will not stop
	resolving (until there is a lookup timeout or a result).
	(Trac #497 and #489, git af0e5cd93bebb27cb5c4457f7759d12c8bf953a6)

165.	[func]		jelte
	The resolver now handles CNAMEs, it will follow them, and include
	them in the answer. The maximum length of CNAME chains that is
	supported is 16.
	(Trac #497, git af0e5cd93bebb27cb5c4457f7759d12c8bf953a6)

164.	[bug]		y-aharen
	IntervalTimer: Modified the interface to accept interval in
	milliseconds. It shortens the time of the tests of IntervalTimer.
	(Trac #452, git c9f6acc81e24c4b8f0eb351123dc7b43f64e0914)

163.	[func]		vorner
	The pimpl design pattern is used in UDPServer, with a shared
	pointer. This makes it smaller to copy (which is done a lot as a
	side effect of being coroutine) and speeds applications of this
	class (notably b10-auth) up by around 10%.
	(Trac #537, git 94cb95b1d508541201fc064302ba836164d3cbe6)

162.	[func]		stephen
	Added C++ logging, allowing logging at different severities.
	Code specifies the message to be logged via a symbol, and the
	logging code picks up the message from an in-built dictionary.
	The contents of the dictionary can be replaced at run-time by
	locale-specific messages.  A message compiler program is provided
	to create message header files and supply the default messages.
	(Trac #438, git 7b1606cea7af15dc71f5ec1d70d958b00aa98af7)

161.	[func]		stephen
	Added ResponseScrubber class to examine response from
	a server and to remove out-of-bailiwick RRsets.  Also
	does cross-section checks to ensure consistency.
	(Trac #496, git b9296ca023cc9e76cda48a7eeebb0119166592c5)

160.	[func]		jelte
	Updated the resolver to take 3 different timeout values;
	timeout_query for outstanding queries we sent while resolving
	timeout_client for sending an answer back to the client
	timeout_lookup for stopping the resolving
	(currently 2 and 3 have the same final effect)
	(Trac #489, git 578ea7f4ba94dc0d8a3d39231dad2be118e125a2)

159.	[func]		smann
	The resolver now has a configurable set of root servers to start
	resolving at (called root_addresses). By default these are not
	(yet) filled in. If empty, a hardcoded address for f-root will be
	used right now.
	(Trac #483, git a07e078b4feeb01949133fc88c9939254c38aa7c)

158.	[func]		jelte
	The Resolver module will now do (very limited) resolving, if not
	set to forwarding mode (i.e. if the configuration option
	forward_addresses is left empty). It only supports referrals that
	contain glue addresses at this point, and does no other processing
	of authoritative answers.
	(Trac #484, git 7b84de4c0e11f4a070e038ca4f093486e55622af)

157.	[bug]		vorner
	One frozen process no longer freezes the whole b10-msgq. It caused the
	whole system to stop working.
	(Trac #420, git 93697f58e4d912fa87bc7f9a591c1febc9e0d139)

156.	[func]		stephen
	Added ResponseClassifier class to examine response from
	a server and classify it into one of several categories.
	(Trac #487, git 18491370576e7438c7893f8551bbb8647001be9c)

bind10-devel-20110120 released on January 20, 2011

155.	[doc]		jreed
	Miscellaneous documentation improvements for man pages and
	the guide, including auth, resolver, stats, xfrout, and
	zonemgr.  (git c14c4741b754a1eb226d3bdc3a7abbc4c5d727c0)

154.	[bug]		jinmei
	b10-xfrin/b10-zonemgr: Fixed a bug where these programs didn't
	receive command responses from CC sessions.  Eventually the
	receive buffer became full, and many other components that rely
	on CC channels would stall (as noted in #420 and #513).  This is
	an urgent care fix due to the severity of the problem; we'll need
	to revisit it for cleaner fix later.
	(Trac #516, git 62c72fcdf4617e4841e901408f1e7961255b8194)

153.	[bug]		jelte
	b10-cfgmgr: Fixed a bug where configuration updates sometimes
	lost previous settings in the configuration manager.
	(Trac #427, git 2df894155657754151e0860e2ca9cdbed7317c70)

152.	[func]*		jinmei
	b10-auth: Added new configuration variable "statistics-interval"
	to allow the user to change the timer interval for periodic
	statistics updates.  The update can also be disabled by setting
	the value to 0.  Disabling statistics updates will also work as
	a temporary workaround of a known issue that b10-auth can block in
	sending statistics and stop responding to queries as a result.
	(Trac #513, git 285c5ee3d5582ed6df02d1aa00387f92a74e3695)

151.	[bug]		smann
	lib/log/dummylog.h:
	lib/log/dummylog.cc: Modify dlog so that it takes an optional
	2nd argument of type bool (true or false). This flag, if
	set, will cause the message to be printed whether or not
	-v is chosen.
	(Trac #432, git 880220478c3e8702d56d761b1e0b21b77d08ee5a)

150.	[bug]		jelte
	b10-cfgmgr: No longer save the configuration on exit. Configuration
	is already saved if it is changed successfully, so writing it on
	exit (and hence, when nothing has changed too) is unnecessary and
	may even cause problems.
	(Trac #435, git fd7baa38c08d54d5b5f84930c1684c436d2776dc)

149.	[bug]		jelte
	bindctl: Check if the user session has disappeared (either by a
	timeout or by a server restart), and reauthenticate if so. This
	fixes the 'cmdctl not running' problem.
	(Trac #431, git b929be82fec5f92e115d8985552f84b4fdd385b9)

148.	[func]		jelte
	bindctl: Command results are now pretty-printed (i.e. printed in
	a more readable form). Empty results are no longer printed at all
	(used to print '{}'), and the message
	'send the command to cmd-ctrl' has also been removed.
	(git 3954c628c13ec90722a2d8816f52a380e0065bae)

147.	[bug]		jinmei
	python/isc/config: Fixed a bug that importing custom configuration
	(in b10-config.db) of a remote module didn't work.
	(Trac #478, git ea4a481003d80caf2bff8d0187790efd526d72ca)

146.	[func]		jelte
	Command arguments were not validated internally against their
	specifications. This change fixes that (on the C++ side, Python
	side depends on an as yet planned addition). Note: this is only
	an added internal check, the cli already checks format.
	(Trac #473, git 5474eba181cb2fdd80e2b2200e072cd0a13a4e52)

145.	[func]*		jinmei
	b10-auth: added a new command 'loadzone' for (re)loading a
	specific zone.  The command syntax is generic but it is currently
	only feasible for class IN in memory data source.  To reload a
	zone "example.com" via bindctl, execute the command as follows:
	> Auth loadzone origin = example.com
	(Trac #467 git 4f7e1f46da1046de527ab129a88f6aad3dba7562
	from 1d7d3918661ba1c6a8b1e40d8fcbc5640a84df12)

144.	[build]		jinmei
	Introduced a workaround for clang++ build on FreeBSD (and probably
	some other OSes).  If building BIND 10 fails with clang++ due to
	a link error about "__dso_handle", try again from the configure
	script with CXX_LIBTOOL_LDFLAGS=-L/usr/lib (the path actually
	doesn't matter; the important part is the -L flag).  This
	workaround is not automatically enabled as it's difficult to
	detect the need for it dynamically, and must be enabled via the
	variable by hand.
	(Trac #474, git cfde436fbd7ddf3f49cbbd153999656e8ca2a298)

143.	[build]		jinmei
	Fixed build problems with clang++ in unit tests due to recent
	changes.  No behavior change. (Trac #448, svn r4133)

142.	[func]		jinmei
	b10-auth: updated query benchmark so that it can test in memory
	data source.  Also fixed a bug that the output buffer isn't
	cleared after query processing, resulting in misleading results
	or program crash.  This is a regression due to change #135.
	(Trac #465, svn r4103)

141.	[bug]		jinmei
	b10-auth: Fixed a bug that the authoritative server includes
	trailing garbage data in responses.  This is a regression due to
	change #135. (Trac #462, svn r4081)

140.	[func]		y-aharen
	src/bin/auth: Added a feature to count queries and send counter
	values to statistics periodically. To support it, added wrapping
	class of asio::deadline_timer to use as interval timer.
	The counters can be seen using the "Stats show" command from
	bindctl.  The result would look like:
	  ... "auth.queries.tcp": 1, "auth.queries.udp": 1 ...
	Using the "Auth sendstats" command you can make b10-auth send the
	counters to b10-stats immediately.
	(Trac #347, svn r4026)

139.	[build]		jreed
	Introduced configure option and make targets for generating
	Python code coverage report. This adds new make targets:
	report-python-coverage and clean-python-coverage. The C++
	code coverage targets were renamed to clean-cpp-coverage
	and report-cpp-coverage. (Trac #362, svn r4023)

138.	[func]*		jinmei
	b10-auth: added a configuration interface to support in memory
	data sources.  For example, the following command to bindctl
	will configure a memory data source containing the "example.com"
	zone with the zone file named "example.com.zone":
	> config set Auth/datasources/ [{"type": "memory", "zones": \
	 [{"origin": "example.com", "file": "example.com.zone"}]}]
	By default, the memory data source is disabled; it must be
	configured explicitly.  To disable it again, specify a null list
	for Auth/datasources:
	> config set Auth/datasources/ []
	Notes: it's currently for class IN only.  The zone files are not
	actually loaded into memory yet (which will soon be implemented).
	This is an experimental feature and the syntax may change in
	future versions.
	(Trac #446, svn r3998)

137.	[bug]		jreed
	Fix run_*.sh scripts that are used for development testing
	so they use a msgq socket file in the build tree.
	(Trac #226, svn r3989)

136.	[bug]		jelte
	bindctl (and the configuration manager in general) now no longer
	accepts 'unknown' data; i.e. data for modules that it does not know
	about, or configuration items that are not specified in the .spec
	files.
	(Trac #202, svn r3967)

135.	[func]		each
	Add b10-resolver. This is an example recursive server that
	currently does forwarding only and no caching.
	(Trac #327, svn r3903)

134.	[func]		vorner
	b10-resolver supports timeouts and retries in forwarder mode.
	(Trac #401, svn r3660)

133.	[func]		vorner
	New temporary logging function available in isc::log. It is used by
	b10-resolver.
	(Trac #393, r3602)

132.	[func]		vorner
	The b10-resolver is configured through config manager.
	It has "listen_on" and "forward_addresses" options.
	(Trac #389, r3448)

131.	[func]		jerry
	src/lib/datasrc: Introduced two template classes RBTree and RBNode
	to provide the generic map with domain name as key and anything as
	the value. Because of some unresolved design issue, the new classes
	are only intended to be used by memory zone and zone table.
	(Trac #397, svn r3890)

130.	[func]		jerry
	src/lib/datasrc: Introduced a new class MemoryDataSrc to provide
	the general interface for memory data source.  For the initial
	implementation, we don't make it a derived class of AbstractDataSrc
	because the interface is so different (we'll eventually
	consider this as part of the generalization work).
	(Trac #422, svn r3866)

129.	[func]		jinmei
	src/lib/dns: Added new functions masterLoad() for loading master
	zone files.  The initial implementation can only parse a limited
	form of master files, but BIND 9's named-compilezone can convert
	any valid zone file into the acceptable form.
	(Trac #423, svn r3857)

128.	[build]		vorner
	Test for query name = '.', type = DS to authoritative nameserver
	for root zone was added.
	(Trac #85, svn r3836)

127.	[bug]		stephen
	During normal operation process termination and resurrection messages
	are now output regardless of the state of the verbose flag.
	(Trac #229, svn r3828)

126.	[func]		ocean
	The Nameserver Address Store (NSAS) component has been added. It takes
	care of choosing an IP address of a nameserver when a zone needs to be
	contacted.
	(Trac #356, Trac #408, svn r3823)

bind10-devel-20101201 released on December 01, 2010

125.	[func]		jelte
	Added support for addressing individual list items in bindctl
	configuration commands; If you have an element that is a list, you
	can use foo[X]		integer
	(starting at 0)
	(Trac #405, svn r3739)

124.	[bug]		jreed
	Fix some wrong version reporting. Now also show the version
	for the component and BIND 10 suite. (Trac #302, svn r3696)

123.	[bug]		jelte
	src/bin/bindctl printed values had the form of python literals
	(e.g. 'True'), while the input requires valid JSON (e.g. 'true').
	Output changed to JSON format for consistency. (svn r3694)

122.	[func]		stephen
	src/bin/bind10: Added configuration options to Boss to determine
	whether to start the authoritative server, recursive server (or
	both). A dummy program has been provided for test purposes.
	(Trac #412, svn r3676)

121.	[func]		jinmei
	src/lib/dns: Added support for TSIG RDATA.  At this moment this is
	not much of real use, however, because no protocol support was
	added yet.  It will soon be added. (Trac #372, svn r3649)

120.	[func]		jinmei
	src/lib/dns: introduced two new classes, TSIGKey and TSIGKeyRing,
	to manage TSIG keys. (Trac #381, svn r3622)

119.	[bug]		jinmei
	The master file parser of the python datasrc module incorrectly
	regarded a domain name beginning with a decimal number as a TTL
	specification.  This confused b10-loadzone and had it reject to
	load a zone file that contains such a name.
	Note: this fix is incomplete and the loadzone would still be
	confused if the owner name is a syntactically indistinguishable
	from a TTL specification.  This is part of a more general issue
	and will be addressed in Trac #413. (Trac #411, svn r3599)

118.	[func]		jinmei
	src/lib/dns: changed the interface of
	AbstractRRset::getRdataIterator() so that the internal
	cursor would point to the first RDATA automatically.  This
	will be a more intuitive and less error prone behavior.
	This is a backward compatible change. (Trac #410, r3595)

117.	[func]		jinmei
	src/lib/datasrc: added new zone and zone table classes for the
	support of in memory data source.  This is an intermediate step to
	the bigger feature, and is not yet actually usable in practice.
	(Trac #399, svn r3590)

116.	[bug]		jerry
	src/bin/xfrout: Xfrout and Auth will communicate by long tcp
	connection, Auth needs to make a new connection only on the first
	time or if an error occurred.
	(Trac #299, svn r3482)

115.	[func]*		jinmei
	src/lib/dns: Changed DNS message flags and section names from
	separate classes to simpler enums, considering the balance between
	type safety and usability.  API has been changed accordingly.
	More documentation and tests were provided with these changes.
	(Trac #358, r3439)

114.	[build]		jinmei
	Supported clang++.  Note: Boost >= 1.44 is required.
	(Trac #365, svn r3383)

113.	[func]*		zhanglikun
	Folder name 'utils'(the folder in /src/lib/python/isc/) has been
	renamed	to 'util'. Programs that used 'import isc.utils.process'
	now need to use 'import isc.util.process'. The folder
	/src/lib/python/isc/Util is removed since it isn't used by any
	program. (Trac #364, r3382)

112.	[func]		zhang likun
	Add one mixin class to override the naive serve_forever() provided
	in python library socketserver. Instead of polling for shutdown
	every poll_interval seconds, one socketpair is used to wake up
	the waiting server. (Trac #352, svn r3366)

111.	[bug]*		Vaner
	Make sure process xfrin/xfrout/zonemgr/cmdctl can be stopped
	properly when user enter "ctrl+c" or 'Boss shutdown' command
	through bindctl.  The ZonemgrRefresh.run_timer and
	NotifyOut.dispatcher spawn a thread themselves.
	(Trac #335, svn r3273)

110.	[func]		Vaner
	Added isc.net.check module to check ip addresses and ports for
	correctness and isc.net.addr to hold IP address. The bind10, xfrin
	and cmdctl programs are modified to use it.
	(Trac #353, svn r3240)

109.	[func]		naokikambe
	Added the initial version of the stats module for the statistics
	feature of BIND 10, which supports the restricted features and
	items and reports via bindctl command. (Trac #191, r3218)
	Added the document of the stats module, which is about how stats
	module collects the data (Trac #170, [wiki:StatsModule])

108.	[func]		jerry
	src/bin/zonemgr: Provide customizable configurations for
	lowerbound_refresh, lowerbound_retry, max_transfer_timeout and
	jitter_scope. (Trac #340, r3205)

107.	[func]		likun
	Remove the parameter 'db_file' for command 'retransfer' of
	xfrin module. xfrin.spec will not be generated by script.
	(Trac #329, r3171)

106.	[bug]		likun
	When xfrin can't connect with one zone's master, it should tell
	the bad news to zonemgr, so that zonemgr can reset the timer for
	that zone. (Trac #329, r3170)

105.	[bug]		Vaner
	Python processes: they no longer take 100% CPU while idle
	due to a busy loop in reading command session in a nonblocking way.
	(Trac #349, svn r3153), (Trac #382, svn r3294)

104.	[bug]		jerry
	bin/zonemgr: zonemgr should be attempting to refresh expired zones.
	(Trac #336, r3139)

103.	[bug]		jerry
	lib/python/isc/log: Fixed an issue with python logging,
	python log shouldn't die with OSError. (Trac #267, r3137)

102.	[build]		jinmei
	Disable threads in ASIO to minimize build time dependency.
	(Trac #345, r3100)

101.	[func]		jinmei
	src/lib/dns: Completed Opcode and Rcode implementation with more
	tests and documentation.  API is mostly the same but the
	validation was a bit tightened. (Trac #351, svn r3056)

100.	[func]		Vaner
	Python processes: support naming of python processes so
	they're not all called python3.
	(Trac #322, svn r3052)

99.	[func]*		jinmei
	Introduced a separate EDNS class to encapsulate EDNS related
	information more cleanly.  The related APIs are changed a bit,
	although it won't affect most of higher level applications.
	(Trac #311, svn r3020)

98.	[build]		jinmei
	The ./configure script now tries to search some common include
	paths for boost header files to minimize the need for explicit
	configuration with --with-boost-include. (Trac #323, svn r3006)

97.	[func]		jinmei
	Added a micro benchmark test for query processing of b10-auth.
	(Trac #308, svn r2982)

96.	[bug]		jinmei
	Fixed two small issues with configure: Do not set CXXFLAGS so that
	it can be customized; Make sure --disable-static works.
	(Trac #325, r2976)

bind10-devel-20100917 released on September 17, 2010

95.	[doc, bug]	jreed
	Add b10-zonemgr manual page. Update other docs to introduce
	this secondary manager.
	bin/xfrout and bin/zonemgr: Fixed some stderr output.
	(Trac #341, svn r2951)
	(Trac #342, svn r2949)

94.	[bug]		jelte
	bin/xfrout:  Fixed a problem in xfrout where only 2 or 3 RRs
	were used per DNS message in the xfrout stream.
	(Trac #334, r2931)

93.	[bug]		jinmei
	lib/datasrc: A DS query could crash the library (and therefore,
	e.g. the authoritative server) if some RR of the same apex name
	is stored in the hot spot cache. (Trac #307, svn r2923)

92.	[func]*		jelte
	libdns_python (the python wrappers for libdns++) has been renamed
	to pydnspp (Python DNS++). Programs and libraries that used
	'import libdns_python' now need to use 'import pydnspp'.
	(Trac #314, r2902)

91.	[func]*		jinmei
	lib/cc: Use const pointers and const member functions for the API
	as much as possible for safer operations.  Basically this does not
	change the observable behavior, but some of the API were changed
	in a backward incompatible manner.  This change also involves more
	copies, but at this moment the overhead is deemed acceptable.
	(Trac #310, r2803)

90.	[build]		jinmei
	(Darwin/Mac OS X specific) Specify DYLD_LIBRARY_PATH for tests and
	experimental run under the source tree.  Without this loadable
	python modules refer to installation paths, which may confuse the
	operation due to version mismatch or even trigger run time errors
	due to missing libraries. (Trac #313, r2782)

89.	[build]		jinmei
	Generate b10-config.db for tests at build time so that the source
	tree does not have to be writable. (Trac #315, r2776)

88.	[func]		jelte
	Blocking reads on the msgq command channel now have a timeout
	(defaults to 4 seconds, modifiable as needed by modules).
	Because of this, modules will no longer block indefinitely
	if they are waiting for a message that is not sent for whatever
	reason. (Trac #296, r2761)

87.	[func]		zhanglikun
	lib/python/isc/notifyout: Add the feature of notify-out, when
	zone axfr/ixfr finishing, the server will notify its slaves.
	(Trac #289, svn r2737)

86.	[func]		jerry
	bin/zonemgr: Added zone manager module. The zone manager is one
	of the co-operating processes of BIND 10, which keeps track of
	timers and other information necessary for BIND 10 to act as a
	slave. (Trac #215, svn r2737)

85.	[build]*		jinmei
	Build programs using dynamic link by default.  A new configure
	option --enable-static-link is provided to force static link for
	executable programs.  Statically linked programs can be run on a
	debugger more easily and would be convenient for developers.
	(Trac #309, svn r2723)

bind10-devel-20100812 released on August 12, 2010

84.	[bug]		jinmei, jerry
	This is a quick fix patch for the issue: AXFR fails half the
	time because of connection problems. xfrout client will make
	a new connection every time. (Trac #299, svn r2697)

83.	[build]*		jreed
	The configure --with-boost-lib option is removed. It was not
	used since the build included ASIO. (svn r2684)

82.	[func]		jinmei
	bin/auth: Added -u option to change the effective process user
	of the authoritative server after invocation.  The same option to
	the boss process will be propagated to b10-auth, too.
	(Trac #268, svn r2675)

81.	[func]		jinmei
	Added a C++ framework for micro benchmark tests.  A supplemental
	library functions to build query data for the tests were also
	provided. (Trac #241, svn r2664)

80.	[bug]		jelte
	bindctl no longer accepts configuration changes for unknown or
	non-running modules (for the latter, this is until we have a
	way to verify those options, at which point it'll be allowed
	again).
	(Trac #99, r2657)

79.	[func]		feng, jinmei
	Refactored the ASIO link interfaces to move incoming XFR and
	NOTIFY processing to the auth server class.  Wrapper classes for
	ASIO specific concepts were also provided, so that other BIND 10
	modules can (eventually) use the interface without including the
	ASIO header file directly.  On top of these changes, AXFR and
	NOTIFY processing was massively improved in terms of message
	validation and protocol conformance.  Detailed tests were provided
	to confirm the behavior.
	Note: Right now, NOTIFY doesn't actually trigger subsequent zone
	transfer due to security reasons. (Trac #221, r2565)

78.	[bug]		jinmei
	lib/dns: Fixed miscellaneous bugs in the base32 (hex) and hex
	(base16) implementation, including incorrect padding handling,
	parser failure in decoding with a SunStudio build, missing
	validation on the length of encoded hex string.  Test cases were
	more detailed to identify these bugs and confirm the fix.  Also
	renamed the incorrect term of "base32" to "base32hex".  This
	changed the API, but they are not intended to be used outside
	libdns++, so we don't consider it a backward incompatible change.
	(Trac #256, r2549)

77.	[func]		zhanglikun
	Make error message be more friendly when running cmdctl and it's
	already running (listening on same port)(Trac #277, r2540)

76.	[bug]		jelte
	Fixed a bug in the handling of 'remote' config modules (i.e.
	modules that peek at the configuration of other modules), where
	they answered 'unknown command' to commands for those other
	modules. (Trac #278, r2506)

75.	[bug]		jinmei
	Fixed a bug in the sqlite3 data source where temporary strings
	could be referenced after destruction.  It caused various lookup
	failures with SunStudio build. (Trac #288, r2494)

74.	[func]*		jinmei
	Refactored the cc::Session class by introducing an abstract base
	class.  Test code can use their own derived mock class so that
	tests can be done without establishing a real CC session.  This
	change also modified some public APIs, mainly in the config
	module. (Trac #275, r2459)

73.	[bug]		jelte
	Fixed a bug where in bindctl, locally changed settings were
	reset when the list of running modules is updated. (Trac #285,
	r2452)

72.	[build]		jinmei
	Added -R when linking python wrapper modules to libpython when
	possible.  This helps build BIND 10 on platforms that install
	libpython whose path is unknown to run-time loader.  NetBSD is a
	known such platform. (Trac #148, r2427)

71.	[func]		each
	Add "-a" (address) option to bind10 to specify an address for
	the auth server to listen on.

70.	[func]		each
	Added a hot-spot cache to libdatasrc to speed up access to
	repeatedly-queried data and reduce the number of queries to
	the underlying database; this should substantially improve
	performance.  Also added a "-n" ("no cache") option to
	bind10 and b10-auth to disable the cache if needed.
	(Trac #192, svn r2383)

bind10-devel-20100701 released on July 1, 2010

69.	[func]*		jelte
	Added python wrappers for libdns++ (isc::dns), and libxfr. This
	removes the dependency on Boost.Python. The wrappers don't
	completely implement all functionality, but the high-level API
	is wrapped, and current modules use it now.
	(Trac #181, svn r2361)

68.	[func]		zhanglikun
	Add options -c (--certificate-chain) to bindctl. Override class
	HTTPSConnection to support server certificate validation.
	Add support to cmdctl.spec file, now there are three configurable
	items for cmdctl: 'key_file', 'cert_file' and 'accounts_file',
	all of them can be changed in runtime.
	(Trac #127, svn r2357)

67.	[func]		zhanglikun
	Make bindctl's command parser only do minimal check.
	Parameter value can be a sequence of non-space characters,
	or a string surrounded by quotation marks (these marks can
	be a part of the value string in escaped form). Make error
	message be more friendly. (If there is some error in
	parameter's value, the parameter name will be provided).
	Refactor function login_to_cmdctl() in class BindCmdInterpreter:
	avoid using Exception to catch all exceptions.
	(Trac #220, svn r2356)

66.	[bug]		each
	Check for duplicate RRsets before inserting data into a message
	section; this, among other things, will prevent multiple copies
	of the same CNAME from showing up when there's a loop. (Trac #69,
	svn r2350)

65.	[func]		shentingting
	Various loadzone improvements: allow optional comment for
	$TTL, allow optional origin and comment for $INCLUDE, allow
	optional comment for $ORIGIN, support BIND9 extension of
	time units for TTLs, and fix bug to not use class as part
	of label name when records don't have a label but do have
	a class.  Added verbose options to exactly what is happening
	with loadzone.  Added loadzone test suite of different file
	formats to load.
	(Trac #197, #199, #244, #161, #198, #174, #175, svn r2340)

64.	[func]		jerry
	Added python logging framework. It is for testing and
	experimenting with logging ideas. Currently, it supports
	three channels (file, syslog and stderr) and five levels
	(debug, info, warning, error and critical).
	(Trac #176, svn r2338)

63.	[func]		shane
	Added initial support for setuid(), using the "-u" flag. This will
	be replaced in the future, but for now provides a reasonable
	starting point.
	(Trac #180, svn r2330)

62.	[func]		jelte
	bin/xfrin: Use the database_file as configured in Auth to transfers
	bin/xfrout: Use the database_file as configured in Auth to transfers

61.	[bug]		jelte
	bin/auth: Enable b10-auth to be launched in source tree
	(i.e. use a zone database file relative to that)

60.	[build]		jinmei
	Supported SunStudio C++ compiler.  Note: gtest still doesn't work.
	(Trac #251, svn r2310)

59.	[bug]		jinmei
	lib/datasrc, bin/auth: The authoritative server could return a
	SERVFAIL with a partial answer if it finds a data source broken
	while looking for an answer.  This can happen, for example, if a
	zone that doesn't have an NS RR is configured and loaded as a
	sqlite3 data source. (Trac #249, r2286)

58.	[bug]		jinmei
	Worked around an interaction issue between ASIO and standard C++
	library headers.  Without this ASIO didn't work: sometimes the
	application crashes, sometimes it blocked in the ASIO module.
	(Trac #248, svn r2187, r2190)

57.	[func]		jinmei
	lib/datasrc: used a simpler version of Name::split (change 31) for
	better readability.  No behavior change. (Trac #200, svn r2159)

56.	[func]*		jinmei
	lib/dns: renamed the library name to libdns++ to avoid confusion
	with the same name of library of BIND 9.
	(Trac #190, svn r2153)

55.	[bug]		shane
	bin/xfrout: xfrout exception on Ctrl-C now no longer generates
	exception for 'Interrupted system call'
	(Trac #136, svn r2147)

54.	[bug]		zhanglikun
	bin/xfrout: Enable b10-xfrout can be launched in source
	code tree.
	(Trac #224, svn r2103)

53.	[bug]		zhanglikun
	bin/bindctl: Generate a unique session ID by using
	socket.gethostname() instead of socket.gethostbyname(),
	since the latter one could make bindctl	stall if its own
	host name can't be resolved.
	(Trac #228, svn r2096)

52.	[func]		zhanglikun
	bin/xfrout: When xfrout is launched, check whether the
	socket file is being used by one running xfrout process,
	if it is, exit from python.	If the file isn't a socket file
	or nobody is listening, it will be removed. If it can't
	be removed, exit from python.
	(Trac #151, svn r2091)

bind10-devel-20100602 released on June 2, 2010

51.	[build]		jelte
	lib/python: Add bind10_config.py module for paths and
	possibly other configure-time variables. Allow some components
	to find spec files in build tree when ran from source.
	(Trac #223)

50.	[bug]		zhanglikun
	bin/xfrin: a regression in xfrin: it can't communicate with
	a remote server. (Trac #218, svn r2038)

49.	[func]*		jelte
	Use unix domain sockets for msgq. For b10-msgq, the command
	line options --msgq-port and -m were removed. For bind10,
	the -msgq-port option was removed, and the -m command line
	option was changed to be a filename (instead of port number).
	(Trac #183, svn r2009)

48.	[func]		jelte
	bin/auth: Use asio's io_service for the msgq handling.
	(svn r2007)

47.	[func]		zhanglikun
	bin/cmdctl: Add value/type check for commands sent to
	cmdctl. (Trac #201, svn r1959)

46.	[func]		zhanglikun
	lib/cc: Fix real type data encoding/decoding. (Trac #193,
	svn r1959)

45.	[func]		zhanglikun
	bin/bind10: Pass verbose option to more modules. (Trac
	#205, svn r1957)

44.	[build]		jreed
	Install headers for libdns and libexception. (Trac #68,
	svn r1941)

43.	[func]		jelte
	lib/cc: Message queuing on cc channel. (Trac #58, svn r1870)

42.	[func]		jelte
	lib/python/isc/config:      Make temporary file with python
	tempfile module instead of manual with fixed name. (Trac
	#184, svn r1859)

41.	[func]		jelte
	Module descriptions in spec files. (Trac #90, svn r1856)

40.	[build]		jreed
	Report detected features and configure settings at end of
	configure output. (svn r1836)

39.	[func]*		each
	Renamed libauth to libdatasrc.

38.	[bug]		zhanglikun
	Send command 'shutdown' to Xfrin and Xfrout when boss receive SIGINT.
	Remove unused socket file when Xfrout process exits. Make sure Xfrout
	exit by itself when it receives SIGINT, instead of being killed by the
	signal SIGTERM or SIGKILL sent from boss.
	(Trac #135, #151, #134, svn r1797)

37.	[build]		jinmei
	Check for the availability of python-config. (Trac #159,
	svn r1794)

36.	[func]		shane
	bin/bind10:	Miscellaneous code cleanups and improvements.
	(Trac #40, svn r2012)

35.	[bug]		jinmei
	bin/bindctl: fixed a bug that it didn't accept IPv6 addresses as
	command arguments. (Trac #219, svn r2022)

34.	[bug]		jinmei
	bin/xfrin: fixed several small bugs with many additional unit
	tests.  Fixes include: IPv6 transport support, resource leak,
	and non IN class support. (Trac #185, svn r2000)

33.	[bug]		each
	bin/auth: output now prepended with "[b10-auth]" (Trac
	#109, svn r1985)

32.	[func]*		each
	bin/auth: removed custom query-processing code, changed
	boost::asio code to use plain asio instead, and added asio
	headers to the source tree.  This allows building without
	using an external boost library. (Trac #163, svn r1983)

31.	[func]		jinmei
	lib/dns: added a separate signature for Name::split() as a
	convenient wrapper for common usage. (Trac #49, svn r1903)

30.	[bug]		jinmei
	lib/dns: parameter validation of Name::split() was not sufficient,
	and invalid parameters could cause integer overflow and make the
	library crash. (Trac #177, svn r1806)

bind10-devel-20100421 released on April 21, 2010

29.	[build]		jreed
	Enable Python unit tests for "make check". (svn r1762)

28.	[bug]		jreed
	Fix msgq CC test so it can find its module. (svn r1751)

27.	[build]		jelte
	Add missing copyright license statements to various source
	files. (svn r1750)

26.	[func]		jelte
	Use PACKAGE_STRING (name + version) from config.h instead
	of hard-coded value in CH TXT version.bind replies (Trac
	#114, svn r1749)

25.	[func]*		jreed
	Renamed msgq to b10-msgq. (Trac #25, svn r1747, r1748)

24.	[func]		jinmei
	Support case-sensitive name compression in MessageRenderer.
	(Trac #142, svn r1704)

23.	[func]		jinmei
	Support a simple name with possible compression. (svn r1701)

22.	[func]		zhanglikun
	b10-xfrout for AXFR-out support added. (svn r1629, r1630)

21.	[bug]		zhanglikun
	Make log message more readable when xfrin failed. (svn
	r1697)

20.	[bug]		jinmei
	Keep stderr for child processes if -v is specified. (svn
	r1690, r1698)

19.	[bug]		jinmei
	Allow bind10 boss to pass environment variables from parent.
	(svn r1689)

18.	[bug]		jinmei
	Xfrin warn if bind10_dns load failed. (svn r1688)

17.	[bug]		jinmei
	Use sqlite3_ds.load() in xfrin module and catch Sqlite3DSError
	explicitly. (svn r1684)

16.	[func]*		zhanglikun
	Removed print_message and print_settings configuration
	commands from Xfrin. (Trac #136, svn r1682)

15.	[func]*		jinmei
	Changed zone loader/updater so trailing dot is not required.
	(svn r1681)

14.	[bug]		shane
	Change shutdown to actually SIGKILL properly. (svn r1675)

13.	[bug]		jinmei
	Don't ignore other RRs than SOA even if the second SOA is
	found. (svn r1674)

12.	[build]		jreed
	Fix tests and testdata so can be used from a read-only
	source directory.

11.	[build]		jreed
	Make sure python tests scripts are included in tarball.
	(svn r1648)

10.	[build]		jinmei
	Improve python detection for configure. (svn r1622)

9.	[build]		jinmei
	Automake the python binding of libdns. (svn r1617)

8.	[bug]		zhanglikun
	Fix log errors which may cause xfrin module to crash. (svn
	r1613)

7.	[func]		zhanglikun
	New API for inserting zone data to sqlite3 database for
	AXFR-in. (svn r1612, r1613)

6.	[bug]		jreed
	More code review, miscellaneous cleanups, style guidelines,
	and new and improved unit tests added.

5.	[doc]		jreed
	Manual page cleanups and improvements.

4.	[bug]		jinmei
	NSEC RDATA fixes for buffer overrun lookups, incorrect
	boundary checks, spec-non-conformant behaviors. (svn r1611)

3.	[bug]		jelte
	Remove a re-raise of an exception that should only have
	been included in an error answer on the cc channel. (svn
	r1601)

2.	[bug]		mgraff
	Removed unnecessary sleep() from ccsession.cc. (svn r1528)

1.	[build]*		jreed
	The configure --with-boostlib option changed to --with-boost-lib.

bind10-devel-20100319 released on March 19, 2010

For complete code revision history, see
	http://gitlab.isc.org/isc-projects/kea
Specific git changesets can be accessed at:
	http://gitlab.isc.org/isc-projects/kea/commit/rrr
or after cloning the original git repository by executing:
	% git diff rrrr^ rrrr
Prior to gitlab, we used Trac for bug tickets. Those tickets
can be accessed at: http://oldkea.isc.org/ticket/nnnn

LEGEND
[bug]   General bug fix.  This is generally a backward compatible change,
	unless it's deemed to be impossible or very hard to keep
	compatibility to fix the bug.
[build] Compilation and installation infrastructure change.
[doc]   Update to documentation. This shouldn't change run time behavior.
[func]  new feature.  In some cases this may be a backward incompatible
	change, which would require a bump of major version.
[sec]   Security hole fix. This is no different than a general bug
	fix except that it will be handled as confidential and will cause
	security patch releases.
[perf]  Performance related change.

*: Backward incompatible or operational change.<|MERGE_RESOLUTION|>--- conflicted
+++ resolved
@@ -1,17 +1,14 @@
 
 Kea 1.7.10 (development) released on Jul 29, 2020
 
-1778.	[build]		tmark
+1779.	[build]		tmark
 	Library version numbers bumped for release.
 	(Gitlab #1346)
 
-<<<<<<< HEAD
-=======
 1778.	[func]*		fdupont
 	Changed the order of subnets to follow ascending subnet identifier.
 	(Gitlab #1265)
 
->>>>>>> a818e85b
 1777.	[doc]		fdupont
 	Added in the Developer's Guide an example about how to cross
 	compile Kea for a Raspberry Pi.
