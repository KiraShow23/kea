<<<<<<< HEAD
336.	[func] jelte
	libdns++ (and its python wrapper) now includes a class Serial, for 
	SOA SERIAL comparison and addition. Operations on instances of this 
	class follow the specification from RFC 1982. 
	Rdata::SOA::getSerial() now returns values of this type (and not 
	uint32_t).
	(Trac #1278, git 2ae72d76c74f61a67590722c73ebbf631388acbd)

335.	[bug]*		jelte
	The DataSourceClientContainer class that dynamically loads 
	datasource backend libraries no longer provides just a .so file name 
	to its call to dlopen(), but passes it an absolute path. This means 
	that it is no longer an system implementation detail that depends on 
	[DY]LD_LIBRARY_PATH which file is chosen, should there be multiple 
	options (for instance, when test-running a new build while a 
	different version is installed).
	These loadable libraries are also no longer installed in the default 
	library path, but in a subdirectory of the libexec directory of the 
	target ($prefix/libexec/[version]/backends).
	This also removes the need to handle b10-xfin and b10-xfrout as 
	'special' hardcoded components, and they are now started as regular 
	components as dictated by the configuration of the boss process.
	(Trac #1292, git 83ce13c2d85068a1bec015361e4ef8c35590a5d0)

334.	[bug]		jinmei
	b10-xfrout could potentially create an overflow response message
	(exceeding the 64KB max) or could create unnecessarily small
	messages.  The former was actually unlikely to happen due to the
	effect of name compression, and the latter was marginal and at least
	shouldn't cause an interoperability problem, but these were still
	potential problems and were fixed.
	(Trac #1389, git 3fdce88046bdad392bd89ea656ec4ac3c858ca2f)

333.    [bug]		dvv
	Solaris needs "-z now" to force non-lazy binding and prevent g++ static
	initialization code from deadlocking.
	(Trac #1439, git c789138250b33b6b08262425a08a2a0469d90433)

332.    [bug]		vorner
	C++ exceptions in the isc.dns.Rdata wrapper are now converted
	to python ones instead of just aborting the interpretter.
	(Trac #1407, git 5b64e839be2906b8950f5b1e42a3fadd72fca033)

bind10-devel-20111128 released on November 28, 2011

331.	[bug]		shane
	Fixed a bug in data source library where a zone with more labels
	than an out-of-bailiwick name server would cause an exception to
	be raised.
	(Trac #1430, git 81f62344db074bc5eea3aaf3682122fdec6451ad)

330.	[bug]		jelte
	Fixed a bug in b10-auth where it would sometimes fail because it
	tried to check for queued msgq messages before the session was
	fully running.
	(git c35d0dde3e835fc5f0a78fcfcc8b76c74bc727ca)

329.	[doc]		vorner, jreed
	Document the bind10 run control configuration in guide and
	manual page.
	(Trac #1341, git c1171699a2b501321ab54207ad26e5da2b092d63)

328.	[func]		jelte
	b10-auth now passes IXFR requests on to b10-xfrout, and no longer
	responds to them with NOTIMPL.
	(Trac #1390, git ab3f90da16d31fc6833d869686e07729d9b8c135)

327.	[func]		jinmei
	b10-xfrout now supports IXFR.  (Right now there is no user
	configurable parameter about this feature; b10-xfrout will
	always respond to IXFR requests according to RFC1995).
	(Trac #1371 and #1372, git 80c131f5b0763753d199b0fb9b51f10990bcd92b)

326.	[build]*		jinmei
	Added a check script for the SQLite3 schema version.  It will be
	run at the beginning of 'make install', and if it detects an old
	version of schema, installation will stop.  You'll then need to
	upgrade the database file by following the error message.
	(Trac #1404, git a435f3ac50667bcb76dca44b7b5d152f45432b57)

325.	[func]		jinmei
	Python isc.datasrc: added interfaces for difference management:
	DataSourceClient.get_updater() now has the 'journaling' parameter
	to enable storing diffs to the data source, and a new class
	ZoneJournalReader was introduced to retrieve them, which can be
	created by the new DataSourceClient.get_journal_reader() method.
	(Trac #1333, git 3e19362bc1ba7dc67a87768e2b172c48b32417f5,
	git 39def1d39c9543fc485eceaa5d390062edb97676)

324.	[bug]		jinmei
	Fixed reference leak in the isc.log Python module.  Most of all
	BIND 10 Python programs had memory leak (even though the pace of
	leak may be slow) due to this bug.
	(Trac #1359, git 164d651a0e4c1059c71f56b52ea87ac72b7f6c77)

323.	[bug]		jinmei
	b10-xfrout incorrectly skipped adding TSIG RRs to some
	intermediate responses (when TSIG is to be used for the
	responses).  While RFC2845 optionally allows to skip intermediate
	TSIGs (as long as the digest for the skipped part was included
	in a later TSIG), the underlying TSIG API doesn't support this
	mode of signing.
	(Trac #1370, git 76fb414ea5257b639ba58ee336fae9a68998b30d)

322.	[func]		jinmei
	datasrc: Added C++ API for retrieving difference of two versions
	of a zone.  A new ZoneJournalReader class was introduced for this
	purpose, and a corresponding factory method was added to
	DataSourceClient.
	(Trac #1332, git c1138d13b2692fa3a4f2ae1454052c866d24e654)

321.	[func]*		jinmei
	b10-xfrin now installs IXFR differences into the underlying data
	source (if it supports journaling) so that the stored differences
	can be used for subsequent IXFR-out transactions.
	Note: this is a backward incompatibility change for older sqlite3
	database files.  They need to be upgraded to have a "diffs" table.
	(Trac #1376, git 1219d81b49e51adece77dc57b5902fa1c6be1407)

320.	[func]*		vorner
	The --brittle switch was removed from the bind10 executable.
	It didn't work after change #316 (Trac #213) and the same
	effect can be accomplished by declaring all components as core.
	(Trac #1340, git f9224368908dd7ba16875b0d36329cf1161193f0)

319.	[func]		naokikambe
	b10-stats-httpd was updated. In addition of the access to all
	statistics items of all modules, the specified item or the items
	of the specified module name can be accessed.  For example, the
	URI requested by using the feature is showed as
	"/bind10/statistics/xml/Auth" or
	"/bind10/statistics/xml/Auth/queries.tcp". The list of all possible
	module names and all possible item names can be showed in the
	root document, whose URI is "/bind10/statistics/xml".  This change
	is not only for the XML documents but also is for the XSD and
	XSL documents.
	(Trac #917, git b34bf286c064d44746ec0b79e38a6177d01e6956)

318.	[func]		stephen
	Add C++ API for accessing zone difference information in
	database-based data sources.
	(Trac #1330, git 78770f52c7f1e7268d99e8bfa8c61e889813bb33)

317.	[func]		vorner
	datasrc: the getUpdater method of DataSourceClient supports an
	optional 'journaling' parameter to indicate the generated updater
	to store diffs.  The database based derived class implements this
	extension.
	(Trac #1331, git 713160c9bed3d991a00b2ea5e7e3e7714d79625d)

316.	[func]*		vorner
	The configuration of what parts of the system run is more
	flexible now.  Everything that should run must have an
	entry in Boss/components.
	(Trac #213, git 08e1873a3593b4fa06754654d22d99771aa388a6)

315.	[func]		tomek
=======
 305.   [func]		tomek
	libdhcp++: Support for DHCPv4 option that can store a single
	address or a list of IPv4 addresses added. Support for END option
	added.
	(Trac #1350, git TBD)

 304.	[func]		tomek
>>>>>>> 591883de
	libdhcp: Support for DHCPv4 packet manipulation is now implemented.
	All fixed fields are now supported. Generic support for DHCPv4
	options is available (both parsing and assembly). There is no code
	that uses this new functionality yet, so it is not usable directly
	at this time. This code will be used by upcoming b10-dhcp4 daemon.
	(Trac #1228, git 31d5a4f66b18cca838ca1182b9f13034066427a7)

314.	[bug]		jelte
	b10-xfrin would previously initiate incoming transfers upon 
	receiving NOTIFY messages from any address (if the zone was 
	known to b10-xfrin, and using the configured address). It now 
	only starts a transfer if the source address from the NOTIFY 
	packet matches the configured master address and port. This was 
	really already fixed in release bind10-devel-20111014, but there 
	were some deferred cleanups to add.
	(Trac #1298, git 1177bfe30e17a76bea6b6447e14ae9be9e1ca8c2)

313.	[func]		jinmei
	datasrc: Added C++ API for adding zone differences to database
	based data sources.  It's intended to be used for the support for
	IXFR-in and dynamic update (so they can subsequently be retrieved
	for IXFR-out).  The addRecordDiff method of the DatabaseAccessor
	defines the interface, and a concrete implementation for SQLite3
	was provided.
	(Trac #1329, git 1aa233fab1d74dc776899df61181806679d14013)

312.	[func]		jelte
	Added an initial framework for doing system tests using the 
	cucumber-based BDD tool Lettuce. A number of general steps are
	included,  for instance running bind10 with specific
	configurations, sending queries, and inspecting query answers. A
	few very basic tests are included as well.
	(Trac #1290, git 6b75c128bcdcefd85c18ccb6def59e9acedd4437)

311.	[bug]		jelte
	Fixed a bug in bindctl where tab-completion for names that
	contain a hyphen resulted in unexpected behaviour, such as
	appending the already-typed part again.
	(Trac #1345, git f80ab7879cc29f875c40dde6b44e3796ac98d6da)

310.	[bug]		jelte
	Fixed a bug where bindctl could not set a value that is optional
	and has no default, resulting in the error that the setting
	itself was unknown. bindctl now correctly sees the setting and
	is able to set it.
	(Trac #1344, git 0e776c32330aee466073771600390ce74b959b38)

309.	[bug]		jelte
	Fixed a bug in bindctl where the removal of elements from a set
	with default values was not stored, unless the set had been
	modified in another way already.
	(Trac #1343, git 25c802dd1c30580b94345e83eeb6a168ab329a33)

308.	[build]		jelte
	The configure script will now use pkg-config for finding
	information about the Botan library. If pkg-config is unavailable,
	or unaware of Botan, it will fall back to botan-config. It will
	also use botan-config when a specific botan library directory is
	given using the '--with-botan=' flag
	(Trac #1194, git dc491833cf75ac1481ba1475795b0f266545013d)

307.	[func]		vorner
	When zone transfer in fails with IXFR, it is retried with AXFR
	automatically.
	(Trac #1279, git cd3588c9020d0310f949bfd053c4d3a4bd84ef88)

306.	[bug]		stephen
	Boss process now waits for the configuration manager to initialize
	itself before continuing with startup.  This fixes a race condition
	whereby the Boss could start the configuration manager and then
	immediately start components that depended on that component being
	fully initialized.
	(Trac #1271, git 607cbae949553adac7e2a684fa25bda804658f61)

305.	[bug]		jinmei
	Python isc.dns, isc.datasrc, xfrin, xfrout: fixed reference leak
	in Message.get_question(), Message.get_section(),
	RRset.get_rdata(), and DataSourceClient.get_updater().
	The leak caused severe memory leak in b10-xfrin, and (although no
	one reported it) should have caused less visible leak in
	b10-xfrout.  b10-xfrin had its own leak, which was also fixed.
	(Trac #1028, git a72886e643864bb6f86ab47b115a55e0c7f7fcad)

304.	[bug]		jelte
	The run_bind10.sh test script now no longer runs processes from
	an installed version of BIND 10, but will correctly use the
	build tree paths.
	(Trac #1246, git 1d43b46ab58077daaaf5cae3c6aa3e0eb76eb5d8)

303.	[bug]		jinmei
	Changed the installation path for the UNIX domain file used
	for the communication between b10-auth and b10-xfrout to a
	"@PACKAGE@" subdirectory (e.g. from /usr/local/var to
	/usr/local/var/bind10-devel).  This should be transparent change
	because this file is automatically created and cleaned up, but
	if the old file somehow remains, it can now be safely removed.
	(Trac #869, git 96e22f4284307b1d5f15e03837559711bb4f580c)

302.	[bug]		jelte
	msgq no longer crashes if the remote end is closed while msgq
	tries to send data. It will now simply drop the message and close
	the connection itself.
	(Trac #1180, git 6e68b97b050e40e073f736d84b62b3e193dd870a)

301.	[func]		stephen
	Add system test for IXFR over TCP.
	(Trac #1213, git 68ee3818bcbecebf3e6789e81ea79d551a4ff3e8)

300.	[func]*		tomek
	libdhcp: DHCP packet library was implemented. Currently it handles
	packet reception, option parsing, option generation and output
	packet building. Generic and specialized classes for several
	DHCPv6 options (IA_NA, IAADDR, address-list) are available. A
	simple code was added that leverages libdhcp. It is a skeleton
	DHCPv6 server. It receives incoming SOLICIT and REQUEST messages
	and responds with proper ADVERTISE and REPLY. Note that since
	LeaseManager is not implemented, server assigns the same
	hardcoded lease for every client. This change removes existing
	DHCPv6 echo server as it was only a proof of concept code.
	(Trac #1186, git 67ea6de047d4dbd63c25fe7f03f5d5cc2452ad7d)

299.	[build]		jreed
	Do not install the libfake_session, libtestutils, or libbench
	libraries. They are used by tests within the source tree.
	Convert all test-related makefiles to build test code at
	regular make time to better work with test-driven development.
	This reverts some of #1901. (The tests are ran using "make
	check".)
	(Trac #1286, git cee641fd3d12341d6bfce5a6fbd913e3aebc1e8e)

bind10-devel-20111014 released on October 14, 2011

298.	[doc]		jreed
	Shorten README. Include plain text format of the Guide.
	(git d1897d3, git 337198f)

297.	[func]		dvv
	Implement the SPF rrtype according to RFC4408.
	(Trac #1140, git 146934075349f94ee27f23bf9ff01711b94e369e)

296.	[build]		jreed
	Do not install the unittest libraries. At this time, they
	are not useful without source tree (and they may or may
	not have googletest support). Also, convert several makefiles
	to build tests at "check" time and not build time.
	(Trac #1091, git 2adf4a90ad79754d52126e7988769580d20501c3)

295.	[bug]		jinmei
	__init__.py for isc.dns was installed in the wrong directory,
	which would now make xfrin fail to start.  It was also bad
	in that it replaced any existing __init__.py in th public
	site-packages directory.  After applying this fix You may want to
	check if the wrong init file is in the wrong place, in which
	case it should be removed.
	(Trac #1285, git af3b17472694f58b3d6a56d0baf64601b0f6a6a1)

294.	[func]		jelte, jinmei, vorner
	b10-xfrin now supports incoming IXFR.  See BIND 10 Guide for
	how to configure it and operational notes.
	(Trac #1212, multiple git merges)

293.	[func]*		tomek
	b10-dhcp6: Implemented DHCPv6 echo server. It joins DHCPv6
	multicast groups and listens to incoming DHCPv6 client messages.
	Received messages are then echoed back to clients. This
	functionality is limited, but it can be used to test out client
	resiliency to unexpected messages. Note that network interface
	detection routines are not implemented yet, so interface name
	and its address must be specified in interfaces.txt.
	(Trac #878, git 3b1a604abf5709bfda7271fa94213f7d823de69d)

292.	[func]		dvv
	Implement the DLV rrtype according to RFC4431.
	(Trac #1144, git d267c0511a07c41cd92e3b0b9ee9bf693743a7cf)

291.	[func]		naokikambe
	Statistics items are specified by each module's spec file.
	Stats module can read these through the config manager. Stats
	module and stats httpd report statistics data and statistics
	schema by each module via both bindctl and HTTP/XML.
	(Trac #928,#929,#930,#1175,
	git 054699635affd9c9ecbe7a108d880829f3ba229e)

290.	[func]		jinmei
	libdns++/pydnspp: added an option parameter to the "from wire"
	methods of the Message class.  One option is defined,
	PRESERVE_ORDER, which specifies the parser to handle each RR
	separately, preserving the order, and constructs RRsets in the
	message sections so that each RRset contains only one RR.
	(Trac #1258, git c874cb056e2a5e656165f3c160e1b34ccfe8b302)

289.	[func]*		jinmei
	b10-xfrout: ACLs for xfrout can now be configured per zone basis.
	A per zone ACL is part of a more general zone configuration.  A
	quick example for configuring an ACL for zone "example.com" that
	rejects any transfer request for that zone is as follows:
	> config add Xfrout/zone_config
	> config set Xfrout/zone_config[0]/origin "example.com"
	> config add Xfrout/zone_config[0]/transfer_acl
	> config set Xfrout/zone_config[0]/transfer_acl[0] {"action": "REJECT"}
	The previous global ACL (query_acl) was renamed to transfer_acl,
	which now works as the default ACL.  Note: backward compatibility
	is not provided, so an existing configuration using query_acl
	needs to be updated by hand.
	Note: the per zone configuration framework is a temporary
	workaround.  It will eventually be redesigned as a system wide
	configuration.
	(Trac #1165, git 698176eccd5d55759fe9448b2c249717c932ac31)

288.	[bug]		stephen
	Fixed problem whereby the order in which component files appeared in
	rdataclass.cc was system dependent, leading to problems on some
	systems where data types were used before the header file in which
	they were declared was included.
	(Trac #1202, git 4a605525cda67bea8c43ca8b3eae6e6749797450)

287.	[bug]*		jinmei
	Python script files for log messages (xxx_messages.py) should have
	been installed under the "isc" package.  This fix itself should
	be a transparent change without affecting existing configurations
	or other operational practices, but you may want to clean up the
	python files from the common directly (such as "site-packages").
	(Trac #1101, git 0eb576518f81c3758c7dbaa2522bd8302b1836b3)

286.	[func]		ocean
	libdns++: Implement the HINFO rrtype support according to RFC1034,
	and RFC1035.
	(Trac #1112, git 12d62d54d33fbb1572a1aa3089b0d547d02924aa)

285.	[bug]		jelte
	sqlite3 data source: fixed a race condition on initial startup,
	when the database has not been initialized yet, and multiple
	processes are trying to do so, resulting in one of them failing.
	(Trac #326, git 5de6f9658f745e05361242042afd518b444d7466)

284.	[bug]		jerry
	b10-zonemgr: zonemgr will not terminate on empty zones, it will
	log a warning and try to do zone transfer for them.
	(Trac #1153, git 0a39659638fc68f60b95b102968d7d0ad75443ea)

283.	[bug]		zhanglikun
	Make stats and boss processes wait for answer messages from each
	other in block mode to avoid orphan answer messages, add an internal
	command "getstats" to boss process for getting statistics data from
	boss.
	(Trac #519, git 67d8e93028e014f644868fede3570abb28e5fb43)

282.	[func]		ocean
	libdns++: Implement the NAPTR rrtype according to RFC2915,
	RFC2168 and RFC3403.
	(Trac #1130, git 01d8d0f13289ecdf9996d6d5d26ac0d43e30549c)

bind10-devel-20110819 released on August 19, 2011

281.	[func]		jelte
	Added a new type for configuration data: "named set". This allows for
	similar configuration as the current "list" type, but with strings
	instead of indices as identifiers. The intended use is for instance
	/foo/zones/example.org/bar instead of /foo/zones[2]/bar. Currently
	this new type is not in use yet.
	(Trac #926, git 06aeefc4787c82db7f5443651f099c5af47bd4d6)

280.	[func]		jerry
	libdns++: Implement the MINFO rrtype according to RFC1035.
	(Trac #1113, git 7a9a19d6431df02d48a7bc9de44f08d9450d3a37)

279.	[func]		jerry
	libdns++: Implement the AFSDB rrtype according to RFC1183.
	(Trac #1114, git ce052cd92cd128ea3db5a8f154bd151956c2920c)

278.	[doc]		jelte
	Add logging configuration documentation to the guide.
	(Trac #1011, git 2cc500af0929c1f268aeb6f8480bc428af70f4c4)

277.	[func]		jerry
	libdns++: Implement the SRV rrtype according to RFC2782.
	(Trac #1128, git 5fd94aa027828c50e63ae1073d9d6708e0a9c223)

276.	[func]		stephen
	Although the top-level loggers are named after the program (e.g.
	b10-auth, b10-resolver), allow the logger configuration to omit the
	"b10-" prefix and use just the module name.
	(Trac #1003, git a01cd4ac5a68a1749593600c0f338620511cae2d)

275.	[func]		jinmei
	Added support for TSIG key matching in ACLs.  The xfrout ACL can
	now refer to TSIG key names using the "key" attribute.  For
	example, the following specifies an ACL that allows zone transfer
	if and only if the request is signed with a TSIG of a key name
	"key.example":
	> config set Xfrout/query_acl[0] {"action": "ACCEPT", \
	                                  "key": "key.example"}
	(Trac #1104, git 9b2e89cabb6191db86f88ee717f7abc4171fa979)

274.	[bug]		naokikambe
	add unittests for functions xml_handler, xsd_handler and xsl_handler
	respectively to make sure their behaviors are correct, regardless of
	whether type which xml.etree.ElementTree.tostring() after Python3.2
	returns is str or byte.
	(Trac #1021, git 486bf91e0ecc5fbecfe637e1e75ebe373d42509b)

273.	[func]		vorner
	It is possible to specify ACL for the xfrout module. It is in the ACL
	configuration key and has the usual ACL syntax. It currently supports
	only the source address. Default ACL accepts everything.
	(Trac #772, git 50070c824270d5da1db0b716db73b726d458e9f7)

272.	[func]		jinmei
	libdns++/pydnspp: TSIG signing now handles truncated DNS messages
	(i.e. with TC bit on) with TSIG correctly.
	(Trac #910, 8e00f359e81c3cb03c5075710ead0f87f87e3220)

271.	[func]		stephen
	Default logging for unit tests changed to severity DEBUG (level 99)
	with the output routed to /dev/null.  This can be altered by setting
	the B10_LOGGER_XXX environment variables.
	(Trac #1024, git 72a0beb8dfe85b303f546d09986461886fe7a3d8)

270.	[func]		jinmei
	Added python bindings for ACLs using the DNS request as the
	context.  They are accessible via the isc.acl.dns module.
	(Trac #983, git c24553e21fe01121a42e2136d0a1230d75812b27)

269.	[bug]		y-aharen
	Modified IntervalTimerTest not to rely on the accuracy of the timer.
	This fix addresses occasional failure of build tests.
	(Trac #1016, git 090c4c5abac33b2b28d7bdcf3039005a014f9c5b)

268.	[func]		stephen
	Add environment variable to allow redirection of logging output during
	unit tests.
	(Trac #1071, git 05164f9d61006869233b498d248486b4307ea8b6)

bind10-devel-20110705 released on July 05, 2011

267.	[func]		tomek
	Added a dummy module for DHCP6. This module does not actually
	do anything at this point, and BIND 10 has no option for
	starting it yet. It is included as a base for further
	development.
	(Trac #990, git 4a590df96a1b1d373e87f1f56edaceccb95f267d)

266.	[func]		Multiple developers
        Convert various error messages, debugging and other output
        to the new logging interface, including for b10-resolver,
        the resolver library, the CC library, b10-auth, b10-cfgmgr,
        b10-xfrin, and b10-xfrout. This includes a lot of new
        documentation describing the new log messages.
        (Trac #738, #739, #742, #746, #759, #761, #762)

265.	[func]*		jinmei
	b10-resolver: Introduced ACL on incoming queries.  By default the
	resolver accepts queries from ::1 and 127.0.0.1 and rejects all
	others.  The ACL can be configured with bindctl via the
	"Resolver/query_acl" parameter.  For example, to accept queries
	from 192.0.2.0/24 (in addition to the default list), do this:
	> config add Resolver/query_acl
	> config set Resolver/query_acl[2]/action "ACCEPT"
	> config set Resolver/query_acl[2]/from "192.0.2.0/24"
	> config commit
	(Trac #999, git e0744372924442ec75809d3964e917680c57a2ce,
	also based on other ACL related work done by stephen and vorner)

264.	[bug]		jerry
	b10-xfrout: fixed a busy loop in its notify-out subthread.  Due to
	the loop, the thread previously woke up every 0.5 seconds throughout
	most of the lifetime of b10-xfrout, wasting the corresponding CPU
	time.
	(Trac #1001, git fb993ba8c52dca4a3a261e319ed095e5af8db15a)

263.	[func]		jelte
	Logging configuration can now also accept a * as a first-level
	name (e.g. '*', or '*.cache'), indicating that every module
	should use that configuration, unless overridden by an explicit
	logging configuration for that module
	(Trac #1004, git 0fad7d4a8557741f953eda9fed1d351a3d9dc5ef)

262.	[func]		stephen
	Add some initial documentation about the logging framework.
	Provide BIND 10 Messages Manual in HTML and DocBook? XML formats.
	This provides all the log message descriptions in a single document.
	A developer tool, tools/system_messages.py (available in git repo),
	was written to generate this.
	(Trac #1012, git 502100d7b9cd9d2300e78826a3bddd024ef38a74)

261.	[func]		stephen
	Add new-style logging messages to b10-auth.
	(Trac #738, git c021505a1a0d6ecb15a8fd1592b94baff6d115f4)

260.	[func]		stephen
	Remove comma between message identification and the message
	text in the new-style logging messages.
	(Trac #1031, git 1c7930a7ba19706d388e4f8dcf2a55a886b74cd2)

259.	[bug]		stephen
	Logging now correctly initialized in b10-auth.  Also, fixed
	bug whereby querying for "version.bind txt ch" would cause
	b10-auth to crash if BIND 10 was started with the "-v" switch.
	(Trac #1022,#1023, git 926a65fa08617be677a93e9e388df0f229b01067)

258.	[build]		jelte
	Now builds and runs with Python 3.2
	(Trac #710, git dae1d2e24f993e1eef9ab429326652f40a006dfb)

257.	[bug]		y-aharen
	Fixed a bug an instance of IntervalTimerImpl may be destructed 
	while deadline_timer is holding the handler. This fix addresses
	occasional failure of IntervalTimerTest.destructIntervalTimer.
	(Trac #957, git e59c215e14b5718f62699ec32514453b983ff603)

256.	[bug]		jerry
	src/bin/xfrin: update xfrin to check TSIG before other part of
	incoming message.
	(Trac #955, git 261450e93af0b0406178e9ef121f81e721e0855c)

255.	[func]		zhang likun
	src/lib/cache:  remove empty code in lib/cache and the corresponding
	suppression rule in	src/cppcheck-suppress.lst.
	(Trac #639, git 4f714bac4547d0a025afd314c309ca5cb603e212)

254.	[bug]		jinmei
	b10-xfrout: failed to send notifies over IPv6 correctly.
	(Trac #964, git 3255c92714737bb461fb67012376788530f16e40)

253.	[func]		jelte
	Add configuration options for logging through the virtual module
	Logging.
	(Trac #736, git 9fa2a95177265905408c51d13c96e752b14a0824)

252.	[func]		stephen
	Add syslog as destination for logging.
	(Trac #976, git 31a30f5485859fd3df2839fc309d836e3206546e)

251.	[bug]*		jinmei
	Make sure bindctl private files are non readable to anyone except
	the owner or users in the same group.  Note that if BIND 10 is run
	with changing the user, this change means that the file owner or
	group will have to be adjusted.  Also note that this change is
	only effective for a fresh install; if these files already exist,
	their permissions must be adjusted by hand (if necessary).
	(Trac #870, git 461fc3cb6ebabc9f3fa5213749956467a14ebfd4)

250.	[bug]		ocean
	src/lib/util/encode, in some conditions, the DecodeNormalizer's
	iterator may reach the end() and when later being dereferenced
	it will cause crash on some platform.
	(Trac #838, git 83e33ec80c0c6485d8b116b13045b3488071770f)

249.	[func]		jerry
	xfrout: add support for TSIG verification.
	(Trac #816, git 3b2040e2af2f8139c1c319a2cbc429035d93f217)

248.	[func]		stephen
	Add file and stderr as destinations for logging.
	(Trac #555, git 38b3546867425bd64dbc5920111a843a3330646b)

247.	[func]		jelte
	Upstream queries from the resolver now set EDNS0 buffer size.
	(Trac #834, git 48e10c2530fe52c9bde6197db07674a851aa0f5d)

246.	[func]		stephen
	Implement logging using log4cplus (http://log4cplus.sourceforge.net)
	(Trac #899, git 31d3f525dc01638aecae460cb4bc2040c9e4df10)

245.	[func]		vorner
	Authoritative server can now sign the answers using TSIG
	(configured in tsig_keys/keys, list of strings like
	"name:<base64-secret>:sha1-hmac"). It doesn't use them for
	ACL yet, only verifies them and signs if the request is signed.
	(Trac #875, git fe5e7003544e4e8f18efa7b466a65f336d8c8e4d)

244.	[func]		stephen
	In unit tests, allow the choice of whether unhandled exceptions are
	caught in the unit test program (and details printed) or allowed to
	propagate to the default exception handler.  See the bind10-dev thread
	https://lists.isc.org/pipermail/bind10-dev/2011-January/001867.html
	for more details.
	(Trac #542, git 1aa773d84cd6431aa1483eb34a7f4204949a610f)

243.	[func]*		feng
	Add optional hmac algorithm SHA224/384/512.
	(Trac #782, git 77d792c9d7c1a3f95d3e6a8b721ac79002cd7db1)

bind10-devel-20110519 released on May 19, 2011

242.	[func]		jinmei
	xfrin: added support for TSIG verify.  This change completes TSIG
	support in b10-xfrin.
	(Trac #914, git 78502c021478d97672232015b7df06a7d52e531b)

241.	[func]		jinmei
	pydnspp: added python extension for the TSIG API introduced in
	change 235.
	(Trac #905, git 081891b38f05f9a186814ab7d1cd5c572b8f777f)
	(Trac #915, git 0555ab65d0e43d03b2d40c95d833dd050eea6c23)

240.	[func]*		jelte
	Updated configuration options to Xfrin, so that you can specify
	a master address, port, and TSIG key per zone. Still only one per
	zone at this point, and TSIG keys are (currently) only specified
	by their full string representation. This replaces the
	Xfrin/master_addr, Xfrin/master_port, and short-lived
	Xfrin/tsig_key configurations with a Xfrin/zones list.
	(Trac #811, git 88504d121c5e08fff947b92e698a54d24d14c375)

239.	[bug]		jerry
	src/bin/xfrout: If a zone doesn't have notify slaves (only has
	one apex ns record - the primary master name server) will cause
	b10-xfrout uses 100% of CPU.
	(Trac #684, git d11b5e89203a5340d4e5ca51c4c02db17c33dc1f)

238.	[func]		zhang likun
	Implement the simplest forwarder, which pass everything through
	except QID, port number. The response will not be cached.
	(Trac #598_new, git 8e28187a582820857ef2dae9b13637a3881f13ba)

237.	[bug]		naokikambe
	Resolved that the stats module wasn't configurable in bindctl in
	spite of its having configuration items. The configuration part
	was removed from the original spec file "stats.spec" and was
	placed in a new spec file "stats-schema.spec". Because it means
	definitions of statistics items. The command part is still
	there. Thus stats module currently has no its own configuration,
	and the items in "stats-schema.spec" are neither visible nor
	configurable through bindctl. "stats-schema.spec" is shared with
	stats module and stats-httpd module, and maybe with other
	statistical modules in future. "stats.spec" has own configuration
	and commands of stats module, if it requires.
	(Trac #719, git a234b20dc6617392deb8a1e00eb0eed0ff353c0a)

236.	[func]		jelte
	C++ client side of configuration now uses BIND10 logging system.
	It also has improved error handling when communicating with the
	rest of the system.
	(Trac #743, git 86632c12308c3ed099d75eb828f740c526dd7ec0)

235.	[func]		jinmei
	libdns++: added support for TSIG signing and verification.  It can
	be done using a newly introduced TSIGContext class.
	Note: we temporarily disabled support for truncated signature
	and modified some part of the code introduced in #226 accordingly.
	We plan to fix this pretty soon.
	(Trac #812, git ebe0c4b1e66d359227bdd1bd47395fee7b957f14)
	(Trac #871, git 7c54055c0e47c7a0e36fcfab4b47ff180c0ca8c8)
	(Trac #813, git ffa2f0672084c1f16e5784cdcdd55822f119feaa)
	(Trac #893, git 5aaa6c0f628ed7c2093ecdbac93a2c8cf6c94349)

234.	[func]		jerry
	src/bin/xfrin: update xfrin to use TSIG. Currently it only supports
	sending a signed TSIG request or SOA request.
	(Trac #815, git a892818fb13a1839c82104523cb6cb359c970e88)

233.	[func]		stephen
	Added new-style logging statements to the NSAS code.
	(Trac #745, git ceef68cd1223ae14d8412adbe18af2812ade8c2d)

232.	[func]		stephen
	To facilitate the writing of extended descriptions in
	message files, altered the message file format.  The message
	is now flagged with a "%" as the first non-blank character
	in the line and the lines in the extended description are
	no longer preceded by a "+".
	(Trac #900, git b395258c708b49a5da8d0cffcb48d83294354ba3)

231.	[func]*		vorner
    The logging interface changed slightly. We use
	logger.foo(MESSAGE_ID).arg(bar); instead of logger.foo(MESSAGE_ID,
	bar); internally. The message definitions use '%1,%2,...'
	instead of '%s,%d', which allows us to cope better with
	mismatched placeholders and allows reordering of them in
	case of translation.
	(Trac #901, git 4903410e45670b30d7283f5d69dc28c2069237d6)

230.	[bug]		naokikambe
	Removed too repeated verbose messages in two cases of:
	 - when auth sends statistics data to stats
	 - when stats receives statistics data from other modules
	(Trac #620, git 0ecb807011196eac01f281d40bc7c9d44565b364)

229.	[doc]		jreed
	Add manual page for b10-host.
	(git a437d4e26b81bb07181ff35a625c540703eee845)

228.	[func]*		jreed
	The host tool is renamed to b10-host. While the utility is
	a work in progress, it is expected to now be shipped with
	tarballs. Its initial goal was to be a host(1) clone,
	rewritten in C++ from scratch and using BIND 10's libdns++.
	It now supports the -a (any), -c class, -d (verbose) switches
	and has improved output.
	(Trac #872, git d846851699d5c76937533adf9ff9d948dfd593ca)

227.	[build]		jreed
	Add missing libdns++ rdata files for the distribution (this
	fixes distcheck error). Change three generated libdns++
	headers to "nodist" so they aren't included in the distribution
	(they were mistakenly included in last tarball).

226.	[func]*		jelte
	Introduced an API for cryptographic operations. Currently it only
	supports HMAC, intended for use with TSIG. The current
	implementation uses Botan as the backend library.
	This introduces a new dependency, on Botan.  Currently only Botan
	1.8.x works; older or newer versions don't.
	(Trac #781, git 9df42279a47eb617f586144dce8cce680598558a)

225.	[func]		naokikambe
	Added the HTTP/XML interface (b10-stats-httpd) to the
	statistics feature in BIND 10. b10-stats-httpd is a standalone
	HTTP server and it requests statistics data to the stats
	daemon (b10-stats) and sends it to HTTP clients in XML
	format. Items of the data collected via b10-stats-httpd
	are almost equivalent to ones which are collected via
	bindctl. Since it also can send XSL (Extensible Stylesheet
	Language) document and XSD (XML Schema definition) document,
	XML document is human-friendly to view through web browsers
	and its data types are strictly defined.
	(Trac #547, git 1cbd51919237a6e65983be46e4f5a63d1877b1d3)

224.	[bug]		jinmei
	b10-auth, src/lib/datasrc: inconsistency between the hot spot
	cache and actual data source could cause a crash while query
	processing.  The crash could happen, e.g., when an sqlite3 DB file
	is being updated after a zone transfer while b10-auth handles a
	query using the corresponding sqlite3 data source.
	(Trac #851, git 2463b96680bb3e9a76e50c38a4d7f1d38d810643)

223.	[bug]		feng
	If ip address or port isn't usable for name server, name
	server process won't exist and give end user chance to
	reconfigure them.
	(Trac #775, git 572ac2cf62e18f7eb69d670b890e2a3443bfd6e7)

222.	[bug]*		jerry
	src/lib/zonemgr: Fix a bug that xfrin not checking for new
	copy of zone on startup.  Imposes some random jitters to
	avoid many zones need to do refresh at the same time. This
	removed the Zonemgr/jitter_scope setting and introduced
	Zonemgr/refresh_jitter and Zonemgr/reload_jitter.
	(Trac #387, git 1241ddcffa16285d0a7bb01d6a8526e19fbb70cb)

221.	[func]*		jerry
	src/lib/util: Create C++ utility library.
	(Trac #749, git 084d1285d038d31067f8cdbb058d626acf03566d)

220.	[func]		stephen
	Added the 'badpacket' program for testing; it sends a set of
	(potentially) bad packets to a nameserver and prints the responses.
	(Trac #703, git 1b666838b6c0fe265522b30971e878d9f0d21fde)

219.	[func]		ocean
	src/lib: move some dns related code out of asiolink library to
	asiodns library
	(Trac #751, git 262ac6c6fc61224d54705ed4c700dadb606fcb1c)

218.	[func]		jinmei
	src/lib/dns: added support for RP RDATA.
	(Trac #806, git 4e47d5f6b692c63c907af6681a75024450884a88)

217.	[bug]		jerry
	src/lib/dns/python: Use a signed version of larger size of
	integer and perform more strict range checks with
	PyArg_ParseTuple() in case of overflows.
	(Trac #363, git ce281e646be9f0f273229d94ccd75bf7e08d17cf)

216.	[func]		vorner
	The BIND10_XFROUT_SOCKET_FILE environment variable can be
	used to specify which socket should be used for communication
	between b10-auth and b10-xfrout. Mostly for testing reasons.
	(Trac #615, git 28b01ad5bf72472c824a7b8fc4a8dc394e22e462)

215.	[func]		vorner
	A new process, b10-sockcreator, is added, which will create
	sockets for the rest of the system.  It is the only part
	which will need to keep the root privileges. However, only
	the process exists, nothing can talk to it yet.
	(Trac #366, git b509cbb77d31e388df68dfe52709d6edef93df3f)

214.	[func]*		vorner
	Zone manager no longer thinks it is secondary master for
	all zones in the database. They are listed in
	Zonemgr/secondary_zones configuration variable (in the form
	[{"name": "example.com", "class": "IN"}]).
	(Trac #670, git 7c1e4d5e1e28e556b1d10a8df8d9486971a3f052)

213.	[bug]		naokikambe
	Solved incorrect datetime of "bind10.boot_time" and also
	added a new command "sendstats" for Bob. This command is
	to send statistics data to the stats daemon immediately.
	The solved problem is that statistics data doesn't surely
	reach to the daemon because Bob sent statistics data to
	the daemon while it is starting. So the daemon invokes the
	command for Bob after it starts up. This command is also
	useful for resending statistics data via bindctl manually.
	(Trac #521, git 1c269cbdc76f5dc2baeb43387c4d7ccc6dc863d2)

212.	[bug]		naokikambe
	Fixed that the ModuleCCSession object may group_unsubscribe in the
	closed CC session in being deleted.
	(Trac #698, git 0355bddc92f6df66ef50b920edd6ec3b27920d61)

211.	[func]		shane
	Implement "--brittle" option, which causes the server to exit
	if any of BIND 10's processes dies.
	(Trac #788, git 88c0d241fe05e5ea91b10f046f307177cc2f5bc5)

210.	[bug]		jerry
	src/bin/auth: fixed a bug where type ANY queries don't provide
	additional glue records for ANSWER section.
	(Trac #699, git 510924ebc57def8085cc0e5413deda990b2abeee)

bind10-devel-20110322 released on March 22, 2011

209.	[func]		jelte
	Resolver now uses the NSAS when looking for a nameserver to
	query for any specific zone. This also includes keeping track of
	the RTT for that nameserver.
	(Trac #495, git 76022a7e9f3ff339f0f9f10049aa85e5784d72c5)

208.	[bug]*		jelte
	Resolver now answers REFUSED on queries that are not for class IN.
	This includes the various CH TXT queries, which will be added
	later.
	(git 012f9e78dc611c72ea213f9bd6743172e1a2ca20)

207.	[func]		jelte
	Resolver now starts listening on localhost:53 if no configuration
	is set.
	(Trac #471, git 1960b5becbba05570b9c7adf5129e64338659f07)

206.	[func]		shane
	Add the ability to list the running BIND 10 processes using the
	command channel. To try this, use "Boss show_processes".
	(Trac #648, git 451bbb67c2b5d544db2f7deca4315165245d2b3b)

205.	[bug]		jinmei
	b10-auth, src/lib/datasrc: fixed a bug where b10-auth could return
	an empty additional section for delegation even if some glue is
	crucial when it fails to find some other glue records in its data
	source.
	(Trac #646, git 6070acd1c5b2f7a61574eda4035b93b40aab3e2b)

204.	[bug]		jinmei
	b10-auth, src/lib/datasrc: class ANY queries were not handled
	correctly in the generic data source (mainly for sqlite3).  It
	could crash b10-auth in the worst case, and could result in
	incorrect responses in some other cases.
	(Trac #80, git c65637dd41c8d94399bd3e3cee965b694b633339)

203.	[bug]		zhang likun
	Fix resolver cache memory leak: when cache is destructed, rrset
	and message entries in it are not destructed properly.
	(Trac #643, git aba4c4067da0dc63c97c6356dc3137651755ffce)

202.	[func]		vorner
	It is possible to specify a different directory where we look for
	configuration files (by -p) and different configuration file to
	use (-c).  Also, it is possible to specify the port on which
	cmdctl should listen (--cmdctl-port).
	(Trac #615, git 5514dd78f2d61a222f3069fc94723ca33fb3200b)

201.	[bug]		jerry
	src/bin/bindctl: bindctl doesn't show traceback on shutdown.
	(Trac #588, git 662e99ef050d98e86614c4443326568a0b5be437)

200.	[bug]		Jelte
	Fixed a bug where incoming TCP connections were not closed.
	(Trac #589, git 1d88daaa24e8b1ab27f28be876f40a144241e93b)

199.	[func]		ocean
	Cache negative responses (NXDOMAIN/NODATA) from authoritative
	server for recursive resolver.
	(Trac #493, git f8fb852bc6aef292555063590c361f01cf29e5ca)

198.	[bug]		jinmei
	b10-auth, src/lib/datasrc: fixed a bug where hot spot cache failed
	to reuse cached SOA for negative responses.  Due to this bug
	b10-auth returned SERVFAIL when it was expected to return a
	negative response immediately after a specific SOA query for
	the zone.
	(Trac #626, git 721a53160c15e8218f6798309befe940b9597ba0)

197.	[bug]		zhang likun
	Remove expired message and rrset entries when looking up them
	in cache, touch or remove the rrset entry in cache properly
	when doing lookup or update.
	(Trac #661, git 9efbe64fe3ff22bb5fba46de409ae058f199c8a7)

196.	[bug]		jinmei
	b10-auth, src/lib/datasrc: the backend of the in-memory data
	source could not handle the root name.  As a result b10-auth could
	not work as a root server when using the in-memory data source.
	(Trac #683, git 420ec42bd913fb83da37b26b75faae49c7957c46)

195.	[func]		stephen
	Resolver will now re-try a query over TCP if a response to a UDP
	query has the TC bit set.
	(Trac #499, git 4c05048ba059b79efeab53498737abe94d37ee07)

194.	[bug]		vorner
	Solved a 100% CPU usage problem after switching addresses in b10-auth
	(and possibly, but unconfirmed, in b10-resolver). It was caused by
	repeated reads/accepts on closed socket (the bug was in the code for a
	long time, recent changes made it show).
	(Trac #657, git e0863720a874d75923ea66adcfbf5b2948efb10a)

193.	[func]*		jreed
	Listen on the IPv6 (::) and IPv4 (0.0.0.0) wildcard addresses
	for b10-auth. This returns to previous behavior prior to
	change #184. Document the listen_on configuration in manual.
	(Trac #649, git 65a77d8fde64d464c75917a1ab9b6b3f02640ca6)

192.	[func]*		jreed
	Listen on standard domain port 53 for b10-auth and
	b10-resolver.
	(Trac #617, #618, git 137a6934a14cf0c5b5c065e910b8b364beb0973f)

191.	[func]		jinmei
	Imported system test framework of BIND 9.  It can be run by
	'make systest' at the top source directory.  Notes: currently it
	doesn't work when built in a separate tree.  It also requires
	perl, an inherited dependency from the original framework.
	Also, mainly for the purpose of tests, a new option "--pid-file"
	was added to BoB, with which the boss process will dump its PID
	to the specified file.
	(Trac #606, git 6ac000df85625f5921e8895a1aafff5e4be3ba9c)

190.	[func]		jelte
	Resolver now sets random qids on outgoing queries using
	the boost::mt19937 prng.
	(Trac #583, git 5222b51a047d8f2352bc9f92fd022baf1681ed81)

189.	[bug]		jreed
	Do not install the log message compiler.
	(Trac #634, git eb6441aca464980d00e3ff827cbf4195c5a7afc5)

188.	[bug]		zhang likun
	Make the rrset trust level ranking algorithm used by
	isc::cache::MessageEntry::getRRsetTrustLevel() follow RFC2181
	section 5.4.1.
	(Trac #595 git 19197b5bc9f2955bd6a8ca48a2d04472ed696e81)

187.	[bug]		zhang likun
	Fix the assert error in class isc::cache::RRsetCache by adding the
	check for empty pointer and test case for it.
	(Trac #638, git 54e61304131965c4a1d88c9151f8697dcbb3ce12)

186.	[bug]		jelte
	b10-resolver could stop with an assertion failure on certain kinds
	of messages (there was a problem in error message creation). This
	fixes that.
	(Trac #607, git 25a5f4ec755bc09b54410fcdff22691283147f32)

185.	[bug]		vorner
	Tests use port from private range (53210), lowering chance of
	a conflict with something else (eg. running bind 10).
	(Trac #523, git 301da7d26d41e64d87c0cf72727f3347aa61fb40)

184.	[func]*		vorner
	Listening address and port configuration of b10-auth is the same as
	for b10-resolver now. That means, it is configured through bindctl
	at runtime, in the Auth/listen_on list, not through command line
	arguments.
	(Trac #575, #576, git f06ce638877acf6f8e1994962bf2dbfbab029edf)

183.	[bug]		jerry
	src/bin/xfrout: Enable parallel sessions between xfrout server and
	muti-Auth. The session needs to be created only on the first time
	or if an error occur.
	(Trac #419, git 1d60afb59e9606f312caef352ecb2fe488c4e751)

182.	[func]		jinmei
	Support cppcheck for static code check on C++ code.  If cppcheck
	is available, 'make cppcheck' on the top source directory will run
	the checker and should cleanly complete with an exit code of 0
	(at least with cppcheck 1.47).
	Note: the suppression list isn't included in the final
	distributions.  It should be created by hand or retrieved from
	the git repository.
	(Trac #613, git b973f67520682b63ef38b1451d309be9f4f4b218)

181.	[func]		feng
	Add stop interface into dns server, so we can stop each running
	server individually. With it, user can reconfigure her running server
	with different ip address or port.
	(Trac #388, git 6df94e2db856c1adc020f658cc77da5edc967555)

180.	[build]		jreed
	Fix custom DESTDIR for make install. Patch from Jan Engelhardt.
	(Trac #629, git 5ac67ede03892a5eacf42ce3ace1e4e376164c9f)

bind10-devel-20110224 released on February 24, 2011

179.	[func]		vorner
	It is possible to start and stop resolver and authoritative
	server without restart of the whole system. Change of the
	configuration (Boss/start_auth and Boss/start_resolver) is
	enough.
	(Trac #565, git 0ac0b4602fa30852b0d86cc3c0b4730deb1a58fe)

178.	[func]		jelte
	Resolver now makes (limited) use of the cache
	(Trac #491, git 8b41f77f0099ddc7ca7d34d39ad8c39bb1a8363c)

177.	[func]		stephen
	The upstream fetch code in asiolink is now protocol agnostic to
	allow for the addition of fallback to TCP if a fetch response
	indicates truncation.
	(Trac #554, git 9739cbce2eaffc7e80640db58a8513295cf684de)

176.	[func]		likun
	src/lib/cache: Rename one interface: from lookupClosestRRset()
	to lookupDeepestNS(), and remove one parameter of it.
	(Trac #492, git ecbfb7cf929d62a018dd4cdc7a841add3d5a35ae)

175.	[bug]		jerry
	src/bin/xfrout: Xfrout use the case-sensitive mode to compress
	names in an AXFR massage.
	(Trac #253, git 004e382616150f8a2362e94d3458b59bb2710182)

174.	[bug]*		jinmei
	src/lib/dns: revised dnssectime functions so that they don't rely
	on the time_t type (whose size varies on different systems, which
	can lead to subtle bugs like some form of "year 2038 problem").
	Also handled 32-bit wrap around issues more explicitly, with more
	detailed tests.  The function API has been changed, but the effect
	should be minimal because these functions are mostly private.
	(Trac #61, git 09ece8cdd41c0f025e8b897b4883885d88d4ba5d)

173.	[bug]		jerry
	python/isc/notify: A notify_out test fails without network
	connectivity, encapsulate the socket behavior using a mock
	socket class to fix it.
	(Trac #346, git 319debfb957641f311102739a15059f8453c54ce)

172.	[func]		jelte
	Improved the bindctl cli in various ways, mainly concerning
	list and map item addressing, the correct display of actual values,
	and internal help.
	(Trac #384, git e5fb3bc1ed5f3c0aec6eb40a16c63f3d0fc6a7b2)

171.	[func]		vorner
	b10-auth, src/lib/datasrc: in memory data source now works as a
	complete data source for authoritative DNS servers and b10-auth
	uses it.  It still misses major features, however, including
	DNSSEC support and zone transfer.
	(Last Trac #553, but many more,
	git 6f031a09a248e7684723c000f3e8cc981dcdb349)

170.	[bug]		jinmei
	Tightened validity checks in the NSEC3 constructors, both "from
	"text" and "from wire".  Specifically, wire data containing
	invalid type bitmaps or invalid lengths of salt or hash is now
	correctly rejected.
	(Trac #117, git 9c690982f24fef19c747a72f43c4298333a58f48)

169.	[func]		jelte
	Added a basic implementation for a resolver cache (though not
	used yet).
	(Trac #449, git 8aa3b2246ae095bbe7f855fd11656ae3bdb98986)

168.	[bug]		vorner
	Boss no longer has the -f argument, which was undocumented and
	stayed as a relict of previous versions, currently causing only
	strange behaviour.
	(Trac #572, git 17f237478961005707d649a661cc72a4a0d612d4)

167.	[bug]		naokikambe
	Fixed failure of termination of msgq_test.py with python3
	coverage (3.3.1).
	(Trac #573, git 0e6a18e12f61cc482e07078776234f32605312e5)

166.	[func]		jelte
	The resolver now sends back a SERVFAIL when there is a client
	timeout (timeout_client config setting), but it will not stop
	resolving (until there is a lookup timeout or a result).
	(Trac #497 and #489, git af0e5cd93bebb27cb5c4457f7759d12c8bf953a6)

165.	[func]		jelte
	The resolver now handles CNAMEs, it will follow them, and include
	them in the answer. The maximum length of CNAME chains that is
	supported is 16.
	(Trac #497, git af0e5cd93bebb27cb5c4457f7759d12c8bf953a6)

164.	[bug]		y-aharen
	IntervalTimer: Modified the interface to accept interval in
	milliseconds. It shortens the time of the tests of IntervalTimer.
	(Trac #452, git c9f6acc81e24c4b8f0eb351123dc7b43f64e0914)

163.	[func]		vorner
	The pimpl design pattern is used in UDPServer, with a shared
	pointer. This makes it smaller to copy (which is done a lot as a
	sideeffect of being coroutine) and speeds applications of this
	class (notably b10-auth) up by around 10%.
	(Trac #537, git 94cb95b1d508541201fc064302ba836164d3cbe6)

162.	[func]		stephen
	Added C++ logging, allowing logging at different severities.
	Code specifies the message to be logged via a symbol, and the
	logging code picks up the message from an in-built dictionary.
	The contents of the dictionary can be replaced at run-time by
	locale-specific messages.  A message compiler program is provided
	to create message header files and supply the default messages.
	(Trac #438, git 7b1606cea7af15dc71f5ec1d70d958b00aa98af7)

161.	[func]		stephen
	Added ResponseScrubber class to examine response from
	a server and to remove out-of-bailiwick RRsets.  Also
	does cross-section checks to ensure consistency.
	(Trac #496, git b9296ca023cc9e76cda48a7eeebb0119166592c5)

160.	[func]		jelte
  	Updated the resolver to take 3 different timeout values;
	timeout_query for outstanding queries we sent while resolving
	timeout_client for sending an answer back to the client
	timeout_lookup for stopping the resolving
	(currently 2 and 3 have the same final effect)
	(Trac #489, git 578ea7f4ba94dc0d8a3d39231dad2be118e125a2)

159.	[func]		smann
	The resolver now has a configurable set of root servers to start
	resolving at (called root_addresses). By default these are not
	(yet) filled in. If empty, a hardcoded address for f-root will be
	used right now.
	(Trac #483, git a07e078b4feeb01949133fc88c9939254c38aa7c)

158.	[func]		jelte
	The Resolver module will now do (very limited) resolving, if not
	set to forwarding mode (i.e. if the configuration option
	forward_addresses is left empty). It only supports referrals that
	contain glue addresses at this point, and does no other processing
	of authoritative answers.
	(Trac #484, git 7b84de4c0e11f4a070e038ca4f093486e55622af)

157.	[bug]		vorner
	One frozen process no longer freezes the whole b10-msgq. It caused the
	whole system to stop working.
	(Trac #420, git 93697f58e4d912fa87bc7f9a591c1febc9e0d139)

156.	[func]		stephen
	Added ResponseClassifier class to examine response from
	a server and classify it into one of several categories.
	(Trac #487, git 18491370576e7438c7893f8551bbb8647001be9c)

bind10-devel-20110120 released on January 20, 2011

155.	[doc]		jreed
	Miscellaneous documentation improvements for man pages and
	the guide, including auth, resolver, stats, xfrout, and
	zonemgr.  (git c14c4741b754a1eb226d3bdc3a7abbc4c5d727c0)

154.	[bug]		jinmei
	b10-xfrin/b10-zonemgr: Fixed a bug where these programs didn't
	receive command responses from CC sessions.  Eventually the
	receive buffer became full, and many other components that rely
	on CC channels would stall (as noted in #420 and #513).  This is
	an urgent care fix due to the severity of the problem; we'll need
	to revisit it for cleaner fix later.
	(Trac #516, git 62c72fcdf4617e4841e901408f1e7961255b8194)

153.	[bug]		jelte
	b10-cfgmgr: Fixed a bug where configuration updates sometimes
	lost previous settings in the configuration manager.
	(Trac #427, git 2df894155657754151e0860e2ca9cdbed7317c70)

152.	[func]*		jinmei
	b10-auth: Added new configuration variable "statistics-interval"
	to allow the user to change the timer interval for periodic
	statistics updates.  The update can also be disabled by setting
	the value to 0.  Disabling statistics updates will also work as
	a temporary workaround of a known issue that b10-auth can block in
	sending statistics and stop responding to queries as a result.
	(Trac #513, git 285c5ee3d5582ed6df02d1aa00387f92a74e3695)

151.	[bug]		smann
	lib/log/dummylog.h: 
	lib/log/dummylog.cc: Modify dlog so that it takes an optional
	2nd argument of type bool (true or false). This flag, if
	set, will cause the message to be printed whether or not
	-v is chosen.
        (Trac #432, git 880220478c3e8702d56d761b1e0b21b77d08ee5a)

150.	[bug]		jelte
	b10-cfgmgr: No longer save the configuration on exit. Configuration
	is already saved if it is changed successfully, so writing it on
	exit (and hence, when nothing has changed too) is unnecessary and
	may even cause problems.
	(Trac #435, git fd7baa38c08d54d5b5f84930c1684c436d2776dc)

149.	[bug]		jelte
	bindctl: Check if the user session has disappeared (either by a
	timeout or by a server restart), and reauthenticate if so. This
	fixes the 'cmdctl not running' problem.
        (Trac #431, git b929be82fec5f92e115d8985552f84b4fdd385b9)

148.	[func]		jelte
	bindctl: Command results are now pretty-printed (i.e. printed in
	a more readable form). Empty results are no longer printed at all
	(used to print '{}'), and the message
	'send the command to cmd-ctrl' has also been removed.
	(git 3954c628c13ec90722a2d8816f52a380e0065bae)

147.	[bug]		jinmei
	python/isc/config: Fixed a bug that importing custom configuration
	(in b10-config.db) of a remote module didn't work.
	(Trac #478, git ea4a481003d80caf2bff8d0187790efd526d72ca)

146.	[func]		jelte
	Command arguments were not validated internally against their
	specifications. This change fixes that (on the C++ side, Python
	side depends on an as yet planned addition). Note: this is only
	an added internal check, the cli already checks format.
	(Trac #473, git 5474eba181cb2fdd80e2b2200e072cd0a13a4e52)

145.	[func]*		jinmei
	b10-auth: added a new command 'loadzone' for (re)loading a
	specific zone.  The command syntax is generic but it is currently
	only feasible for class IN in memory data source.  To reload a
	zone "example.com" via bindctl, execute the command as follows:
	> Auth loadzone origin = example.com
	(Trac #467 git 4f7e1f46da1046de527ab129a88f6aad3dba7562
	from 1d7d3918661ba1c6a8b1e40d8fcbc5640a84df12)

144.	[build]		jinmei
	Introduced a workaround for clang++ build on FreeBSD (and probably
	some other OSes).  If building BIND 10 fails with clang++ due to
	a link error about "__dso_handle", try again from the configure
	script with CXX_LIBTOOL_LDFLAGS=-L/usr/lib (the path actually
	doesn't matter; the important part is the -L flag).  This
	workaround is not automatically enabled as it's difficult to
	detect the need for it dynamically, and must be enabled via the
	variable by hand.
	(Trac #474, git cfde436fbd7ddf3f49cbbd153999656e8ca2a298)

143.	[build]		jinmei
	Fixed build problems with clang++ in unit tests due to recent
	changes.  No behavior change. (Trac #448, svn r4133)

142.	[func]		jinmei
	b10-auth: updated query benchmark so that it can test in memory
	data source.  Also fixed a bug that the output buffer isn't
	cleared after query processing, resulting in misleading results
	or program crash.  This is a regression due to change #135.
	(Trac #465, svn r4103)

141.	[bug]		jinmei
	b10-auth: Fixed a bug that the authoritative server includes
	trailing garbage data in responses.  This is a regression due to
	change #135. (Trac #462, svn r4081)

140.	[func]		y-aharen
	src/bin/auth: Added a feature to count queries and send counter
	values to statistics periodically. To support it, added wrapping
	class of asio::deadline_timer to use as interval timer.
	The counters can be seen using the "Stats show" command from
	bindctl.  The result would look like:
	  ... "auth.queries.tcp": 1, "auth.queries.udp": 1 ...
	Using the "Auth sendstats" command you can make b10-auth send the
	counters to b10-stats immediately.
	(Trac #347, svn r4026)

139.	[build]		jreed
	Introduced configure option and make targets for generating
	Python code coverage report. This adds new make targets:
	report-python-coverage and clean-python-coverage. The C++
	code coverage targets were renamed to clean-cpp-coverage
	and report-cpp-coverage. (Trac #362, svn r4023)

138.	[func]*		jinmei
	b10-auth: added a configuration interface to support in memory
	data sources.  For example, the following command to bindctl
	will configure a memory data source containing the "example.com"
	zone with the zone file named "example.com.zone":
	> config set Auth/datasources/ [{"type": "memory", "zones": \
	 [{"origin": "example.com", "file": "example.com.zone"}]}]
	By default, the memory data source is disabled; it must be
	configured explicitly.  To disable it again, specify a null list
	for Auth/datasources:
	> config set Auth/datasources/ []
	Notes: it's currently for class IN only.  The zone files are not
	actually loaded into memory yet (which will soon be implemented).
	This is an experimental feature and the syntax may change in
	future versions.
	(Trac #446, svn r3998)

137.	[bug]		jreed
	Fix run_*.sh scripts that are used for development testing
	so they use a msgq socket file in the build tree.
	(Trac #226, svn r3989)

136.	[bug]		jelte
  	bindctl (and the configuration manager in general) now no longer
	accepts 'unknown' data; i.e. data for modules that it does not know
	about, or configuration items that are not specified in the .spec
	files.
	(Trac #202, svn r3967)

135.	[func]		each
	Add b10-resolver. This is an example recursive server that
	currently does forwarding only and no caching.
	(Trac #327, svn r3903)

134.	[func]		vorner
	b10-resolver supports timeouts and retries in forwarder mode.
	(Trac #401, svn r3660)

133.	[func]		vorner
	New temporary logging function available in isc::log. It is used by
	b10-resolver.
	(Trac #393, r3602)

132.	[func]		vorner
	The b10-resolver is configured through config manager.
	It has "listen_on" and "forward_addresses" options.
	(Trac #389, r3448)

131.	[func]		jerry
	src/lib/datasrc: Introduced two template classes RBTree and RBNode
	to provide the generic map with domain name as key and anything as
	the value. Because of some unresolved design issue, the new classes
	are only intended to be used by memory zone and zone table.
	(Trac #397, svn r3890)

130.	[func]		jerry
	src/lib/datasrc: Introduced a new class MemoryDataSrc to provide
	the general interface for memory data source.  For the initial
	implementation, we don't make it a derived class of AbstractDataSrc
	because the interface is so different (we'll eventually
	consider this as part of the generalization work).
	(Trac #422, svn r3866)

129.	[func]		jinmei
	src/lib/dns: Added new functions masterLoad() for loading master
	zone files.  The initial implementation can only parse a limited
	form of master files, but BIND 9's named-compilezone can convert
	any valid zone file into the acceptable form.
	(Trac #423, svn r3857)

128.	[build]		vorner
	Test for query name = '.', type = DS to authoritative nameserver
	for root zone was added.
	(Trac #85, svn r3836)

127.	[bug]		stephen
	During normal operation process termination and resurrection messages
	are now output regardless of the state of the verbose flag.
	(Trac #229, svn r3828)

126.	[func]		ocean
	The Nameserver Address Store (NSAS) component has been added. It takes
	care of choosing an IP address of a nameserver when a zone needs to be
	contacted.
	(Trac #356, Trac #408, svn r3823)

bind10-devel-20101201 released on December 01, 2010

125.	[func]		jelte
	Added support for addressing individual list items in bindctl
	configuration commands; If you have an element that is a list, you
	can use foo[X]		integer
	(starting at 0)
	(Trac #405, svn r3739)

124.	[bug]		jreed
	Fix some wrong version reporting. Now also show the version
	for the component and BIND 10 suite. (Trac #302, svn r3696)

123.	[bug]		jelte
	src/bin/bindctl printed values had the form of python literals
	(e.g. 'True'), while the input requires valid JSON (e.g. 'true').
	Output changed to JSON format for consistency. (svn r3694)

122.	[func]		stephen
	src/bin/bind10: Added configuration options to Boss to determine
	whether to start the authoritative server, recursive server (or
	both). A dummy program has been provided for test purposes.
	(Trac #412, svn r3676)

121.	[func]		jinmei
	src/lib/dns: Added support for TSIG RDATA.  At this moment this is
	not much of real use, however, because no protocol support was
	added yet.  It will soon be added. (Trac #372, svn r3649)

120.	[func]		jinmei
	src/lib/dns: introduced two new classes, TSIGKey and TSIGKeyRing,
	to manage TSIG keys. (Trac #381, svn r3622)

119.	[bug]		jinmei
	The master file parser of the python datasrc module incorrectly
	regarded a domain name beginning with a decimal number as a TTL
	specification.  This confused b10-loadzone and had it reject to
	load a zone file that contains such a name.
	Note: this fix is incomplete and the loadzone would still be
	confused if the owner name is a syntactically indistinguishable
	from a TTL specification.  This is part of a more general issue
	and will be addressed in Trac #413. (Trac #411, svn r3599)

118.	[func]		jinmei
	src/lib/dns: changed the interface of
	AbstractRRset::getRdataIterator() so that the internal
	cursor would point to the first RDATA automatically.  This
	will be a more intuitive and less error prone behavior.
	This is a backward compatible change. (Trac #410, r3595)

117.	[func]		jinmei
	src/lib/datasrc: added new zone and zone table classes for the
	support of in memory data source.  This is an intermediate step to
	the bigger feature, and is not yet actually usable in practice.
	(Trac #399, svn r3590)

116.	[bug]		jerry
	src/bin/xfrout: Xfrout and Auth will communicate by long tcp
	connection, Auth needs to make a new connection only on the first
	time or if an error occurred.
	(Trac #299, svn r3482)

115.	[func]*		jinmei
	src/lib/dns: Changed DNS message flags and section names from
	separate classes to simpler enums, considering the balance between
	type safety and usability.  API has been changed accordingly.
	More documentation and tests were provided with these changes.
	(Trac #358, r3439)

114.	[build]		jinmei
	Supported clang++.  Note: Boost >= 1.44 is required.
	(Trac #365, svn r3383)

113.	[func]*		zhanglikun
	Folder name 'utils'(the folder in /src/lib/python/isc/) has been
	renamed	to 'util'. Programs that used 'import isc.utils.process'
	now need to use 'import isc.util.process'. The folder
	/src/lib/python/isc/Util is removed since it isn't used by any
	program. (Trac #364, r3382)

112.	[func]		zhang likun
	Add one mixin class to override the naive serve_forever() provided
	in python library socketserver. Instead of polling for shutdown
	every poll_interval seconds, one socketpair is used to wake up
	the waiting server. (Trac #352, svn r3366)

111.	[bug]*		Vaner
	Make sure process xfrin/xfrout/zonemgr/cmdctl can be stopped
	properly when user enter "ctrl+c" or 'Boss shutdown' command
	through bindctl.  The ZonemgrRefresh.run_timer and
	NotifyOut.dispatcher spawn a thread themselves.
	(Trac #335, svn r3273)

110.	[func]		Vaner
	Added isc.net.check module to check ip addresses and ports for
	correctness and isc.net.addr to hold IP address. The bind10, xfrin
	and cmdctl programs are modified to use it.
	(Trac #353, svn r3240)

109.	[func]		naokikambe
	Added the initial version of the stats module for the statistics
	feature of BIND 10, which supports the restricted features and
	items and reports via bindctl command. (Trac #191, r3218)
	Added the document of the stats module, which is about how stats
	module collects the data (Trac #170, [wiki:StatsModule])

108.	[func]		jerry
	src/bin/zonemgr: Provide customizable configurations for
	lowerbound_refresh, lowerbound_retry, max_transfer_timeout and
	jitter_scope. (Trac #340, r3205)

107.	[func]		likun
	Remove the parameter 'db_file' for command 'retransfer' of
	xfrin module. xfrin.spec will not be generated by script.
	(Trac #329, r3171)

106.	[bug]		likun
	When xfrin can't connect with one zone's master, it should tell
	the bad news to zonemgr, so that zonemgr can reset the timer for
	that zone. (Trac #329, r3170)

105.	[bug]		Vaner
	Python processes: they no longer take 100% CPU while idle
	due to a busy loop in reading command session in a nonblocking way.
	(Trac #349, svn r3153), (Trac #382, svn r3294)

104.	[bug]		jerry
	bin/zonemgr: zonemgr should be attempting to refresh expired zones.
	(Trac #336, r3139)
 
103.	[bug]		jerry
	lib/python/isc/log: Fixed an issue with python logging,
	python log shouldn't die with OSError. (Trac #267, r3137)
 
102.	[build]		jinmei
	Disable threads in ASIO to minimize build time dependency.
	(Trac #345, r3100)

101.	[func]		jinmei
	src/lib/dns: Completed Opcode and Rcode implementation with more
	tests and documentation.  API is mostly the same but the
	validation was a bit tightened. (Trac #351, svn r3056)

100.	[func]		Vaner
	Python processes: support naming of python processes so
	they're not all called python3.
	(Trac #322, svn r3052)

99.	[func]*		jinmei
	Introduced a separate EDNS class to encapsulate EDNS related
	information more cleanly.  The related APIs are changed a bit,
	although it won't affect most of higher level applications.
	(Trac #311, svn r3020)

98.	[build]		jinmei
	The ./configure script now tries to search some common include
	paths for boost header files to minimize the need for explicit
	configuration with --with-boost-include. (Trac #323, svn r3006)

97.	[func]		jinmei
	Added a micro benchmark test for query processing of b10-auth.
	(Trac #308, svn r2982)

96.	[bug]		jinmei
	Fixed two small issues with configure: Do not set CXXFLAGS so that
	it can be customized; Make sure --disable-static works.
	(Trac #325, r2976)

bind10-devel-20100917 released on September 17, 2010 

95.	[doc]		jreed
	Add b10-zonemgr manual page. Update other docs to introduce
	this secondary manager. (Trac #341, svn r2951)

95.	[bug]		jreed
	bin/xfrout and bin/zonemgr: Fixed some stderr output.
	(Trac #342, svn r2949)

94.	[bug]		jelte
  	bin/xfrout:  Fixed a problem in xfrout where only 2 or 3 RRs
	were used per DNS message in the xfrout stream.
	(Trac #334, r2931)

93.	[bug]		jinmei
	lib/datasrc: A DS query could crash the library (and therefore,
	e.g. the authoritative server) if some RR of the same apex name
	is stored in the hot spot cache. (Trac #307, svn r2923)

92.	[func]*		jelte
	libdns_python (the python wrappers for libdns++) has been renamed
	to pydnspp (Python DNS++). Programs and libraries that used
	'import libdns_python' now need to use 'import pydnspp'.
	(Trac #314, r2902)

91.	[func]*		jinmei
	lib/cc: Use const pointers and const member functions for the API
	as much as possible for safer operations.  Basically this does not
	change the observable behavior, but some of the API were changed
	in a backward incompatible manner.  This change also involves more
	copies, but at this moment the overhead is deemed acceptable.
	(Trac #310, r2803)

90.	[build]		jinmei
	(Darwin/Mac OS X specific) Specify DYLD_LIBRARY_PATH for tests and
	experimental run under the source tree.  Without this loadable
	python modules refer to installation paths, which may confuse the
	operation due to version mismatch or even trigger run time errors
	due to missing libraries. (Trac #313, r2782)

89.	[build]		jinmei
	Generate b10-config.db for tests at build time so that the source
	tree does not have to be writable. (Trac #315, r2776)

88.	[func]		jelte
	Blocking reads on the msgq command channel now have a timeout
	(defaults to 4 seconds, modifiable as needed by modules).
	Because of this, modules will no longer block indefinitely
	if they are waiting for a message that is not sent for whatever
	reason. (Trac #296, r2761)

87.	[func]		zhanglikun
	lib/python/isc/notifyout: Add the feature of notify-out, when 
	zone axfr/ixfr finishing, the server will notify its slaves.
	(Trac #289, svn r2737)

86.	[func]		jerry
	bin/zonemgr: Added zone manager module. The zone manager is one 
	of the co-operating processes of BIND10, which keeps track of 
	timers and other information necessary for BIND10 to act as a 
	slave. (Trac #215, svn r2737)

85.	[build]*		jinmei
	Build programs using dynamic link by default.  A new configure
	option --enable-static-link is provided to force static link for
	executable programs.  Statically linked programs can be run on a
	debugger more easily and would be convenient for developers.
	(Trac #309, svn r2723)

bind10-devel-20100812 released on August 12, 2010

84.	[bug]		jinmei, jerry
	This is a quick fix patch for the issue: AXFR fails half the 
	time because of connection problems. xfrout client will make
	a new connection every time. (Trac #299, svn r2697)

83.	[build]*		jreed
	The configure --with-boost-lib option is removed. It was not
	used since the build included ASIO. (svn r2684)

82.	[func]		jinmei
	bin/auth: Added -u option to change the effective process user
	of the authoritative server after invocation.  The same option to
	the boss process will be propagated to b10-auth, too.
	(Trac #268, svn r2675)

81.	[func]		jinmei
	Added a C++ framework for micro benchmark tests.  A supplemental
	library functions to build query data for the tests were also
	provided. (Trac #241, svn r2664)

80.	[bug]		jelte
	bindctl no longer accepts configuration changes for unknown or
	non-running modules (for the latter, this is until we have a
	way to verify those options, at which point it'll be allowed
	again).
	(Trac #99, r2657)

79.	[func]		feng, jinmei
	Refactored the ASIO link interfaces to move incoming XFR and
	NOTIFY processing to the auth server class.  Wrapper classes for
	ASIO specific concepts were also provided, so that other BIND 10
	modules can (eventually) use the interface without including the
	ASIO header file directly.  On top of these changes, AXFR and
	NOTIFY processing was massively improved in terms of message
	validation and protocol conformance.  Detailed tests were provided
	to confirm the behavior.
	Note: Right now, NOTIFY doesn't actually trigger subsequent zone
	transfer due to security reasons. (Trac #221, r2565)

78.	[bug]		jinmei
	lib/dns: Fixed miscellaneous bugs in the base32 (hex) and hex
	(base16) implementation, including incorrect padding handling,
	parser failure in decoding with a SunStudio build, missing
	validation on the length of encoded hex string.  Test cases were
	more detailed to identify these bugs and confirm the fix.  Also
	renamed the incorrect term of "base32" to "base32hex".  This
	changed the API, but they are not intended to be used outside
	libdns++, so we don't consider it a backward incompatible change.
	(Trac #256, r2549)

77.	[func]		zhanglikun
	Make error message be more friendly when running cmdctl and it's 
	already running (listening on same port)(Trac #277, r2540)

76.	[bug]		jelte
	Fixed a bug in the handling of 'remote' config modules (i.e.
	modules that peek at the configuration of other modules), where
	they answered 'unknown command' to commands for those other
	modules. (Trac #278, r2506)

75.	[bug]		jinmei
	Fixed a bug in the sqlite3 data source where temporary strings
	could be referenced after destruction.  It caused various lookup
	failures with SunStudio build. (Trac #288, r2494)

74.	[func]*		jinmei
	Refactored the cc::Session class by introducing an abstract base
	class.  Test code can use their own derived mock class so that
	tests can be done without establishing a real CC session.  This
	change also modified some public APIs, mainly in the config
	module. (Trac #275, r2459)

73.	[bug]		jelte
  	Fixed a bug where in bindctl, locally changed settings were
	reset when the list of running modules is updated. (Trac #285,
	r2452)

72.	[build]		jinmei
	Added -R when linking python wrapper modules to libpython when
	possible.  This helps build BIND 10 on platforms that install
	libpython whose path is unknown to run-time loader.  NetBSD is a
	known such platform. (Trac #148, r2427)

71.	[func]		each
  	Add "-a" (address) option to bind10 to specify an address for
	the auth server to listen on.

70.	[func]		each
  	Added a hot-spot cache to libdatasrc to speed up access to
	repeatedly-queried data and reduce the number of queries to
	the underlying database; this should substantially improve
	performance.  Also added a "-n" ("no cache") option to
	bind10 and b10-auth to disable the cache if needed.
	(Trac #192, svn r2383)

bind10-devel-20100701 released on July 1, 2010

69.	[func]*		jelte
	Added python wrappers for libdns++ (isc::dns), and libxfr. This
	removes the dependency on Boost.Python. The wrappers don't
	completely implement all functionality, but the high-level API
	is wrapped, and current modules use it now.
	(Trac #181, svn r2361)

68.	[func]		zhanglikun
	Add options -c (--certificate-chain) to bindctl. Override class
	HTTPSConnection to support server certificate validation.
	Add support to cmdctl.spec file, now there are three configurable 
	items for cmdctl: 'key_file', 'cert_file' and 'accounts_file', 
	all of them can be changed in runtime.
	(Trac #127, svn r2357)

67.	[func]		zhanglikun
	Make bindctl's command parser only do minimal check.
	Parameter value can be a sequence of non-space characters,
	or a string surrounded by quotation marks (these marks can
	be a part of the value string in escaped form). Make error
	message be more friendly. (If there is some error in
	parameter's value, the parameter name will be provided).
	Refactor function login_to_cmdctl() in class BindCmdInterpreter:
	avoid using Exception to catch all exceptions.
	(Trac #220, svn r2356)

66.	[bug]		each
	Check for duplicate RRsets before inserting data into a message
	section; this, among other things, will prevent multiple copies
	of the same CNAME from showing up when there's a loop. (Trac #69,
	svn r2350)
    
65.	[func]		shentingting
	Various loadzone improvements: allow optional comment for
	$TTL, allow optional origin and comment for $INCLUDE, allow
	optional comment for $ORIGIN, support BIND9 extension of
	time units for TTLs, and fix bug to not use class as part
	of label name when records don't have a label but do have
	a class.  Added verbose options to exactly what is happening
	with loadzone.  Added loadzone test suite of different file
	formats to load.
	(Trac #197, #199, #244, #161, #198, #174, #175, svn r2340)

64.	[func]		jerry
	Added python logging framework. It is for testing and
	experimenting with logging ideas. Currently, it supports
	three channels (file, syslog and stderr) and five levels
	(debug, info, warning, error and critical).
	(Trac #176, svn r2338)

63.	[func]		shane
	Added initial support for setuid(), using the "-u" flag. This will
	be replaced in the future, but for now provides a reasonable 
	starting point.
	(Trac #180, svn r2330)

62.	[func]		jelte
	bin/xfrin: Use the database_file as configured in Auth to transfers
	bin/xfrout: Use the database_file as configured in Auth to transfers

61.	[bug]		jelte
	bin/auth: Enable b10-auth to be launched in source tree
	(i.e. use a zone database file relative to that)

60.	[build]		jinmei
	Supported SunStudio C++ compiler.  Note: gtest still doesn't work.
	(Trac #251, svn r2310)

59.	[bug]		jinmei
	lib/datasrc,bin/auth: The authoritative server could return a
	SERVFAIL with a partial answer if it finds a data source broken
	while looking for an answer.  This can happen, for example, if a
	zone that doesn't have an NS RR is configured and loaded as a
	sqlite3 data source. (Trac #249, r2286)

58.	[bug]		jinmei
	Worked around an interaction issue between ASIO and standard C++
	library headers.  Without this ASIO didn't work: sometimes the
	application crashes, sometimes it blocked in the ASIO module.
	(Trac #248, svn r2187, r2190)

57.	[func]		jinmei
	lib/datasrc: used a simpler version of Name::split (change 31) for
	better readability.  No behavior change. (Trac #200, svn r2159)

56.	[func]*		jinmei
	lib/dns: renamed the library name to libdns++ to avoid confusion
	with the same name of library of BIND 9.
	(Trac #190, svn r2153)

55.	[bug]		shane
	bin/xfrout: xfrout exception on Ctrl-C now no longer generates
	exception for 'Interrupted system call'
	(Trac #136, svn r2147)

54.	[bug]		zhanglikun
	bin/xfrout: Enable b10-xfrout can be launched in source
	code tree.
	(Trac #224, svn r2103)

53.	[bug]		zhanglikun
	bin/bindctl: Generate a unique session ID by using 
	socket.gethostname() instead of socket.gethostbyname(), 
	since the latter one could make bindctl	stall if its own 
	host name can't be resolved.
	(Trac #228, svn r2096)

52.	[func]		zhanglikun
	bin/xfrout: When xfrout is launched, check whether the
	socket file is being used by one running xfrout process, 
	if it is, exit from python.	If the file isn't a socket file 
	or nobody is listening, it will be removed. If it can't 
	be removed, exit from python.
	(Trac #151, svn r2091)

bind10-devel-20100602 released on June 2, 2010

51.	[build]		jelte
	lib/python: Add bind10_config.py module for paths and
	possibly other configure-time variables. Allow some components
	to find spec files in build tree when ran from source.
	(Trac #223)

50.	[bug]		zhanglikun
	bin/xfrin: a regression in xfrin: it can't communicate with 
	a remote server. (Trac #218, svn r2038)

49.	[func]*		jelte
	Use unix domain sockets for msgq. For b10-msgq, the command
	line options --msgq-port and -m were removed. For bind10,
	the -msgq-port option was removed, and the -m command line
	option was changed to be a filename (instead of port number).
	(Trac #183, svn r2009)

48.	[func]		jelte
	bin/auth: Use asio's io_service for the msgq handling.
	(svn r2007)

47.	[func]		zhanglikun
	bin/cmdctl: Add value/type check for commands sent to
	cmdctl. (Trac #201, svn r1959)

46.	[func]		zhanglikun
	lib/cc: Fix real type data encoding/decoding. (Trac #193,
	svn r1959)

45.	[func]		zhanglikun
	bin/bind10: Pass verbose option to more modules. (Trac
	#205, svn r1957)

44.	[build]		jreed
	Install headers for libdns and libexception. (Trac #68,
	svn r1941)

43.	[func]		jelte
	lib/cc: Message queuing on cc channel. (Trac #58, svn r1870)

42.	[func]		jelte
	lib/python/isc/config:      Make temporary file with python
	tempfile module instead of manual with fixed name. (Trac
	#184, svn r1859)

41.	[func]		jelte
	Module descriptions in spec files. (Trac #90, svn r1856)

40.	[build]		jreed
	Report detected features and configure settings at end of
	configure output. (svn r1836)

39.	[func]*		each
	Renamed libauth to libdatasrc.

38.	[bug]		zhanglikun
	Send command 'shutdown' to Xfrin and Xfrout when boss receive SIGINT.
	Remove unused socket file when Xfrout process exits. Make sure Xfrout
	exit by itself when it receives SIGINT, instead of being killed by the
	signal SIGTERM or SIGKILL sent from boss.
	(Trac #135, #151, #134, svn r1797)

37.	[build]		jinmei
	Check for the availability of python-config. (Trac #159,
	svn r1794)

36.	[func]		shane
	bin/bind10:	Miscellaneous code cleanups and improvements.
	(Trac #40, svn r2012)

35.	[bug]		jinmei
	bin/bindctl: fixed a bug that it didn't accept IPv6 addresses as
	command arguments. (Trac #219, svn r2022)

34.	[bug]		jinmei
	bin/xfrin: fixed several small bugs with many additional unit
	tests.  Fixes include: IPv6 transport support, resource leak,
	and non IN class support. (Trac #185, svn r2000)

33.	[bug]		each
	bin/auth: output now prepended with "[b10-auth]" (Trac
	#109, svn r1985)

32.	[func]*		each
	bin/auth: removed custom query-processing code, changed
        boost::asio code to use plain asio instead, and added asio
        headers to the source tree.  This allows building without
        using an external boost library. (Trac #163, svn r1983)

31.	[func]		jinmei
	lib/dns: added a separate signature for Name::split() as a
	convenient wrapper for common usage. (Trac #49, svn r1903)

30.	[bug]		jinmei
	lib/dns: parameter validation of Name::split() was not sufficient,
	and invalid parameters could cause integer overflow and make the
	library crash. (Trac #177, svn r1806)

bind10-devel-20100421 released on April 21, 2010

29.	[build]		jreed
	Enable Python unit tests for "make check". (svn r1762)

28.	[bug]		jreed
	Fix msgq CC test so it can find its module. (svn r1751)

27.	[build]		jelte
	Add missing copyright license statements to various source
	files. (svn r1750)

26.	[func]		jelte
	Use PACKAGE_STRING (name + version) from config.h instead
	of hard-coded value in CH TXT version.bind replies (Trac
	#114, svn r1749)

25.	[func]*		jreed
	Renamed msgq to b10-msgq. (Trac #25, svn r1747, r1748)

24.	[func]		jinmei
	Support case-sensitive name compression in MessageRenderer.
	(Trac #142, svn r1704)

23.	[func]		jinmei
	Support a simple name with possible compression. (svn r1701)

22.	[func]		zhanglikun
	b10-xfrout for AXFR-out support added. (svn r1629, r1630)

21.	[bug]		zhanglikun
	Make log message more readable when xfrin failed. (svn
	r1697)

20.	[bug]		jinmei
	Keep stderr for child processes if -v is specified. (svn
	r1690, r1698)

19.	[bug]		jinmei
	Allow bind10 boss to pass environment variables from parent.
	(svn r1689)

18.	[bug]		jinmei
	Xfrin warn if bind10_dns load failed. (svn r1688)

17.	[bug]		jinmei
	Use sqlite3_ds.load() in xfrin module and catch Sqlite3DSError
	explicitly. (svn r1684)

16.	[func]*		zhanglikun
	Removed print_message and print_settings configuration
	commands from Xfrin. (Trac #136, svn r1682)

15.	[func]*		jinmei
	Changed zone loader/updater so trailing dot is not required.
	(svn r1681)

14.	[bug]		shane
	Change shutdown to actually SIGKILL properly. (svn r1675)

13.	[bug]		jinmei
	Don't ignore other RRs than SOA even if the second SOA is
	found. (svn r1674)

12.	[build]		jreed
	Fix tests and testdata so can be used from a read-only
	source directory.

11.	[build]		jreed
	Make sure python tests scripts are included in tarball.
	(svn r1648)

10.	[build]		jinmei
	Improve python detection for configure. (svn r1622)

9.	[build]		jinmei
	Automake the python binding of libdns. (svn r1617)

8.	[bug]		zhanglikun
	Fix log errors which may cause xfrin module to crash. (svn
	r1613)

7.	[func]		zhanglikun
	New API for inserting zone data to sqlite3 database for
	AXFR-in. (svn r1612, r1613)

6.	[bug]		jreed
	More code review, miscellaneous cleanups, style guidelines,
	and new and improved unit tests added.

5.	[doc]		jreed
	Manual page cleanups and improvements.

4.	[bug]		jinmei
	NSEC RDATA fixes for buffer overrun lookups, incorrect
	boundary checks, spec-non-conformant behaviors. (svn r1611)

3.	[bug]		jelte
	Remove a re-raise of an exception that should only have
	been included in an error answer on the cc channel. (svn
	r1601)

2.	[bug]		mgraff
	Removed unnecessary sleep() from ccsession.cc. (svn r1528)

1.	[build]*		jreed
	The configure --with-boostlib option changed to --with-boost-lib.

bind10-devel-20100319 released on March 19, 2010

For complete code revision history, see http://bind10.isc.org/browser
Specific git changesets can be accessed at:
	http://bind10.isc.org/changeset/?reponame=&old=rrrr^&new=rrrr
or after cloning the original git repository by executing:
	% git diff rrrr^ rrrr
Subversion changesets are not accessible any more.  The subversion
revision numbers will be replaced with corresponding git revisions.
Trac tickets can be accessed at: https://bind10.isc.org/ticket/nnn

LEGEND
[bug] general bug fix.  This is generally a backward compatible change,
	unless it's deemed to be impossible or very hard to keep
	compatibility to fix the bug.
[build] compilation and installation infrastructure change.
[doc] update to documentation. This shouldn't change run time behavior.
[func] new feature.  In some cases this may be a backward incompatible
	change, which would require a bump of major version.
[security] security hole fix. This is no different than a general bug
	fix except that it will be handled as confidential and will cause
	security patch releases.
*: Backward incompatible or operational change.<|MERGE_RESOLUTION|>--- conflicted
+++ resolved
@@ -1,4 +1,9 @@
-<<<<<<< HEAD
+337.	[func]		tomek
+	libdhcp++: Support for DHCPv4 option that can store a single
+	address or a list of IPv4 addresses added. Support for END option
+	added.
+	(Trac #1350, git cc20ff993da1ddb1c6e8a98370438b45a2be9e0a)
+
 336.	[func] jelte
 	libdns++ (and its python wrapper) now includes a class Serial, for 
 	SOA SERIAL comparison and addition. Operations on instances of this 
@@ -156,15 +161,6 @@
 	(Trac #213, git 08e1873a3593b4fa06754654d22d99771aa388a6)
 
 315.	[func]		tomek
-=======
- 305.   [func]		tomek
-	libdhcp++: Support for DHCPv4 option that can store a single
-	address or a list of IPv4 addresses added. Support for END option
-	added.
-	(Trac #1350, git TBD)
-
- 304.	[func]		tomek
->>>>>>> 591883de
 	libdhcp: Support for DHCPv4 packet manipulation is now implemented.
 	All fixed fields are now supported. Generic support for DHCPv4
 	options is available (both parsing and assembly). There is no code
