<?xml version="1.0" encoding="UTF-8"?>
<!DOCTYPE book PUBLIC "-//OASIS//DTD DocBook XML V4.2//EN"
"http://www.oasis-open.org/docbook/xml/4.2/docbookx.dtd" [
<!ENTITY mdash  "&#x2014;" >
]>

  <chapter id="dhcp4">
    <title>The DHCPv4 Server</title>

    <section id="dhcp4-start-stop">
      <title>Starting and Stopping the DHCPv4 Server</title>

      <para>
        It is recommended that the Kea DHCPv4 server be started and stopped
        using <command>keactrl</command> (described in <xref linkend="keactrl"/>).
        However, it is also possible to run the server directly: it accepts
        the following command-line switches:
      </para>

      <itemizedlist>
          <listitem>
            <simpara>
            <command>-c <replaceable>file</replaceable></command> -
            specifies the configuration file. This is the only mandatory
            switch.</simpara>
          </listitem>
          <listitem>
            <simpara>
            <command>-d</command> - specifies whether the server
            logging should be switched to debug/verbose mode. In verbose mode,
            the logging severity and debuglevel specified in the configuration
            file are ignored and "debug" severity and the maximum debuglevel
            (99) are assumed. The flag is convenient, for temporarily
            switching the server into maximum verbosity, e.g. when
            debugging.</simpara>
          </listitem>
          <listitem>
            <simpara>
            <command>-p <replaceable>port</replaceable></command> -
            specifies UDP port the server will listen on. This is only
            useful during testing, as the DHCPv4 server listening on
            ports other than default DHCPv4 ports will not be able to
            handle regular DHCPv4 queries.</simpara>
          </listitem>
          <listitem>
            <simpara>
              <command>-v</command> - prints out Kea version and exits.
            </simpara>
          </listitem>
          <listitem>
            <simpara>
              <command>-V</command> - prints out Kea extended version with
              additional parameters and exits.
            </simpara>
          </listitem>
          <listitem>
            <simpara>
              <command>-W</command> - prints out Kea configuration report
              and exits.
            </simpara>
          </listitem>
      </itemizedlist>

      <para>
        The <command>-V</command> command returns the versions of the
        external libraries dynamically linked.
      </para>

      <para>
        The <command>-W</command> command describes the environment used
        to build Kea.  This command displays a copy of the
        <filename>config.report</filename> file produced by
        <userinput>./configure</userinput> that is embedded in the
        executable binary.
      </para>

      <para>
        The <filename>config.report</filename> may also be accessed more
        directly.  The following command may be used to extract this
        information.  The binary <userinput>path</userinput> may be found
        in the install directory or in the <filename>.libs</filename>
        subdirectory in the source tree. For example
        <filename>kea/src/bin/dhcp4/.libs/kea-dhcp4</filename>.

<screen>
strings <userinput>path</userinput>/kea-dhcp4 | sed -n 's/;;;; //p'
</screen>
      </para>

      <para>
<<<<<<< HEAD
        When running in a console, the server can be shut down by
        pressing ctrl-c. It detects the key combination and shuts
        down gracefully.
=======
            When running in a console, the server can be shut down by
            pressing ctrl-c. It detects the key combination and shuts
            down gracefully.
>>>>>>> 1b464385
      </para>

      <para>
        On start-up, the server will detect available network interfaces
        and will attempt to open UDP sockets on all interfaces
        mentioned in the configuration file.
      </para>

      <para>
        Since the DHCPv4 server opens privileged ports, it requires root
        access. Make sure you run this daemon as root.
      </para>

      <para>
        During startup the server will attempt to create a PID file of the
        form: [localstatedir]/[conf name].kea-dhcp4.pid
        where:
        <itemizedlist>
            <listitem>
            <simpara><command>localstatedir</command>: The value as passed into the
            build configure script. It defaults to "/usr/local/var".  Note
            that this value may be overridden at run time by setting the environment
            variable KEA_PIDFILE_DIR.  This is intended primarily for testing purposes.
            </simpara>
            </listitem>
            <listitem>
            <simpara><command>conf name</command>: The configuration file name
            used to start the server, minus all preceding path and file extension.
            For example, given a pathname of "/usr/local/etc/kea/myconf.txt", the
            portion used would be "myconf".
            </simpara>
            </listitem>
        </itemizedlist>
        If the file already exists and contains the PID of a live process,
        the server will issue a DHCP4_ALREADY_RUNNING log message and exit. It
        is possible, though unlikely, that the file is a remnant of a system crash
        and the process to which the PID belongs is unrelated to Kea.  In such a
        case it would be necessary to manually delete the PID file.
      </para>

    </section>

    <section id="dhcp4-configuration">
      <title>DHCPv4 Server Configuration</title>
<section>
  <title>Introduction</title>
      <para>
        This section explains how to configure the DHCPv4 server using the
        Kea configuration backend. (Kea configuration using any other
        backends is outside of scope of this document.) Before DHCPv4
        is started, its configuration file has to be created. The
        basic configuration is as follows:
<screen>
{
# DHCPv4 configuration starts in this line
"Dhcp4": {

# First we set up global values
    "valid-lifetime": 4000,
    "renew-timer": 1000,
    "rebind-timer": 2000,

# Next we setup the interfaces to be used by the server.
    "interfaces-config": {
        "interfaces": [ "eth0" ]
    },

# And we specify the type of lease database
    "lease-database": {
        "type": "memfile",
        "persist": true,
        "name": "/var/kea/dhcp4.leases"
    },

# Finally, we list the subnets from which we will be leasing addresses.
    "subnet4": [
        {
            "subnet": "192.0.2.0/24",
            "pools": [
                { "pool": "192.0.2.1 - 192.0.2.200" }
            ]
        }
    ]

# DHCPv4 configuration ends with this line
}

} </screen>
</para>

<para>The following paragraphs provide a brief overview of the parameters in
the above example and
their format. Subsequent sections of this chapter go into much greater detail
for these and other parameters.</para>

<para>The lines starting with a hash (#) are comments and are ignored by
the server; they do not impact its
operation in any way.</para>

<para>The configuration starts in the first line with the initial
opening curly bracket (or brace). Each configuration consists of
one or more objects. In this specific example, we have only one
object called Dhcp4. This is a simplified configuration, as usually
there will be additional objects, like <command>Logging</command> or
<command>DhcpDns</command>, but we omit them now for clarity. The Dhcp4
configuration starts with the <command>"Dhcp4": {</command> line
and ends with the corresponding closing brace (in the above example,
the brace after the last comment).  Everything defined between those
lines is considered to be the Dhcp4 configuration.</para>

<para>In the general case, the order in which those parameters appear does not
matter. There are two caveats here though. The first one is to remember that
the configuration file must be well formed JSON. That means that the parameters
for any given scope must be separated by a comma and there must not be a comma
after the last parameter. When reordering a configuration file, keep in mind that
moving a parameter to or from the last position in a given scope may also require
moving the comma. The second caveat is that it is uncommon &mdash; although
legal JSON &mdash; to
repeat the same parameter multiple times. If that happens, the last occurrence of a
given parameter in a given scope is used while all previous instances are
ignored. This is unlikely to cause any confusion as there are no real life
reasons to keep multiple copies of the same parameter in your configuration
file.</para>

<para>Moving onto the DHCPv4 configuration elements, the very first few elements
define some global parameters. <command>valid-lifetime</command> defines for how long the addresses (leases) given out by the
server are valid. If nothing changes, a client that got an address is allowed to
use it for 4000 seconds. (Note that integer numbers are specified as is,
without any quotes around them.) <command>renew-timer</command> and
<command>rebind-timer</command> are values that
define T1 and T2 timers that govern when the client will begin the renewal and
rebind procedures. Note that <command>renew-timer</command> and
<command>rebind-timer</command> are optional. If they are not specified the
client will select values for T1 and T2 timers according to the
<ulink url="http://tools.ietf.org/html/rfc2131">RFC 2131</ulink>.</para>

<para>The <command>interfaces-config</command> map specifies the server
configuration concerning the network interfaces, on which the server should
listen to the DHCP messages. The <command>interfaces</command> parameter
specifies a list of network interfaces on which the server should listen.
Lists are opened and closed with square brackets, with elements separated
by commas. Had we wanted to listen on two interfaces, the
<command>interfaces-config</command> would look like this:
<screen>
"interfaces-config": {
    "interfaces": [ "eth0", "eth1" ]
},
</screen>
</para>

<para>The next couple of lines define the lease database, the place where the server
stores its lease information. This particular example tells the server to use
<command>memfile</command>, which is the simplest (and fastest) database
backend. It uses an in-memory database and stores leases on disk in a CSV
file. This is a very simple configuration. Usually, lease database configuration
is more extensive and contains additional parameters.  Note that
<command>lease-database</command>
is an object and opens up a new scope, using an opening brace.
Its parameters (just one in this example -- <command>type</command>)
follow. Had there been more than one, they would be separated by commas. This
scope is closed with a closing brace. As more parameters follow, a trailing
comma is present.</para>

<para>Finally, we need to define a list of IPv4 subnets. This is the
most important DHCPv4 configuration structure as the server uses that
information to process clients' requests. It defines all subnets from
which the server is expected to receive DHCP requests. The subnets are
specified with the <command>subnet4</command> parameter.  It is a list,
so it starts and ends with square brackets.  Each subnet definition in
the list has several attributes associated with it, so it is a structure
and is opened and closed with braces. At a minimum, a subnet definition
has to have at least two parameters: <command>subnet</command> (that
defines the whole subnet) and <command>pools</command> (which is a list of
dynamically allocated pools that are governed by the DHCP server).</para>

<para>The example contains a single subnet. Had more than one been defined,
additional elements
in the <command>subnet4</command> parameter would be specified and
separated by commas. For example, to define three subnets, the following
syntax would be used:
<screen>
"subnet4": [
    {
        "pools": [ { "pool":  "192.0.2.1 - 192.0.2.200" } ],
        "subnet": "192.0.2.0/24"
    },
    {
        "pools": [ { "pool": "192.0.3.100 - 192.0.3.200" } ],
        "subnet": "192.0.3.0/24"
    },
    {
        "pools": [ { "pool": "192.0.4.1 - 192.0.4.254" } ],
        "subnet": "192.0.4.0/24"
    }
]
</screen>
</para>

<para>After all parameters are specified, we have two contexts open:
global and Dhcp4, hence we need two closing curly brackets to close them.
In a real life configuration file there most likely would be additional
components defined such as Logging or DhcpDdns, so the closing brace would
be followed by a comma and another object definition.</para>
</section>

<section>
  <title>Lease Storage</title>
  <para>All leases issued by the server are stored in the lease database.
  Currently there are four database backends available:  memfile (which is the
  default backend), MySQL, PostgreSQL and CQL.</para>
<section>
  <title>Memfile, Basic Storage for Leases</title>

  <para>The server is able to store lease data in different repositories. Larger
  deployments may elect to store leases in a database. <xref
  linkend="database-configuration4"/> describes this option. In typical
  smaller deployments though, the server will use a CSV file rather than a database to
  store lease information. As well as requiring less administration, an
  advantage of using a file for storage is that it
  eliminates a dependency on third-party database software.</para>

  <para>The configuration of the file backend (Memfile) is controlled through
  the Dhcp4/lease-database parameters. The <command>type</command> parameter
  is mandatory and it specifies which storage for leases the server should use.
  The value of <userinput>"memfile"</userinput> indicates that the file should
  be used as the storage. The following list presents the remaining, not mandatory
  parameters, which can be used to configure the Memfile backend.

  <itemizedlist>
    <listitem>
      <simpara><command>persist</command>: controls whether the new leases and
      updates to existing leases are written to the file. It is strongly
      recommended that the value of this parameter is set to
      <userinput>true</userinput> at all times, during the server's normal
      operation. Not writing leases to disk will mean that if a server is restarted
      (e.g. after a power failure), it will not know what addresses have been
      assigned.  As a result, it may hand out addresses to new clients that are
      already in use. The value of <userinput>false</userinput> is mostly useful
      for performance testing purposes. The default value of the
      <command>persist</command> parameter is <userinput>true</userinput>,
      which enables writing lease updates
      to the lease file.
      </simpara>
    </listitem>

    <listitem>
      <simpara><command>name</command>: specifies an absolute location of the lease
      file in which new leases and lease updates will be recorded. The default value
      for this parameter is <userinput>"[kea-install-dir]/var/kea/kea-leases4.csv"
      </userinput>.</simpara>
    </listitem>

    <listitem>
      <simpara><command>lfc-interval</command>: specifies the interval in seconds, at
      which the server (Memfile backend) will perform a lease file cleanup (LFC),
      which removes the redundant (historical) information from the lease file
      and effectively reduces the lease file size. The cleanup process is described
      in more detailed fashion further in this section. The default value of the
      <command>lfc-interval</command> is <userinput>0</userinput>, which disables
      the LFC.</simpara>
    </listitem>

  </itemizedlist>
  </para>

  <para>The example configuration of the Memfile backend is presented below:

<screen>
"Dhcp4": {
    "lease-database": {
        <userinput>"type": "memfile"</userinput>,
        <userinput>"persist": true</userinput>,
        <userinput>"name": "/tmp/kea-leases4.csv",</userinput>
        <userinput>"lfc-interval": 1800</userinput>
    }
}
</screen>

    This configuration selects the <filename>/tmp/kea-leases4.csv</filename> as
    the storage for lease information and enables persistence (writing lease updates
    to this file). It also configures the backend perform the periodic cleanup
    of the lease files, executed every 30 minutes.
  </para>

  <para>It is important to know how the lease file contents are organized
  to understand why the periodic lease file cleanup is needed. Every time when
  the server updates a lease or creates a new lease for the client, the new
  lease information must be recorded in the lease file. For performance reasons,
  the server does not supersede the existing client's lease, as it would require
  the lookup of the specific lease entry, but simply appends the new lease
  information at the end of the lease file. The previous lease entries for the
  client are not removed. When the server loads leases from the lease file, e.g.
  at the server startup, it assumes that the latest lease entry for the client
  is the valid one. The previous entries are discarded. This means that the
  server can re-construct the accurate information about the leases even though
  there may be many lease entries for each client. However, storing many entries
  for each client results in bloated lease file and impairs the performance of
  the server's startup and reconfiguration, as it needs to process larger number
  of lease entries.
  </para>

  <para>The lease file cleanup removes all previous entries for each client and
  leaves only the latest ones. The interval at which the cleanup is performed
  is configurable, and it should be selected according to the frequency of lease
  renewals initiated by the clients. The more frequent renewals are, the lesser
  value of the <command>lfc-interval</command> should be. Note however, that the
  LFC takes time and thus it is possible (although unlikely) that new cleanup
  is started while the previous cleanup instance is still running, if the
  <command>lfc-interval</command> is too short. The server would recover from
  this by skipping the new cleanup when it detects that the previous cleanup
  is still in progress. But, this implies that the actual cleanups will be
  triggered more rarely than configured. Moreover, triggering a new cleanup
  adds an overhead to the server, which will not be able to respond to new
  requests for a short period of time when the new cleanup process is spawned.
  Therefore, it is recommended that the <command>lfc-interval</command> value
  is selected in a way that would allow for completing the cleanup before the
  new cleanup is triggered.
  </para>

  <para>The LFC is performed by a separate process (in background) to avoid
  performance impact on the server process. In order to avoid the conflicts
  between the two processes both using the same lease files, the LFC process
  operates on the copy of the original lease file, rather than on the lease
  file used by the server to record lease updates. There are also other files
  being created as a side effect of the lease file cleanup. The detailed
  description of the LFC is located on the Kea wiki:
  <ulink url="http://kea.isc.org/wiki/LFCDesign"/>.
  </para>

</section>

<section id="database-configuration4">
  <title>Lease Database Configuration</title>

  <note>
    <para>Lease database access information must be configured for the DHCPv4 server,
    even if it has already been configured for the DHCPv6 server. The servers
    store their information independently, so each server can use a separate
    database or both servers can use the same database.</para>
  </note>

  <para>Lease database configuration is controlled through the Dhcp4/lease-database
  parameters. The type of the database must be set to "memfile", "mysql" or "postgresql",
  e.g.
<screen>
"Dhcp4": { "lease-database": { <userinput>"type": "mysql"</userinput>, ... }, ... }
</screen>
  Next, the name of the database to hold the leases must be set: this is the
  name used when the lease database was created
  (see <xref linkend="mysql-database-create"/>,
  <xref linkend="pgsql-database-create"/> or
  <xref linkend="cql-database-create"/>).
<screen>
"Dhcp4": { "lease-database": { <userinput>"name": "<replaceable>database-name</replaceable>" </userinput>, ... }, ... }
</screen>
  If the database is located on a different system to the DHCPv4 server, the
  database host name must also be specified (although it should be noted that this
  configuration may have a severe impact on server performance):
<screen>
"Dhcp4": { "lease-database": { <userinput>"host": <replaceable>remote-host-name</replaceable></userinput>, ... }, ... }
</screen>
  The usual state of affairs will be to have the database on the same machine as
  the DHCPv4 server.  In this case, set the value to the empty string:
<screen>
"Dhcp4": { "lease-database": { <userinput>"host" : ""</userinput>, ... }, ... }
</screen>
  Should the database be located on a different system, you may need to specify a longer interval
  for the connection timeout:
<screen>
"Dhcp4": { "lease-database": { <userinput>"connect-timeout" : <replaceable>timeout-in-seconds</replaceable></userinput>, ... }, ... }
</screen>
The default value of five seconds should be more than adequate for local connections.
If a timeout is given though, it should be an integer greater than zero.
  </para>
  <para>Finally, the credentials of the account under which the server will
  access the database should be set:
<screen>
"Dhcp4": { "lease-database": { <userinput>"user": "<replaceable>user-name</replaceable>"</userinput>,
                               <userinput>"password": "<replaceable>password</replaceable>"</userinput>,
                              ... },
           ... }
</screen>
  If there is no password to the account, set the password to the empty string
  "". (This is also the default.)</para>
</section>
</section>

<section>
  <title id="hosts4-storage">Hosts Storage</title>

    <para>Kea is also able to store information about host reservations in the
    database. Hosts database configuration uses the same syntax as lease
    database. In fact, Kea server opens independent connections for each
    purpose, be it lease or hosts information. This gives the solution most
    flexibility. Kea can be used to keep leases and host reservations
    separately, but can also point to the same database. Currently the only
    supported hosts database type is MySQL.</para>

    <para>Please note that usage of hosts storage is optional. User can define
    all host reservations in the configuration file. That is the recommended way
    if the number of reservations is small. However, with the number of
    reservations growing it's more convenient to use host storage. Please note
    that both storages (configuration file and MySQL) can be used together. If
    hosts are defined in both places, the definitions from configuration file
    are checked first and external storage is checked later, if
    necessary.</para>

    <para>All hosts leases issued by the server are stored in the hosts
    database. Currently there is only one available backend: MySQL. Other host
    backends will become available in future Kea versions.</para>

<section id="hosts-database-configuration4">
  <title>IPv4 Hosts Database Configuration</title>

  <para>Hosts database configuration is controlled through the Dhcp4/hosts-database
  parameters. If enabled, the type of the database must be set to "mysql". Other
  hosts backends may be added in later Kea versions.
<screen>
"Dhcp4": { "hosts-database": { <userinput>"type": "mysql"</userinput>, ... }, ... }
</screen>
  Next, the name of the database to hold the leases must be set: this is the
  name used when the lease database was created (see <xref linkend="mysql-database-create"/>).
<screen>
"Dhcp4": { "hosts-database": { <userinput>"name": "<replaceable>database-name</replaceable>" </userinput>, ... }, ... }
</screen>
  If the database is located on a different system to the DHCPv4 server, the
  database host name must also be specified (although it should be noted that this
  configuration may have a severe impact on server performance):
<screen>
"Dhcp4": { "hosts-database": { <userinput>"host": <replaceable>remote-host-name</replaceable></userinput>, ... }, ... }
</screen>
  The usual state of affairs will be to have the database on the same machine as
  the DHCPv4 server.  In this case, set the value to the empty string:
<screen>
"Dhcp4": { "hosts-database": { <userinput>"host" : ""</userinput>, ... }, ... }
</screen>
  </para>
  <para>Finally, the credentials of the account under which the server will
  access the database should be set:
<screen>
"Dhcp4": { "hosts-database": { <userinput>"user": "<replaceable>user-name</replaceable>"</userinput>,
                               <userinput>"password": "<replaceable>password</replaceable>"</userinput>,
                              ... },
           ... }
</screen>
  If there is no password to the account, set the password to the empty string
  "". (This is also the default.)</para>
</section>
</section>

<section id="dhcp4-interface-configuration">
  <title>Interface configuration</title>
  <para>The DHCPv4 server has to be configured to listen on specific network
  interfaces.  The simplest network interface configuration tells the server to
  listen on all available interfaces:
  <screen>
"Dhcp4": {
    "interfaces-config": {
        "interfaces": [ <userinput>"*"</userinput> ]
    }
    ...
},
  </screen>
  The asterisk plays the role of a wildcard and means "listen on all interfaces".
  However, it is usually a good idea to explicitly specify interface names:
  <screen>
"Dhcp4": {
    "interfaces-config": {
        "interfaces": [ <userinput>"eth1", "eth3"</userinput> ]
    },
    ...
}
  </screen>
  </para>
  <para>It is possible to use wildcard interface name (asterisk) concurrently
  with explicit interface names:
  <screen>
"Dhcp4": {
    "interfaces-config": {
        "interfaces": [ <userinput>"eth1", "eth3", "*"</userinput> ]
    },
    ...
}
  </screen>
It is anticipated that this form of usage will only be used when it is desired to
temporarily override a list of interface names and listen on all interfaces.
  </para>
  <para>Some deployments of the DHCP servers require that the servers listen
  on the interfaces with multiple IPv4 addresses configured. In these situations,
  the address to use can be selected by appending an IPv4 address to the interface
  name in the following manner:
  <screen>
"Dhcp4": {
    "interfaces-config": {
        "interfaces": [ <userinput>"eth1/10.0.0.1", "eth3/192.0.2.3"</userinput> ]
    },
    ...
}
  </screen>
  </para>

  <para>If it is desired that the server listens on multiple IPv4 addresses assigned
  to the same interface, multiple addresses can be specified for this interface
  as in the example below:
  <screen>
"Dhcp4": {
    "interfaces-config": {
        "interfaces": [ <userinput>"eth1/10.0.0.1", "eth1/10.0.0.2"</userinput> ]
    },
    ...
}
  </screen>
  </para>

  <para>Alternatively, if the server should listen on all addresses for the particular
  interface, an interface name without any address should be specified.</para>

  <para>Kea supports responding to directly connected clients which don't have
  an address configured on the interface yet. This requires that the server
  injects the hardware address of the destination into the data link layer
  of the packet being sent to the client. The DHCPv4 server utilizes the
  raw sockets to achieve this, and builds the entire IP/UDP stack for the
  outgoing packets. The down side of raw socket use, however, is that incoming
  and outgoing packets bypass the firewalls (e.g. iptables). It is also
  troublesome to handle traffic on multiple IPv4 addresses assigned to the
  same interface, as raw sockets are bound to the interface and advanced
  packet filtering techniques (e.g. using the BPF) have to be used to
  receive unicast traffic on the desired addresses assigned to the interface,
  rather than capturing whole traffic reaching the interface to which the raw
  socket is bound. Therefore, in the deployments where the server doesn't
  have to provision the directly connected clients and only receives the
  unicast packets from the relay agents, it is desired to configure the
  DHCP server to utilize the IP/UDP datagram sockets, instead of raw sockets.
  The following configuration demonstrates how this can be achieved:

  <screen>
"Dhcp4": {
    "interfaces-config": {
        "interfaces": [ <userinput>"eth1", "eth3"</userinput> ],
        "dhcp-socket-type": "udp"
    },
    ...
}
  </screen>
  The <command>dhcp-socket-type</command> specifies that the IP/UDP sockets will
  be opened on all interfaces on which the server listens, i.e. "eth1" and
  "eth3" in our case. If the <command>dhcp-socket-type</command> is set to
  <userinput>raw</userinput>, it configures the server to use raw sockets
  instead. If the <command>dhcp-socket-type</command> value is not specified, the
  default value <userinput>raw</userinput> is used.
  </para>

  <para>Using UDP sockets automatically disables the reception of broadcast
  packets from directly connected clients. This effectively means that the
  UDP sockets can be used for relayed traffic only. When using the raw sockets,
  both the traffic from the directly connected clients and the relayed traffic
  will be handled. Caution should be taken when configuring the server to open
  multiple raw sockets on the interface with several IPv4 addresses assigned.
  If the directly connected client sends the message to the broadcast address
  all sockets on this link will receive this message and multiple responses
  will be sent to the client. Hence, the configuration with multiple IPv4
  addresses assigned to the interface should not be used when the directly
  connected clients are operating on that link. To use a single address on
  such interface, the "interface-name/address" notation should be used.
  </para>

  <note>
    <para>Specifying the value <userinput>raw</userinput> as the socket type,
    doesn't guarantee that the raw sockets will be used! The use of raw sockets
    to handle the traffic from the directly connected clients is currently
    supported on Linux and BSD systems only. If the raw sockets are not
    supported on the particular OS, the server will issue a warning and
    fall back to use the IP/UDP sockets.</para>
  </note>
</section>

<section id="dhcpinform-unicast-issues">
  <title>Issues with unicast responses to DHCPINFORM</title>
  <para>The use of UDP sockets has certain benefits in deployments
  where the server receives only relayed traffic. These benefits are
  mentioned in the <xref linkend="dhcp4-interface-configuration"/>. From
  the administrator's perspective it is often desired to be able to
  configure the system's firewall to filter out the unwanted traffic, and
  the use of UDP sockets facilitates it. However, the administrator must
  also be aware of the implications related to filtering certain types
  of traffic as it may impair the DHCP server's operation.
  </para>

  <para>In this section we are focusing on the case when the server
  receives the DHCPINFORM message from the client via a relay. According
  to the <ulink url="http://tools.ietf.org/html/rfc2131">RFC 2131</ulink>,
  the server should unicast the DHCPACK response to the address carried in
  the 'ciaddr' field. When the UDP socket is in use, the DHCP server
  relies on the low level functions of an operating system to build the
  data link, IP and UDP layers of the outgoing message. Typically, the
  OS will first use ARP to obtain the client's link layer address to be
  inserted into the frame's header, if the address is not cached from
  a previous transaction that the client had with the server.
  When the ARP exchange is successful, the DHCP message can be unicast
  to the client, using the  obtained address.
  </para>

  <para>Some system administrators block ARP messages in their network,
  which causes issues for the server when it responds to the
  DHCPINFORM messages, because the server is unable to send the
  DHCPACK if the preceding ARP communication fails. Since the OS is
  entirely responsible for the ARP communication and then sending
  the DHCP packet over the wire, the DHCP server has no means to
  determine that the ARP exchange failed and the DHCP response message
  was dropped. Thus, the server does not log any error messages when
  the outgoing DHCP response is dropped. At the same time, all hooks
  pertaining to the packet sending operation will be called, even
  though the message never reaches its destination.
  </para>

  <para>Note that the issue described in this section is not observed
  when the raw sockets are in use, because, in this case, the DHCP server
  builds all the layers of the outgoing message on its own and does not
  use ARP. Instead, it inserts the value carried in the 'chaddr' field
  of the DHCPINFORM message into the link layer.
  </para>

  <para>Server administrators willing to support DHCPINFORM
  messages via relays should not block ARP traffic in their
  networks or should use raw sockets instead of UDP sockets.
  </para>
</section>

<section id="ipv4-subnet-id">
  <title>IPv4 Subnet Identifier</title>
  <para>
    The subnet identifier is a unique number associated with a particular subnet.
    In principle, it is used to associate clients' leases with their respective subnets.
    When a subnet identifier is not specified for a subnet being configured, it will
    be automatically assigned by the configuration mechanism. The identifiers
    are assigned from 1 and are monotonically increased for each subsequent
    subnet: 1, 2, 3 ....
  </para>
  <para>
    If there are multiple subnets configured with auto-generated identifiers and
    one of them is removed, the subnet identifiers may be renumbered. For example:
    if there are four subnets and the third is removed the last subnet will be assigned
    the identifier that the third subnet had before removal. As a result, the leases
    stored in the lease database for subnet 3 are now associated with
    subnet 4, something that may have unexpected consequences. It is planned
    to implement a mechanism to preserve auto-generated subnet ids in a
    future version of Kea.  However, the only remedy for this issue
    at present is to
    manually specify a unique identifier for each subnet.
  </para>
      <para>
        The following configuration will assign the specified subnet
        identifier to the newly configured subnet:

        <screen>
"Dhcp4": {
    "subnet4": [
        {
            "subnet": "192.0.2.0/24",
            <userinput>"id": 1024</userinput>,
            ...
        }
    ]
}
</screen>
    This identifier will not change for this subnet unless the "id" parameter is
    removed or set to 0. The value of 0 forces auto-generation of the subnet
    identifier.
  </para>
    <!-- @todo: describe whether database needs to be updated after changing
      id -->
</section>

<section id="dhcp4-address-config">
  <title>Configuration of IPv4 Address Pools</title>
  <para>
    The essential role of DHCPv4 server is address assignment. The server has to
    be configured with at least one subnet and one pool of dynamic addresses to
    be managed. For example, assume that the server is connected to a network
    segment that uses the 192.0.2.0/24 prefix. The Administrator of that network
    has decided that addresses from range 192.0.2.10 to 192.0.2.20 are going to
    be managed by the Dhcp4 server. Such a configuration can be achieved in the
    following way:
    <screen>
"Dhcp4": {
    <userinput>"subnet4": [
        {
            "subnet": "192.0.2.0/24",
            "pools": [
                { "pool": "192.0.2.10 - 192.0.2.20" }
            ],
            ...
        }
    ]</userinput>
}</screen>

    Note that subnet is defined as a simple string, but the <command>pools</command> parameter is
    actually a list of pools: for this reason, the pools definition is enclosed
    in square brackets, even though only one range of addresses is
    specified in this example.</para>

    <para>Each pool is a structure that contains the parameters
    that describe a single pool. Currently there is only one parameter,
    <command>pool</command>, which gives the range of addresses
    in the pool. Additional parameters will be added in future
    releases of Kea.</para>

    <para>It is possible to define more than one pool in a subnet: continuing
    the previous example, further assume that 192.0.2.64/26 should be also be
    managed by the server. It could be written as 192.0.2.64 to
    192.0.2.127. Alternatively, it can be expressed more simply as
    192.0.2.64/26. Both formats are supported by Dhcp4 and can be mixed in the
    pool list.  For example, one could define the following pools:
<screen>
"Dhcp4": {
    "subnet4": [
        {
            "subnet": "192.0.2.0/24",
            <userinput>"pools": [
                { "pool": "192.0.2.10-192.0.2.20" },
                { "pool": "192.0.2.64/26" }
            ]</userinput>,
            ...
        }
    ],
    ...
}
</screen>
    The number of pools is not limited, but for performance reasons it is recommended to
    use as few as possible. White space in pool definitions is ignored, so
    spaces before and after the hyphen are optional. They can be used to improve readability.
  </para>
  <para>
    The server may be configured to serve more than one subnet:
<screen>
"Dhcp4": {
    "subnet4": [
        {
            "subnet": "192.0.2.0/24",
            "pools": [ { "pool": "192.0.2.1 - 192.0.2.200" } ],
            ...
        },
        {
            "subnet": "192.0.3.0/24",
            "pools": [ { "pool": "192.0.3.100 - 192.0.3.200" } ],
            ...
        },
        {
            "subnet": "192.0.4.0/24",
            "pools": [ { "pool": "192.0.4.1 - 192.0.4.254" } ],
            ...
        }
    ]
}
</screen>
  </para>
  <para>
    When configuring a DHCPv4 server using prefix/length notation, please pay
    attention to the boundary values. When specifying that the server can use
    a given pool, it will also be able to allocate the first (typically network
    address) and the last (typically broadcast address) address from that pool.
    In the aforementioned example of pool 192.0.3.0/24, both 192.0.3.0 and
    192.0.3.255 addresses may be assigned as well. This may be invalid in some
    network configurations. If you want to avoid this, please use the "min-max" notation.
  </para>
</section>

    <section id="dhcp4-std-options">
      <title>Standard DHCPv4 options</title>
      <para>
        One of the major features of the DHCPv4 server is to provide configuration
        options to clients. Most of the options are sent by the server, only if the
        client explicitly requests them using the Parameter Request List option.
        Those that do not require being requested using the Parameter Request List
        option are commonly used options, e.g. "Domain Server", and options which
        require special behavior, e.g. "Client FQDN" is returned to the client
        if the client has included this option in its message to the server.
      </para>

      <para>
        The <xref linkend="dhcp4-std-options-list"/> comprises the list of the
        standard DHCPv4 options, whose values can be configured using the
        configuration structures described in this section. This table excludes
        the options which require special processing and thus cannot be configured
        with some fixed values. The last column of this table specifies which
        options can be sent by the server even when they are not requested in
        the Parameter Request list option, and which are sent only when
        explicitly requested. These options are marked with the values
        'true' and 'false' respectively.
      </para>

      <para>
        The following example shows how to configure the addresses of DNS
        servers, which is one of the most frequently used options. Options
        specified in this way are considered global and apply to all
        configured subnets.

        <screen>
"Dhcp4": {
    "option-data": [
        {
           <userinput>"name": "domain-name-servers",
           "code": 6,
           "space": "dhcp4",
           "csv-format": true,
           "data": "192.0.2.1, 192.0.2.2"</userinput>
        },
        ...
    ]
}
</screen>
      </para>
    <para>
      The <command>name</command> parameter specifies the
      option name. For a list of currently supported names, see
      <xref linkend="dhcp4-std-options-list"/> below.
      The <command>code</command> parameter specifies the option code, which must match one of the
      values from that list. The next line specifies the option space, which must always
      be set to "dhcp4" as these are standard DHCPv4 options. For
      other option spaces, including custom option spaces, see <xref
      linkend="dhcp4-option-spaces"/>. The next line specifies the format in
      which the data will be entered: use of CSV (comma
      separated values) is recommended. The sixth line gives the actual value to
      be sent to clients. Data is specified as normal text, with
      values separated by commas if more than one value is
      allowed.
    </para>

    <para>
      Options can also be configured as hexadecimal values. If
      <command>csv-format</command> is
      set to false, option data must be specified as a hexadecimal string. The
      following commands configure the domain-name-servers option for all
      subnets with the following addresses: 192.0.3.1 and 192.0.3.2.
      Note that <command>csv-format</command> is set to false.
      <screen>
"Dhcp4": {
    "option-data": [
        {
            <userinput>"name": "domain-name-servers",
            "code": 6,
            "space": "dhcp4",
            "csv-format": false,
            "data": "C0 00 03 01 C0 00 03 02"</userinput>
        },
        ...
    ],
    ...
}</screen>
      </para>

      <para>
        Most of the parameters in the "option-data" structure are optional and
        can be omitted in some circumstances as discussed in the
        <xref linkend="dhcp4-option-data-defaults"/>.
      </para>

      <para>
        It is possible to specify or override options on a per-subnet basis.  If
        clients connected to most of your subnets are expected to get the
        same values of a given option, you should use global options: you
        can then override specific values for a small number of subnets.
        On the other hand, if you use different values in each subnet,
        it does not make sense to specify global option values
        (Dhcp4/option-data), rather you should set only subnet-specific values
        (Dhcp4/subnet[X]/option-data[Y]).
      </para>
      <para>
        The following commands override the global
        DNS servers option for a particular subnet, setting a single DNS
        server with address 192.0.2.3.
<screen>
"Dhcp4": {
    "subnet4": [
        {
            <userinput>"option-data": [
                {
                    "name": "domain-name-servers",
                    "code": 6,
                    "space": "dhcp4",
                    "csv-format": true,
                    "data": "192.0.2.3"
                },
                ...
            ]</userinput>,
            ...
        },
        ...
    ],
    ...
}
</screen>
      </para>

      <para>
        The currently supported standard DHCPv4 options are
        listed in <xref linkend="dhcp4-std-options-list"/>
        and <xref linkend="dhcp4-std-options-list-part2"/>.
        The "Name" and "Code"
        are the values that should be used as a name in the option-data
        structures. "Type" designates the format of the data: the meanings of
        the various types is given in <xref linkend="dhcp-types"/>.
      </para>
      <para>
        Some options are designated as arrays, which means that more than one
        value is allowed in such an option. For example the option time-servers
        allows the specification of more than one IPv4 address, so allowing
        clients to obtain the addresses of multiple NTP servers.
      </para>
      <!-- @todo: describe record types -->

      <para>
        The <xref linkend="dhcp4-custom-options"/> describes the configuration
        syntax to create custom option definitions (formats). It is generally not
        allowed to create custom definitions for standard options, even if the
        definition being created matches the actual option format defined in the
        RFCs. There is an exception from this rule for standard options for which
        Kea does not provide a definition yet. In order to use such options,
        a server administrator must create a definition as described in
        <xref linkend="dhcp4-custom-options"/> in the 'dhcp4' option space. This
        definition should match the option format described in the relevant
        RFC but the configuration mechanism will allow any option format as it has
        no means to validate the format at the moment.
      </para>

      <para>
        <table frame="all" id="dhcp4-std-options-list">
          <title>List of standard DHCPv4 options</title>
          <tgroup cols='5'>
          <colspec colname='name'/>
          <colspec colname='code' align='center'/>
          <colspec colname='type' align='center'/>
          <colspec colname='array' align='center'/>
          <colspec colname='always-returned' align='center'/>
          <thead>
            <row>
              <entry>Name</entry>
              <entry>Code</entry>
              <entry>Type</entry>
              <entry>Array?</entry>
              <entry>Returned if not requested?</entry>
            </row>
          </thead>
          <tbody>
<!-- Subnet Mask option is not configured by the user
<row><entry>subnet-mask</entry><entry>1</entry><entry>ipv4-address</entry><entry>false</entry><entry>true</entry></row>
-->
<row><entry>time-offset</entry><entry>2</entry><entry>int32</entry><entry>false</entry><entry>false</entry></row>
<row><entry>routers</entry><entry>3</entry><entry>ipv4-address</entry><entry>true</entry><entry>true</entry></row>
<row><entry>time-servers</entry><entry>4</entry><entry>ipv4-address</entry><entry>true</entry><entry>false</entry></row>
<row><entry>name-servers</entry><entry>5</entry><entry>ipv4-address</entry><entry>true</entry><entry>false</entry></row>
<row><entry>domain-name-servers</entry><entry>6</entry><entry>ipv4-address</entry><entry>true</entry><entry>true</entry></row>
<row><entry>log-servers</entry><entry>7</entry><entry>ipv4-address</entry><entry>true</entry><entry>false</entry></row>
<row><entry>cookie-servers</entry><entry>8</entry><entry>ipv4-address</entry><entry>true</entry><entry>false</entry></row>
<row><entry>lpr-servers</entry><entry>9</entry><entry>ipv4-address</entry><entry>true</entry><entry>false</entry></row>
<row><entry>impress-servers</entry><entry>10</entry><entry>ipv4-address</entry><entry>true</entry><entry>false</entry></row>
<row><entry>resource-location-servers</entry><entry>11</entry><entry>ipv4-address</entry><entry>true</entry><entry>false</entry></row>
<!-- Hostname option value is not explicitly configured by the user.
This rather belong to the DDNS configuration
<row><entry>host-name</entry><entry>12</entry><entry>string</entry><entry>false</entry><entry>true</entry></row>
-->
<row><entry>boot-size</entry><entry>13</entry><entry>uint16</entry><entry>false</entry><entry>false</entry></row>
<row><entry>merit-dump</entry><entry>14</entry><entry>string</entry><entry>false</entry><entry>false</entry></row>
<row><entry>domain-name</entry><entry>15</entry><entry>fqdn</entry><entry>false</entry><entry>true</entry></row>
<row><entry>swap-server</entry><entry>16</entry><entry>ipv4-address</entry><entry>false</entry><entry>false</entry></row>
<row><entry>root-path</entry><entry>17</entry><entry>string</entry><entry>false</entry><entry>false</entry></row>
<row><entry>extensions-path</entry><entry>18</entry><entry>string</entry><entry>false</entry><entry>false</entry></row>
<row><entry>ip-forwarding</entry><entry>19</entry><entry>boolean</entry><entry>false</entry><entry>false</entry></row>
<row><entry>non-local-source-routing</entry><entry>20</entry><entry>boolean</entry><entry>false</entry><entry>false</entry></row>
<row><entry>policy-filter</entry><entry>21</entry><entry>ipv4-address</entry><entry>true</entry><entry>false</entry></row>
<row><entry>max-dgram-reassembly</entry><entry>22</entry><entry>uint16</entry><entry>false</entry><entry>false</entry></row>
<row><entry>default-ip-ttl</entry><entry>23</entry><entry>uint8</entry><entry>false</entry><entry>false</entry></row>
<row><entry>path-mtu-aging-timeout</entry><entry>24</entry><entry>uint32</entry><entry>false</entry><entry>false</entry></row>
<row><entry>path-mtu-plateau-table</entry><entry>25</entry><entry>uint16</entry><entry>true</entry><entry>false</entry></row>
<row><entry>interface-mtu</entry><entry>26</entry><entry>uint16</entry><entry>false</entry><entry>false</entry></row>
<row><entry>all-subnets-local</entry><entry>27</entry><entry>boolean</entry><entry>false</entry><entry>false</entry></row>
<row><entry>broadcast-address</entry><entry>28</entry><entry>ipv4-address</entry><entry>false</entry><entry>false</entry></row>
<row><entry>perform-mask-discovery</entry><entry>29</entry><entry>boolean</entry><entry>false</entry><entry>false</entry></row>
<row><entry>mask-supplier</entry><entry>30</entry><entry>boolean</entry><entry>false</entry><entry>false</entry></row>
<row><entry>router-discovery</entry><entry>31</entry><entry>boolean</entry><entry>false</entry><entry>false</entry></row>
<row><entry>router-solicitation-address</entry><entry>32</entry><entry>ipv4-address</entry><entry>false</entry><entry>false</entry></row>
<row><entry>static-routes</entry><entry>33</entry><entry>ipv4-address</entry><entry>true</entry><entry>false</entry></row>
<row><entry>trailer-encapsulation</entry><entry>34</entry><entry>boolean</entry><entry>false</entry><entry>false</entry></row>
<row><entry>arp-cache-timeout</entry><entry>35</entry><entry>uint32</entry><entry>false</entry><entry>false</entry></row>
<row><entry>ieee802-3-encapsulation</entry><entry>36</entry><entry>boolean</entry><entry>false</entry><entry>false</entry></row>
<row><entry>default-tcp-ttl</entry><entry>37</entry><entry>uint8</entry><entry>false</entry><entry>false</entry></row>
<row><entry>tcp-keepalive-interval</entry><entry>38</entry><entry>uint32</entry><entry>false</entry><entry>false</entry></row>
<row><entry>tcp-keepalive-garbage</entry><entry>39</entry><entry>boolean</entry><entry>false</entry><entry>false</entry></row>

          </tbody>
          </tgroup>
        </table>
      </para>

      <para>
        <table frame="all" id="dhcp4-std-options-list-part2">
          <title>List of standard DHCPv4 options (continued)</title>
          <tgroup cols='5'>
          <colspec colname='name'/>
          <colspec colname='code' align='center'/>
          <colspec colname='type' align='center'/>
          <colspec colname='array' align='center'/>
          <colspec colname='always-returned' align='center'/>
          <thead>
            <row>
              <entry>Name</entry>
              <entry>Code</entry>
              <entry>Type</entry>
              <entry>Array?</entry>
              <entry>Returned if not requested?</entry>
            </row>
          </thead>
          <tbody>

<row><entry>nis-domain</entry><entry>40</entry><entry>string</entry><entry>false</entry><entry>false</entry></row>
<row><entry>nis-servers</entry><entry>41</entry><entry>ipv4-address</entry><entry>true</entry><entry>false</entry></row>
<row><entry>ntp-servers</entry><entry>42</entry><entry>ipv4-address</entry><entry>true</entry><entry>false</entry></row>
<row><entry>vendor-encapsulated-options</entry><entry>43</entry><entry>empty</entry><entry>false</entry><entry>false</entry></row>
<row><entry>netbios-name-servers</entry><entry>44</entry><entry>ipv4-address</entry><entry>true</entry><entry>false</entry></row>
<row><entry>netbios-dd-server</entry><entry>45</entry><entry>ipv4-address</entry><entry>true</entry><entry>false</entry></row>
<row><entry>netbios-node-type</entry><entry>46</entry><entry>uint8</entry><entry>false</entry><entry>false</entry></row>
<row><entry>netbios-scope</entry><entry>47</entry><entry>string</entry><entry>false</entry><entry>false</entry></row>
<row><entry>font-servers</entry><entry>48</entry><entry>ipv4-address</entry><entry>true</entry><entry>false</entry></row>
<row><entry>x-display-manager</entry><entry>49</entry><entry>ipv4-address</entry><entry>true</entry><entry>false</entry></row>
<!-- Lease time and requested address should not be configured by a user.
<row><entry>dhcp-requested-address</entry><entry>50</entry><entry>ipv4-address</entry><entry>false</entry><entry>true</entry></row>
<row><entry>dhcp-lease-time</entry><entry>51</entry><entry>uint32</entry><entry>false</entry><entry>true</entry></row>
-->
<row><entry>dhcp-option-overload</entry><entry>52</entry><entry>uint8</entry><entry>false</entry><entry>false</entry></row>
<!-- Message Type, Server Identifier and Parameter Request List should not be configured by a user.
<row><entry>dhcp-message-type</entry><entry>53</entry><entry>uint8</entry><entry>false</entry><entry>false</entry></row>
<row><entry>dhcp-server-identifier</entry><entry>54</entry><entry>ipv4-address</entry><entry>false</entry><entry>true</entry></row>
<row><entry>dhcp-parameter-request-list</entry><entry>55</entry><entry>uint8</entry><entry>true</entry><entry>true</entry></row>
-->
<row><entry>dhcp-message</entry><entry>56</entry><entry>string</entry><entry>false</entry><entry>false</entry></row>
<row><entry>dhcp-max-message-size</entry><entry>57</entry><entry>uint16</entry><entry>false</entry><entry>false</entry></row>
<!-- Renewal and rebinding time should not be configured by a user.
<row><entry>dhcp-renewal-time</entry><entry>58</entry><entry>uint32</entry><entry>false</entry><entry>true</entry></row>
<row><entry>dhcp-rebinding-time</entry><entry>59</entry><entry>uint32</entry><entry>false</entry><entry>true</entry></row>
-->
<row><entry>vendor-class-identifier</entry><entry>60</entry><entry>binary</entry><entry>false</entry><entry>false</entry></row>
<!-- Client identifier should not be configured by a user.
<row><entry>dhcp-client-identifier</entry><entry>61</entry><entry>binary</entry><entry>false</entry><entry>true</entry></row>
-->
<row><entry>nwip-domain-name</entry><entry>62</entry><entry>string</entry><entry>false</entry><entry>false</entry></row>
<row><entry>nwip-suboptions</entry><entry>63</entry><entry>binary</entry><entry>false</entry><entry>false</entry></row>
<row><entry>nisplus-domain-name</entry><entry>64</entry><entry>string</entry><entry>false</entry><entry>false</entry></row>
<row><entry>nisplus-servers</entry><entry>65</entry><entry>ipv4-address</entry><entry>true</entry><entry>false</entry></row>
<row><entry>tftp-server-name</entry><entry>66</entry><entry>string</entry><entry>false</entry><entry>false</entry></row>
<row><entry>boot-file-name</entry><entry>67</entry><entry>string</entry><entry>false</entry><entry>false</entry></row>
<row><entry>mobile-ip-home-agent</entry><entry>68</entry><entry>ipv4-address</entry><entry>true</entry><entry>false</entry></row>
<row><entry>smtp-server</entry><entry>69</entry><entry>ipv4-address</entry><entry>true</entry><entry>false</entry></row>
<row><entry>pop-server</entry><entry>70</entry><entry>ipv4-address</entry><entry>true</entry><entry>false</entry></row>
<row><entry>nntp-server</entry><entry>71</entry><entry>ipv4-address</entry><entry>true</entry><entry>false</entry></row>
<row><entry>www-server</entry><entry>72</entry><entry>ipv4-address</entry><entry>true</entry><entry>false</entry></row>
<row><entry>finger-server</entry><entry>73</entry><entry>ipv4-address</entry><entry>true</entry><entry>false</entry></row>
<row><entry>irc-server</entry><entry>74</entry><entry>ipv4-address</entry><entry>true</entry><entry>false</entry></row>
<row><entry>streettalk-server</entry><entry>75</entry><entry>ipv4-address</entry><entry>true</entry><entry>false</entry></row>
<row><entry>streettalk-directory-assistance-server</entry><entry>76</entry><entry>ipv4-address</entry><entry>true</entry><entry>false</entry></row>
<row><entry>user-class</entry><entry>77</entry><entry>binary</entry><entry>false</entry><entry>false</entry></row>
<!-- The Client FQDN option value is not explicitly configured.
It is a part of the DDNS/D2 configuration
<row><entry>fqdn</entry><entry>81</entry><entry>record</entry><entry>false</entry><entry>true</entry></row>
-->
<!-- Relay Agent Information is not configured by the user.
It is merely echoed by the server
<row><entry>dhcp-agent-options</entry><entry>82</entry><entry>empty</entry><entry>false</entry><entry>false</entry></row>
-->
<!-- Authentication option requires special processing
<row><entry>authenticate</entry><entry>90</entry><entry>binary</entry><entry>false</entry><entry>false</entry></row>
-->
<!-- Last transaction time and associated IP is dynamically calculated
<row><entry>client-last-transaction-time</entry><entry>91</entry><entry>uint32</entry><entry>false</entry><entry>false</entry></row>
<row><entry>associated-ip</entry><entry>92</entry><entry>ipv4-address</entry><entry>true</entry><entry>false</entry></row>
-->
<row><entry>client-system</entry><entry>93</entry><entry>uint16</entry><entry>true</entry><entry>false</entry></row>
<row><entry>client-ndi</entry><entry>94</entry><entry>record (uint8, uint8, uint8)</entry><entry>false</entry><entry>false</entry></row>
<row><entry>uuid-guid</entry><entry>97</entry><entry>record (uint8, binary)</entry><entry>false</entry><entry>false</entry></row>
<row><entry>subnet-selection</entry><entry>118</entry><entry>ipv4-address</entry><entry>false</entry><entry>false</entry></row>
<row><entry>domain-search</entry><entry>119</entry><entry>binary</entry><entry>false</entry><entry>false</entry></row>
<row><entry>vivco-suboptions</entry><entry>124</entry><entry>binary</entry><entry>false</entry><entry>false</entry></row>
<row><entry>vivso-suboptions</entry><entry>125</entry><entry>binary</entry><entry>false</entry><entry>false</entry></row>
          </tbody>
          </tgroup>
        </table>

      </para>
      <para>
        <table frame="all" id="dhcp-types">
          <title>List of standard DHCP option types</title>
          <tgroup cols='2'>
          <colspec colname='name'/>
          <colspec colname='meaning'/>
          <thead>
            <row><entry>Name</entry><entry>Meaning</entry></row>
          </thead>
          <tbody>
            <row><entry>binary</entry><entry>An arbitrary string of bytes, specified as a set of hexadecimal digits.</entry></row>
            <row><entry>boolean</entry><entry>Boolean value with allowed values true or false</entry></row>
            <row><entry>empty</entry><entry>No value, data is carried in suboptions</entry></row>
            <row><entry>fqdn</entry><entry>Fully qualified domain name (e.g. www.example.com)</entry></row>
            <row><entry>ipv4-address</entry><entry>IPv4 address in the usual dotted-decimal notation (e.g. 192.0.2.1)</entry></row>
            <row><entry>ipv6-address</entry><entry>IPv6 address in the usual colon notation (e.g. 2001:db8::1)</entry></row>
            <row><entry>record</entry><entry>Structured data that may comprise any types (except "record" and "empty")</entry></row>
            <row><entry>string</entry><entry>Any text</entry></row>
            <row><entry>uint8</entry><entry>8 bit unsigned integer with allowed values 0 to 255</entry></row>
            <row><entry>uint16</entry><entry>16 bit unsigned integer with allowed values 0 to 65535</entry></row>
            <row><entry>uint32</entry><entry>32 bit unsigned integer with allowed values 0 to 4294967295</entry></row>
          </tbody>
          </tgroup>
       </table>
      </para>
    </section>

    <section id="dhcp4-custom-options">
      <title>Custom DHCPv4 options</title>
      <para>Kea supports custom (non-standard) DHCPv4 options. Assume
      that we want to define a new DHCPv4 option called "foo" which
      will have code 222 and will convey a single unsigned 32 bit
      integer value. We can define such an option by using the
      following entry in the configuration file:
<screen>
"Dhcp4": {
    "option-def": [
        {
            <userinput>"name": "foo",
            "code": 222,
            "type": "uint32",
            "array": false,
            "record-types": "",
            "space": "dhcp4",
            "encapsulate": ""</userinput>
        }, ...
    ],
    ...
}
</screen>
      The <command>false</command> value of the <command>array</command>
      parameter determines that the option does NOT comprise an array of
      "uint32" values but rather a single value.  Two other parameters have been
      left blank: <command>record-types</command> and
      <command>encapsulate</command>.  The former specifies the comma separated
      list of option data fields if the option comprises a record of data
      fields. This should be non-empty if the <command>type</command> is set to
      "record". Otherwise it must be left blank. The latter parameter specifies
      the name of the option space being encapsulated by the particular
      option. If the particular option does not encapsulate any option space it
      should be left blank.  Note that the above set of comments define the
      format of the new option and do not set its values.
      </para>

      <para>The <command>name</command>, <command>code</command> and
      <command>type</command> parameters are required, all others are
      optional. The <command>array</command> default value is
      <command>false</command>. The <command>record-types</command>
      and <command>encapsulate</command> default values are blank
      (i.e. ""). The default <command>space</command> is "dhcp4".
      </para>

      <para>Once the new option format is defined, its value is set
      in the same way as for a standard option. For example the following
      commands set a global value that applies to all subnets.
<screen>
"Dhcp4": {
    "option-data": [
        {
            <userinput>"name": "foo",
            "code": 222,
            "space": "dhcp4",
            "csv-format": true,
            "data": "12345"</userinput>
        }, ...
    ],
    ...
}
</screen>
      </para>

      <para>New options can take more complex forms than simple use of
      primitives (uint8, string, ipv4-address etc): it is possible to
      define an option comprising a number of existing primitives.
      Assume we want to define a new option that will consist of
      an IPv4 address, followed by an unsigned 16 bit integer, followed by
      a boolean value, followed by a text string. Such an option could
      be defined in the following way:
<screen>
"Dhcp4": {
    "option-def": [
        {
            <userinput>"name": "bar",
            "code": 223,
            "space": "dhcp4",
            "type": "record",
            "array": false,
            "record-types": "ipv4-address, uint16, boolean, string",
            "encapsulate": ""</userinput>
        }, ...
    ],
    ...
}
</screen>
      The <command>type</command> is set to "record" to indicate that the option contains
      multiple values of different types.  These types are given as a comma-separated
      list in the <command>record-types</command> field and should be those listed in <xref linkend="dhcp-types"/>.
      </para>
      <para>
      The values of the option are set as follows:
<screen>
"Dhcp4": {
    "option-data": [
        {
            <userinput>"name": "bar",
            "space": "dhcp4",
            "code": 223,
            "csv-format": true,
            "data": "192.0.2.100, 123, true, Hello World"</userinput>
        }
    ],
    ...
}</screen>
      <command>csv-format</command> is set to <command>true</command> to indicate
      that the <command>data</command> field comprises a command-separated list
      of values.  The values in the <command>data</command> must correspond to
      the types set in the <command>record-types</command> field of the option
      definition.
     </para>
     <note>
       <para>In the general case, boolean values are specified as <command>true</command> or
       <command>false</command>, without quotes. Some specific boolean parameters may
       accept also <command>"true"</command>, <command>"false"</command>,
       <command>0</command>, <command>1</command>, <command>"0"</command> and
       <command>"1"</command>. Future Kea versions will accept all those values
       for all boolean parameters.</para>
     </note>
    </section>

    <section id="dhcp4-vendor-opts">
      <title>DHCPv4 Vendor Specific Options</title>
      <para>
      Currently there are two option spaces defined for the DHCPv4 daemon:
      "dhcp4" (for the top level DHCPv4 options) and
      "vendor-encapsulated-options-space", which is empty by default but
      options can be defined in it. Those options will be carried in the
      Vendor Specific Information option (code 43). The following examples
      show how to define an option "foo", with code 1, that consists of an
      IPv4 address, an unsigned 16 bit integer and a string. The "foo"
      option is conveyed in a Vendor Specific Information option.
      </para>
      <para>
      The first step is to define the format of the option:
<screen>
"Dhcp4": {
    "option-def": [
        {
            <userinput>"name": "foo",
            "code": 1,
            "space": "vendor-encapsulated-options-space",
            "type": "record",
            "array": false,
            "record-types": "ipv4-address, uint16, string",
            "encapsulate": ""</userinput>
        }
    ],
    ...
}</screen>
     (Note that the option space is set to "vendor-encapsulated-options-space".)
     Once the option format is defined, the next step is to define actual values
     for that option:
<screen>
"Dhcp4": {
    "option-data": [
        {
            <userinput>"name": "foo",
            "space": "vendor-encapsulated-options-space",
            "code": 1,
            "csv-format": true,
            "data": "192.0.2.3, 123, Hello World"</userinput>
        }
    ],
    ...
}</screen>
    We also include the Vendor Specific Information option, the option
    that conveys our sub-option "foo". This is required, else the option
    will not be included in messages sent to the client.
<screen>
"Dhcp4": {
    "option-data": [
        {
            <userinput>"name": "vendor-encapsulated-options"</userinput>
        }
    ],
    ...
}</screen>
    Alternatively, the option can be specified using its code.

<screen>
"Dhcp4": {
    "option-data": [
        {
            <userinput>"code": 43</userinput>
        }
    ],
    ...
}</screen>
      </para>
    </section>

    <section id="dhcp4-option-spaces">

      <title>Nested DHCPv4 Options (Custom Option Spaces)</title>
      <para>It is sometimes useful to define completely new option
      space. This is the case when user creates new option in the
      standard option space ("dhcp4") and wants this option
      to convey sub-options. Since they are in a separate space,
      sub-option codes will have a separate numbering scheme and may
      overlap with the codes of standard options.
      </para>
      <para>Note that creation of a new option space when defining
      sub-options for a standard option is not required, because it is
      created by default if the standard option is meant to convey any
      sub-options (see <xref linkend="dhcp4-vendor-opts"/>).
      </para>
      <para>
      Assume that we want to have a DHCPv4 option called "container" with
      code 222 that conveys two sub-options with codes 1 and 2.
      First we need to define the new sub-options:
<screen>
"Dhcp4": {
    "option-def": [
        {
            <userinput>"name": "subopt1",
            "code": 1,
            "space": "isc",
            "type": "ipv4-address",
            "record-types": "",
            "array": false,
            "encapsulate": ""
        },
        {
            "name": "subopt2",
            "code": 2,
            "space": "isc",
            "type": "string",
            "record-types": "",
            "array": false,
            "encapsulate": ""</userinput>
        }
    ],
    ...
}</screen>
    Note that we have defined the options to belong to a new option space
    (in this case, "isc").
    </para>
    <para>
    The next step is to define a regular DHCPv4 option with our desired
    code and specify that it should include options from the new option space:
<screen>
"Dhcp4": {
    "option-def": [
        ...,
        {
            <userinput>"name": "container",
            "code": 222,
            "space": "dhcp4",
            "type": "empty",
            "array": false,
            "record-types": "",
            "encapsulate": "isc"</userinput>
        }
    ],
    ...
}</screen>
    The name of the option space in which the sub-options are defined
    is set in the "encapsulate" field. The "type" field is set to "empty"
    to indicate that this option does not carry any data other than
    sub-options.
    </para>
    <para>
    Finally, we can set values for the new options:
<screen>
"Dhcp4": {
    "option-data": [
        {
            <userinput>"name": "subopt1",
            "code": 1,
            "space": "isc",
            "data": "192.0.2.3"</userinput>
        },
        }
            <userinput>"name": "subopt2",
            "code": 2,
            "space": "isc",
            "data": "Hello world"</userinput>
        },
        {
            <userinput>"name": "container",
            "code": 222,
            "space": "dhcp4"</userinput>
        }
    ],
    ...
}
</screen>
    </para>
    <para>Note that it is possible to create an option which carries some data
    in addition to the sub-options defined in the encapsulated option space.  For example,
    if the "container" option from the previous example was required to carry an uint16
    value as well as the sub-options, the "type" value would have to be set to "uint16" in
    the option definition. (Such an option would then have the following
    data structure: DHCP header, uint16 value, sub-options.) The value specified
    with the "data" parameter &mdash; which should be a valid integer enclosed in quotes,
    e.g. "123" &mdash; would then be assigned to the uint16 field in the "container" option.
    </para>
    </section>

    <section id="dhcp4-option-data-defaults">
      <title>Unspecified parameters for DHCPv4 option configuration</title>
      <para>In many cases it is not required to specify all parameters for
      an option configuration and the default values may be used. However, it is
      important to understand the implications of not specifying some of them
      as it may result in configuration errors. The list below explains
      the behavior of the server when a particular parameter is not explicitly
      specified:

      <itemizedlist>
        <listitem>
          <simpara><command>name</command> - the server requires an option name or
          option code to identify an option. If this parameter is unspecified, the
          option code must be specified.
          </simpara>
        </listitem>

        <listitem>
          <simpara><command>code</command> - the server requires an option name or
          option code to identify an option. This parameter may be left unspecified if
          the <command>name</command> parameter is specified. However, this also
          requires that the particular option has its definition (it is either a
          standard option or an administrator created a definition for the option
          using an 'option-def' structure), as the option definition associates an
          option with a particular name. It is possible to configure an option
          for which there is no definition (unspecified option format).
          Configuration of such options requires the use of option code.
          </simpara>
        </listitem>

        <listitem>
          <simpara><command>space</command> - if the option space is unspecified it
          will default to 'dhcp4' which is an option space holding DHCPv4 standard
          options.
          </simpara>
        </listitem>

        <listitem>
          <simpara><command>data</command> - if the option data is unspecified it
          defaults to an empty value. The empty value is mostly used for the
          options which have no payload (boolean options), but it is legal to specify
          empty values for some options which carry variable length data and which
          spec allows for the length of 0. For such options, the data parameter
          may be omitted in the configuration.</simpara>
        </listitem>

        <listitem>
          <simpara><command>csv-format</command> - if this value is not specified
          and the definition for the particular option exists, the server will assume
          that the option data is specified as a list of comma separated values to be
          assigned to individual fields of the DHCP option. If the definition
          does not exist for this option, the server will assume that the data
          parameter contains the option payload in the binary format (represented
          as a string of hexadecimal digits). Note that not specifying this
          parameter doesn't imply that it defaults to a fixed value, but
          the configuration data interpretation also depends on the presence
          of the option definition. An administrator must be aware if the
          definition for the particular option exists when this parameter
          is not specified. It is generally recommended to not specify this
          parameter only for the options for which the definition exists, e.g.
          standard options. Setting <command>csv-format</command> to an explicit
          value will cause the server to strictly check the format of the option
          data specified.
          </simpara>
        </listitem>
      </itemizedlist>
      </para>

    </section>

    <section id="dhcp4-stateless-configuration">
      <title>Stateless Configuration of DHCPv4 clients</title>
      <para>The DHCPv4 server supports the stateless client configuration whereby the
      client has an IP address configured (e.g. using manual configuration) and only
      contacts the server to obtain other configuration parameters, e.g. DNS servers' addresses.
      In order to obtain the stateless configuration parameters the client sends the
      DHCPINFORM message to the server with the "ciaddr" set to the address that the
      client is currently using. The server unicasts the DHCPACK message to the
      client that includes the stateless configuration ("yiaddr" not set).
      </para>

      <para>The server will respond to the DHCPINFORM when the client is associated
      with the particular subnet defined in the server's configuration. The example
      subnet configuration will look like this:
        <screen>
"Dhcp4": {
    "subnet4": [
        {
            "subnet": "192.0.2.0/24"
            "option-data": [ {
                "name": "domain-name-servers",
                "code": 6,
                "data": "192.0.2.200,192.0.2.201",
                "csv-format": true,
                "space": "dhcp4"
            } ]
        }
    ]
}</screen>
      </para>
      <para>This subnet specifies the single option which will be included in
      the DHCPACK message to the client in response to DHCPINFORM. Note that
      the subnet definition does not require the address pool configuration
      if it will be used solely for the stateless configuration.
      </para>

      <para>This server will associate the subnet with the client if one of
      the following conditions is met:
      <itemizedlist>
          <listitem>
            <simpara>The DHCPINFORM is relayed and the giaddr matches the
            configured subnet.</simpara>
          </listitem>
          <listitem>
            <simpara>The DHCPINFORM is unicast from the client and the ciaddr
            matches the configured subnet.</simpara>
          </listitem>
          <listitem>
            <simpara>The DHCPINFORM is unicast from the client, the ciaddr is
            not set but the source address of the IP packet matches the
            configured subnet.</simpara>
          </listitem>
          <listitem>
            <simpara>The DHCPINFORM is not relayed and the IP address on the
            interface on which the message is received matches the configured
            subnet.</simpara>
          </listitem>
      </itemizedlist>
      </para>
    </section>

    <section id="dhcp4-client-classifier">
      <title>Client Classification in DHCPv4</title>
      <para>
      The DHCPv4 server includes support for client classification.  At the
      current time the capabilities of the classification process are limited
      but it is expected they will be expanded in the future. For a deeper
      discussion of the classification process see <xref linkend="classify"/>.
      </para>

      <para>
      In certain cases it is useful to differentiate between different types of
      clients and treat them accordingly. It is envisaged that client
      classification will be used for changing the behavior of almost any part of
      the DHCP message processing, including the assignment of leases from different
      pools, the assignment of different options (or different values of the same
      options) etc. In the current release of the software however, there are
      only three mechanisms that take advantage of client classification:
      subnet selection, assignment of different options, and, for cable modems, there
      are specific options for use with the TFTP server address and the boot file field.
      </para>

      <para>
      Kea can be instructed to limit access to given subnets based on class information.
      This is particularly useful for cases where two types of devices share the
      same link and are expected to be served from two different subnets. The
      primary use case for such a scenario is cable networks. There are two
      classes of devices: the cable modem itself, which should be handed a lease
      from subnet A and all other devices behind the modem that should get a lease
      from subnet B. That segregation is essential to prevent overly curious
      users from playing with their cable modems. For details on how to set up
      class restrictions on subnets, see <xref linkend="classification-subnets"/>.
      </para>

      <para>
      The process of doing classification is conducted in three steps. The first step
      is to assess an incoming packet and assign it to zero or more classes.  The
      second step is to choose a subnet, possibly based on the class information.
      The third step is to assign options again possibly based on the class
      information.
      </para>

      <para>
      There are two methods of doing classification. The first is automatic and relies
      on examining the values in the vendor class options. Information from these
      options is extracted and a class name is constructed from it and added to
      the class list for the packet. The second allows you to specify an expression
      that is evaluated for each packet. If the result is true the packet is
      a member of the class.
      </para>

      <note><para>
        Care should be taken with client classification as it is easy for
        clients that do not meet class criteria to be denied any service altogether.
      </para></note>

      <section>
        <title>Using Vendor Class Information in Classification</title>
        <para>
        The server checks whether an incoming packet includes the vendor class identifier
        option (60). If it does, the content of that option is prepended with
        &quot;VENDOR_CLASS_&quot; then it is interpreted as a class. For example,
        modern cable modems will send this option with value &quot;docsis3.0&quot;
        and as a result the packet will belong to class &quot;VENDOR_CLASS_docsis3.0&quot;.
        </para>

        <para>
        For clients that belong to the VENDOR_CLASS_docsis3.0 class, the siaddr
        field is set to the value of next-server (if specified in a subnet). If
        there is a boot-file-name option specified, its value is also set in the
        file field in the DHCPv4 packet. For eRouter1.0 class, the siaddr is
        always set to 0.0.0.0. That capability is expected to be moved to
        an external hook library that will be dedicated to cable modems.
        </para>

        <para>
        This example shows a configuration using an automatically generated
        "VENDOR_CLASS_" class. The Administrator of the network has
        decided that addresses from range 192.0.2.10 to 192.0.2.20 are
        going to be managed by the Dhcp4 server and only clients belonging to the
        docsis3.0 client class are allowed to use that pool.

        <screen>
"Dhcp4": {
    "subnet4": [
        {
            "subnet": "192.0.2.0/24",
            "pools": [ { "pool": "192.0.2.10 - 192.0.2.20" } ],
            <userinput>"client-class": "VENDOR_CLASS_docsis3.0"</userinput>
        }
    ],
    ...
}</screen>
        </para>

      </section>

      <section>
        <title>Defining and Using Custom Classes</title>
        <para>
        The following example shows how to configure a class using an expression
        and a subnet making use of that class. This configuration defines the
        class named &quot;Client_foo&quot;.
        It is comprised of all clients who's client ids (option 61) start with the
        string &quot;foo&quot;. Members of this class will be given addresses from
        192.0.2.10 to 192.0.2.20 and 192.0.2.1 and 192.0.2.2 as their domain name
        servers. For a deeper discussion of the classification process see
        <xref linkend="classify"/>.

          <screen>
"Dhcp4": {
    "client-classes": [
        {<userinput>
            "name": "Client_foo",
            "test": "substring(option[61].hex,0,3) == 'foo'",
            "option-data": [
                {
                    "name": "domain-name-servers",
                    "code": 6,
                    "space": "dhcp4",
                    "csv-format": true,
                    "data": "192.0.2.1, 192.0.2.2"
                }
            ]</userinput>
        },
        ...
    ],
    "subnet4": [
        {
            "subnet": "192.0.2.0/24",
            "pools": [ { "pool": "192.0.2.10 - 192.0.2.20" } ],
            <userinput>"client-class": "Client_foo"</userinput>
        },
        ...
    ],
    ...
}</screen>
        </para>
      </section>
    </section>

    <section id="dhcp4-ddns-config">
      <title>DDNS for DHCPv4</title>
      <para>
      As mentioned earlier, kea-dhcp4 can be configured to generate requests to the
      DHCP-DDNS server (referred to here as "D2" ) to update DNS entries.  These requests are known as
      NameChangeRequests or NCRs.  Each NCR contains the following information:
      <orderedlist>
      <listitem><para>
      Whether it is a request to add (update) or remove DNS entries
      </para></listitem>
      <listitem><para>
      Whether the change requests forward DNS updates (A records), reverse
      DNS updates (PTR records), or both.
      </para></listitem>
      <listitem><para>
      The FQDN, lease address, and DHCID
      </para></listitem>
      </orderedlist>
      The parameters for controlling the generation of NCRs for submission to D2
      are contained in the <command>dhcp-ddns</command> section of the kea-dhcp4 server
      configuration. The mandatory parameters for the DHCP DDNS configuration
      are <command>enable-updates</command> which is unconditionally
      required, and <command>qualifying-suffix</command> which has no
      default value and is required when <command>enable-updates</command>
      is set to <command>true</command>.

      The two (disabled and enabled) minimal DHCP DDNS configurations are:
<screen>
"Dhcp4": {
    "dhcp-ddns": {
        <userinput>"enable-updates": false</userinput>
    },
    ...
}
</screen>
      and for example:
<screen>
"Dhcp4": {
    "dhcp-ddns": {
        <userinput>"enable-updates": true,
        "qualifying-suffix": "example."</userinput>
    },
    ...
}
</screen>

      The default values for the "dhcp-ddns" section are as follows:
      <itemizedlist>
      <listitem><simpara>
      <command>"server-ip": "127.0.0.1"</command>
      </simpara></listitem>
      <listitem><simpara>
      <command>"server-port": 53001</command>
      </simpara></listitem>
      <listitem><simpara>
      <command>"sender-ip": ""</command>
      </simpara></listitem>
      <listitem><simpara>
      <command>"sender-port": 0</command>
      </simpara></listitem>
      <listitem><simpara>
      <command>"max-queue-size": 1024</command>
      </simpara></listitem>
      <listitem><simpara>
      <command>"ncr-protocol": "UDP"</command>
      </simpara></listitem>
      <listitem><simpara>
      <command>"ncr-format": "JSON"</command>
      </simpara></listitem>
      <listitem><simpara>
      <command>"override-no-update": false</command>
      </simpara></listitem>
      <listitem><simpara>
      <command>"override-client-update": false</command>
      </simpara></listitem>
      <listitem><simpara>
      <command>"replace-client-name": "never"</command>
      </simpara></listitem>
      <listitem><simpara>
      <command>"generated-prefix": "myhost"</command>
      </simpara></listitem>
      </itemizedlist>
      </para>

      <section id="dhcpv4-d2-io-config">
      <title>DHCP-DDNS Server Connectivity</title>
      <para>
      In order for NCRs to reach the D2 server, kea-dhcp4 must be able
      to communicate with it.  kea-dhcp4 uses the following configuration
      parameters to control how it communications with D2:
      <itemizedlist>
      <listitem><simpara>
      <command>enable-updates</command> - determines whether or not kea-dhcp4 will
      generate NCRs.  By default, this value is false hence DDNS updates are
      disabled.  To enable DDNS updates set this value to true:
      </simpara></listitem>

      <listitem><simpara>
      <command>server-ip</command> - IP address on which D2 listens for requests. The default is
      the local loopback interface at address 127.0.0.1. You may specify
      either an IPv4 or IPv6 address.
      </simpara></listitem>

      <listitem><simpara>
      <command>server-port</command> - port on which D2 listens for requests.  The default value
      is 53001.
      </simpara></listitem>

      <listitem><simpara>
      <command>sender-ip</command> - IP address which kea-dhcp4 should use to send requests to D2.
      The default value is blank which instructs kea-dhcp4 to select a suitable
      address.
      </simpara></listitem>

      <listitem><simpara>
      <command>sender-port</command> - port which kea-dhcp4 should use to send requests to D2. The
      default value of 0 instructs kea-dhcp4 to select a suitable port.
      </simpara></listitem>

      <listitem><simpara>
      <command>max-queue-size</command> - maximum number of requests allowed to queue waiting to
      be sent to D2. This value guards against requests accumulating
      uncontrollably if they are being generated faster than they can be
      delivered.  If the number of requests queued for transmission reaches
      this value, DDNS updating will be turned off until the queue backlog has
      been sufficiently reduced.  The intention is to allow the kea-dhcp4 server to
      continue lease operations without running the risk that its memory usage
      grows without limit.  The default value is 1024.
      </simpara></listitem>
      <listitem><simpara>
      <command>ncr-protocol</command> - socket protocol use when sending requests to D2.  Currently
      only UDP is supported.  TCP may be available in an upcoming release.
      </simpara></listitem>
      <listitem><simpara>
      <command>ncr-format</command> - packet format to use when sending requests to D2.
      Currently only JSON format is supported.  Other formats may be available
      in future releases.
      </simpara></listitem>
      </itemizedlist>
      By default, kea-dhcp-ddns is assumed to be running on the same machine as kea-dhcp4, and
      all of the default values mentioned above should be sufficient.
      If, however, D2 has been configured to listen on a different address or
      port, these values must be altered accordingly. For example, if D2 has been
      configured to listen on 192.168.1.10 port 900, the following configuration
      would be required:
<screen>
"Dhcp4": {
    "dhcp-ddns": {
        <userinput>"server-ip": "192.168.1.10",
        "server-port": 900</userinput>,
        ...
    },
    ...
}
</screen>
      </para>
      </section>
      <section id="dhcpv4-d2-rules-config">
      <title>When Does the kea-dhcp4 Server Generate DDNS Requests?</title>
      <para>kea-dhcp4 follows the behavior prescribed for DHCP servers in
      <ulink url="http://tools.ietf.org/html/rfc4702">RFC 4702</ulink>.
      It is important to keep in mind that kea-dhcp4 provides the initial decision
      making of when and what to update and forwards that information to D2 in
      the form of NCRs. Carrying out the actual DNS updates and dealing with
      such things as conflict resolution are within the purview of D2 itself (<xref linkend="dhcp-ddns-server"/>).
      This section describes when kea-dhcp4 will generate NCRs and the
      configuration parameters that can be used to influence this decision.
      It assumes that the "enable-updates" parameter is true.
      </para>
      <para>
      In general, kea-dhcp4 will generate DDNS update requests when:
      <orderedlist>
      <listitem><para>
      A new lease is granted in response to a DHCP REQUEST
      </para></listitem>
      <listitem><para>
      An existing lease is renewed but the FQDN associated with it has
      changed.
      </para></listitem>
      <listitem><para>
      An existing lease is released in response to a DHCP RELEASE
      </para></listitem>
      </orderedlist>
      In the second case, lease renewal, two  DDNS requests will be issued: one
      request to remove entries for the previous FQDN and a second request to
      add entries for the new FQDN.  In the last case, a lease release, a
      single DDNS request to remove its entries will be made.  The decision
      making involved when granting a new lease (the first case) is more
      involved and is discussed next.
      </para>
      <para>
      When a new lease is granted, kea-dhcp4 will generate a DDNS
      update request if the DHCP REQUEST contains either the FQDN option
      (code 81) or the Host Name option (code 12). If both are present,
      the server will use the FQDN option. By default kea-dhcp4
      will respect the FQDN N and S flags specified by the client as shown
      in the following table:
      </para>
        <table id="fqdn-flag-table">
          <title>Default FQDN Flag Behavior</title>
          <tgroup cols='4' align='left'>
          <colspec colname='cflags'/>
          <colspec colname='meaning'/>
          <colspec colname='response'/>
          <colspec colname='sflags'/>
          <thead>
              <row>
                <entry>Client Flags:N-S</entry>
                <entry>Client Intent</entry>
                <entry>Server Response</entry>
                <entry>Server Flags:N-S-O</entry>
              </row>
          </thead>
          <tbody>
            <row>
                <entry>0-0</entry>
                <entry>
                Client wants to do forward updates, server should do reverse updates
                </entry>
                <entry>Server generates reverse-only request</entry>
                <entry>1-0-0</entry>
            </row>
            <row>
                <entry>0-1</entry>
                <entry>Server should do both forward and reverse updates</entry>
                <entry>Server generates request to update both directions</entry>
                <entry>0-1-0</entry>
            </row>
            <row>
                <entry>1-0</entry>
                <entry>Client wants no updates done</entry>
                <entry>Server does not generate a request</entry>
                <entry>1-0-0</entry>
            </row>
          </tbody>
          </tgroup>
        </table>
      <para>
      The first row in the table above represents "client delegation". Here
      the DHCP client states that it intends to do the forward DNS updates and
      the server should do the reverse updates.  By default, kea-dhcp4 will honor
      the client's wishes and generate a DDNS request to the DHCP-DDNS server to update only
      reverse DNS data.  The parameter <command>override-client-update</command> can be used
      to instruct the server to override client delegation requests.  When
      this parameter is true, kea-dhcp4 will disregard requests for client
      delegation and generate a DDNS request to update both forward and
      reverse DNS data.  In this case, the N-S-O flags in the server's
      response to the client will be 0-1-1 respectively.
      </para>
      <para>
      (Note that the flag combination N=1, S=1 is prohibited according to
      <ulink url="http://tools.ietf.org/html/rfc4702">RFC 4702</ulink>. If such a combination is received from the client, the packet
      will be dropped by kea-dhcp4.)
      </para>
      <para>
      To override client delegation, set the following values in your configuration
      file:
      </para>
<screen>
"Dhcp4": {
    "dhcp-ddns": {
        <userinput>"override-client-update": true</userinput>,
        ...
    },
    ...
}
</screen>
      <para>
      The third row in the table above describes the case in which the client
      requests that no DNS updates be done. The parameter, <command>override-no-update</command>,
      can be used to instruct the server to disregard the client's wishes. When
      this parameter is true, kea-dhcp4 will generate a DDNS update request to kea-dhcp-ddns
      even if the client requests that no updates be done.  The N-S-O flags in the
      server's response to the client will be 0-1-1.
      </para>
      <para>
      To override client delegation, the following values should be set in your configuration:
      </para>
<screen>
"Dhcp4": {
    "dhcp-ddns": {
        <userinput>"override-no-update": true</userinput>,
        ...
    },
    ...
}
</screen>
      <para>
      kea-dhcp4 will always generate DDNS update requests if the client request
      only contains the Host Name option. In addition it will include an FQDN
      option in the response to the client with the FQDN N-S-O flags set to
      0-1-0 respectively. The domain name portion of the FQDN option will be
      the name submitted to D2 in the DDNS update request.
      </para>
      </section>
      <section id="dhcpv4-fqdn-name-generation">
      <title>kea-dhcp4 name generation for DDNS update requests</title>
      <para>Each NameChangeRequest must of course include the fully qualified domain
      name whose DNS entries are to be affected.  kea-dhcp4 can be configured to
      supply a portion or all of that name based upon what it receives from
      the client in the DHCP REQUEST.</para>
      <para>
       The default rules for constructing the FQDN that will be used for DNS
       entries are:
      <orderedlist>
      <listitem><para>
        If the DHCPREQUEST contains the client FQDN option, the candidate name
        is taken from there, otherwise it is taken from the Host Name option.
      </para></listitem>
      <listitem><para>
        If the candidate name is a partial (i.e. unqualified) name then add a
        configurable suffix to the name and use the result as the FQDN.
      </para></listitem>
      <listitem><para>
        If the candidate name provided is empty, generate a FQDN using a
        configurable prefix and suffix.
      </para></listitem>
      <listitem><para>
        If the client provided neither option, then no DNS action will be taken.
      </para></listitem>
      </orderedlist>
        These rules can amended by setting the
        <command>replace-client-name</command> parameter which provides the
        following modes of behavior:
      <itemizedlist>
      <listitem><para>
        <command>never</command> - Use the name the client sent.  If the client
        sent no name, do not generate one.  This is the default mode.
      </para></listitem>
      <listitem><para>
        <command>always</command> - Replace the name the client sent. If the
        client sent no name, generate one for the client.
      </para></listitem>
      <listitem><para>
        <command>when-present</command> - Replace the name the client sent.
        If the client sent no name, do not generate one.
      </para></listitem>
      <listitem><para>
        <command>when-not-present</command> - Use the name the client sent.
        If the client sent no name, generate one for the client.
      </para></listitem>
      </itemizedlist>
    <note>
    Note that formerly, this parameter was a boolean and permitted only values
    of <command>true</command> and <command>false</command>.  Boolean values
    will still be accepted but may eventually be deprecated. A value of
    <command>true</command> equates to <command>when-present</command>,
    <command>false</command> equates to <command>never</command>.
    </note>

      For example, To instruct kea-dhcp4 to always generate the FQDN for a
      client, set the parameter <command>replace-client-name</command> to
      <command>always</command> as follows:
      </para>
<screen>
"Dhcp4": {
    "dhcp-ddns": {
        <userinput>"replace-client-name": "always"</userinput>,
        ...
    },
    ...
}
</screen>
      <para>
      The prefix used in the generation of a FQDN is specified by the
      <command>generated-prefix</command> parameter.  The default value is "myhost".  To alter
      its value simply set it to the desired string:
      </para>
<screen>
"Dhcp4": {
    "dhcp-ddns": {
        <userinput>"generated-prefix": "another.host"</userinput>,
        ...
    },
    ...
}
</screen>
      <para>
      The suffix used when generating a FQDN or when qualifying a
      partial name is specified by
      the <command>qualifying-suffix</command> parameter. This
      parameter has no default value, thus it is mandatory when
      DDNS updates are enabled.
      To set its value simply set it to the desired string:
      </para>
<screen>
"Dhcp4": {
    "dhcp-ddns": {
        <userinput>"qualifying-suffix": "foo.example.org"</userinput>,
        ...
    },
    ...
}
</screen>
      </section>
      <para>
      When generating a name, kea-dhcp4 will construct name of the format:
      </para>
      <para>
        [generated-prefix]-[address-text].[qualifying-suffix].
      </para>
      <para>
      where address-text is simply the lease IP address converted to a
      hyphenated string.  For example, if the lease address is 172.16.1.10,
      the qualifying suffix "example.com", and the default value is used for
      <command>generated-prefix</command>, the generated FQDN would be:
      </para>
      <para>
        myhost-172-16-1-10.example.com.
      </para>
    </section>

    <section id="dhcp4-next-server">
      <title>Next Server (siaddr)</title>
      <para>In some cases, clients want to obtain configuration from the TFTP server.
      Although there is a dedicated option for it, some devices may use the siaddr field
      in the DHCPv4 packet for that purpose. That specific field can be configured
      using <command>next-server</command> directive. It is possible to define it in the global scope or
      for a given subnet only. If both are defined, the subnet value takes precedence.
      The value in subnet can be set to 0.0.0.0, which means that <command>next-server</command> should
      not be sent. It may also be set to an empty string, which means the same as if
      it was not defined at all, i.e. use the global value.
      </para>

<screen>
"Dhcp4": {
    <userinput>"next-server": "192.0.2.123"</userinput>,
    ...,
    "subnet4": [
        {
            <userinput>"next-server": "192.0.2.234"</userinput>,
            ...
        }
    ]
}
</screen>
    </section>

    <section id="dhcp4-echo-client-id">
      <title>Echoing Client-ID (RFC 6842)</title>
      <para>The original DHCPv4 specification
      (<ulink url="http://tools.ietf.org/html/rfc2131">RFC 2131</ulink>)
      states that the DHCPv4
      server must not send back client-id options when responding to
      clients. However, in some cases that confused clients that did
      not have MAC address or client-id; see
      <ulink url="http://tools.ietf.org/html/rfc6842">RFC 6842</ulink>.
      for details. That
      behavior has changed with the publication of
      <ulink url="http://tools.ietf.org/html/rfc6842">RFC 6842</ulink>.
      which updated
      <ulink url="http://tools.ietf.org/html/rfc2131">RFC 2131</ulink>.
      That update now states that the server must
      send client-id if the client sent it. That is the default behavior
      that Kea offers. However, in some cases older devices that do
      not support
      <ulink url="http://tools.ietf.org/html/rfc6842">RFC 6842</ulink>.
      may refuse to accept responses that include the
      client-id option. To enable backward compatibility, an optional
      configuration parameter has been introduced. To configure it,
      use the following configuration statement:</para>

<screen>
"Dhcp4": {
    <userinput>"echo-client-id": false</userinput>,
    ...
}
</screen>
    </section>

    <section id="dhcp4-match-client-id">
      <title>Using Client Identifier and Hardware Address</title>
      <para>DHCP server must be able to identify the client (distinguish it from
      other clients) from which it receives the message. There are many reasons
      why this identification is required and the most important ones are listed
      below.
      <itemizedlist>
        <listitem><simpara>When the client contacts the server to allocate a new
        lease, the server must store the client identification information in
        the lease database as a search key.</simpara></listitem>
        <listitem><simpara>When the client is trying to renew or release the existing
        lease, the server must be able to find the existing lease entry in the
        database for this client, using the client identification information as a
        search key.</simpara></listitem>
        <listitem><simpara>Some configurations use static reservations for the IP
        addresses and other configuration information. The server's administrator
        uses client identification information to create these static assignments.
        </simpara></listitem>
        <listitem><simpara>In the dual stack networks there is often a need to
        correlate the lease information stored in DHCPv4 and DHCPv6 server for
        a particular host. Using common identification information by the DHCPv4
        and DHCPv6 client allows the network administrator to achieve this
        correlation and better administer the network.</simpara></listitem>
      </itemizedlist>
      </para>

      <para>DHCPv4 makes use of two distinct identifiers which are placed
      by the client in the queries sent to the server and copied by the server
      to its responses to the client: 'chaddr' and 'client identifier'. The
      former was introduced as a part of the BOOTP specification and it is also
      used by DHCP to carry the hardware address of the interface used to send
      the query to the server (MAC address for the Ethernet). The latter is
      carried in the Client-identifier option, introduced in the
      <ulink url="http://tools.ietf.org/html/rfc2132">RFC 2132</ulink>.
      </para>

      <para>The <ulink url="http://tools.ietf.org/html/rfc2131">RFC 2131</ulink>
      indicates that the server may use both of these identifiers to identify
      the client but the 'client identifier', if present, takes precedence
      over 'chaddr'. One of the reasons for this is that 'client identifier'
      is independent from the hardware used by the client to communicate with
      the server. For example, if the client obtained the lease using one
      network card and then the network card is moved to another host, the
      server will wrongly identify this host is the one which has obtained
      the lease. Moreover, the
      <ulink url="https://tools.ietf.org/html/rfc4361">RFC 4361</ulink> gives
      the recommendation to use DUID
      (see <ulink url="https://tools.ietf.org/html/rfc3315">DHCPv6 specification</ulink>)
      carried as 'client identifier' when dual stack networks are in use,
      to provide consistent identification information of the client, regardless
      of the protocol type it is using. Kea adheres to these specifications and
      the 'client identifier' by default takes precedence over the value carried
      in 'chaddr' field when the server searches, creates, updates or removes
      the client's lease.
      </para>

      <para>When the server receives a DHCPDISCOVER or DHCPREQUEST message from the
      client, it will try to find out if the client already has a lease in the
      database and will hand out the existing lease rather than allocate
      a new one. Each lease in the lease database is associated with the
      'client identifier' and/or 'chaddr'. The server will first use the
      'client identifier' (if present) to search the lease. If the lease is
      found, the server will treat this lease as belonging to the client
      even if the current 'chaddr' and the 'chaddr' associated with
      the lease do not match. This facilitates the scenario when the network card
      on the client system has been replaced and thus the new MAC address
      appears in the messages sent by the DHCP client. If the server fails
      to find the lease using the 'client identifier' it will perform another lookup
      using the 'chaddr'. If this lookup returns no result, the client is
      considered as not having a lease and the new lease will be created.
      </para>

      <para>A common problem reported by network operators is that bogus
      client implementations do not use stable client identifiers such as
      generating a new 'client identifier' each time the client connects
      to the network. Another well known case is when the client changes its
      'client identifier' during the multi-stage boot process (PXE). In such
      cases, the MAC address of the client's interface remains stable and
      using 'chaddr' field to identify the client guarantees that the
      particular system is considered to be the same client, even though its
      'client identifier' changes.
      </para>

      <para>To address this problem, Kea includes a configuration option
      which enables client identification using 'chaddr' only by instructing
      the server to disregard server to "ignore" the 'client identifier' during
      lease lookups and allocations for a particular subnet. Consider the following
      simplified server configuration:</para>
<screen>
"Dhcp4": {
    ...
    <userinput>"match-client-id": true,</userinput>
    ...
    "subnet4": [
    {
        "subnet": "192.0.10.0/24",
        "pools": [ { "pool": "192.0.2.23-192.0.2.87" } ],
        <userinput>"match-client-id": false</userinput>
    },
    {
        "subnet": "10.0.0.0/8",
        "pools": [ { "pool": "10.0.0.23-10.0.2.99" } ],
    }
    ]
}
</screen>

     <para>The <command>match-client-id</command> is a boolean value which
     controls this behavior. The default value of <userinput>true</userinput>
     indicates that the server will use the 'client identifier' for lease
     lookups and 'chaddr' if the first lookup returns no results. The
     <command>false</command> means that the server will only
     use the 'chaddr' to search for client's lease. Whether the DHCID for
     DNS updates is generated from the 'client identifier' or 'chaddr' is
     controlled through the same parameter accordingly.</para>

     <para>The <command>match-client-id</command> parameter may appear
     both in the global configuration scope and/or under any subnet
     declaration. In the example shown above, the effective value of the
     <command>match-client-id</command> will be <userinput>false</userinput>
     for the subnet 192.0.10.0/24, because the subnet specific setting
     of the parameter overrides the global value of the parameter. The
     effective value of the <command>match-client-id</command> for the subnet
     10.0.0.0/8 will be set to <userinput>true</userinput> because the
     subnet declaration lacks this parameter and the global setting is
     by default used for this subnet. In fact, the global entry for this
     parameter could be omitted in this case, because
     <userinput>true</userinput> is the default value.
     </para>

     <para>It is important to explain what happens when the client obtains
     its lease for one setting of the <command>match-client-id</command>
     and then renews when the setting has been changed. Let's first consider
     the case when the client obtains the lease when the
     <command>match-client-id</command> is set to <userinput>true</userinput>.
     The server will store the lease information including 'client identifier'
     (if supplied) and 'chaddr' in the lease database. When the setting is
     changed and the client renews the lease the server will determine that
     it should use the 'chaddr' to search for the existing lease. If the
     client hasn't changed its MAC address the server should successfully
     find the existing lease. The 'client identifier' associated with the
     returned lease is ignored and the client is allowed to use this lease.
     When the lease is renewed only the 'chaddr' is recorded for this
     lease according to the new server setting.
     </para>

     <para>In the second case the client has the lease with only a 'chaddr'
     value recorded. When the setting is changed to
     <command>match-client-id</command> set to <userinput>true</userinput>
     the server will first try to use the 'client identifier' to find the
     existing client's lease. This will return no results because the
     'client identifier' was not recorded for this lease. The server will
     then use the 'chaddr' and the lease will be found. If the lease appears
     to have no 'client identifier' recorded, the server will assume that
     this lease belongs to the client and that it was created with the previous
     setting of the <command>match-client-id</command>.
     However, if the lease contains 'client identifier' which is different
     from the 'client identifier' used by the client the lease will be
     assumed to belong to another client and the new lease will be
     allocated.
     </para>

    </section>

"    <section id="dhcp4-dhcp4o6-config">
      <title>DHCPv4-over-DHCPv6 DHCPv4 side</title>
      <para>
      The support of DHCPv4-over-DHCPv6 transport
      <ulink url="http://tools.ietf.org/html/rfc7341">RFC 7341</ulink>
      is implemented using cooperating DHCPv4 and DHCPv6 servers.
      This section is about the configuration of the DHCPv4 side
      (the DHCPv6 side is described in <xref linkend="dhcp6-dhcp4o6-config"/>).
      </para>
      <note>
      DHCPv4-over-DHCPv6 support is experimental and the details of
      the inter-process communication can change: DHCPv4 and DHCPv6
      should run the same version of Kea.
      </note>
      <para>
      The <command>dhcp4o6-port</command> global parameter specifies
      the first of the two consecutive ports of the UDP sockets used
      for the communication between the DHCPv6 and DHCPv4 servers
      (the DHCPv4 server is bound to ::1 on <command>port</command> + 1
      and connected to ::1 on <command>port</command>).
      </para>
      <para>
      With DHCPv4-over-DHCPv6 the DHCPv4 server does not have access
      to several of the identifiers it would normally use to select a
      subnet.  In order to address this issue three new configuration
      entires have been added.  The presence of any of these allows the
      subnet to be used with DHCPv4-over-DHCPv6.  These entries are:
      <itemizedlist>
        <listitem>
        <simpara><command>4o6-subnet</command>: Takes a prefix (i.e., an
        IPv6 address followed by a slash and a prefix length) which is
        matched against the source address.
        </simpara>
        </listitem>
        <listitem>
        <simpara><command>4o6-interface-id</command>: Takes a relay interface
        ID option value.
        </simpara>
        </listitem>
        <listitem>
        <simpara><command>4o6-interface</command>: Takes an interface name
        which is matched against the incoming interface name.
        </simpara>
        </listitem>
      </itemizedlist>
      </para>
      <para>
      The following configuration was used during some tests:
<screen>
{

# DHCPv4 conf
"Dhcp4": {
    "interfaces-config": {
        "interfaces": [ "eno33554984" ]
    },

    "lease-database": {
        "type": "memfile",
        "name": "leases4"
    },

    "valid-lifetime": 4000,

    "subnet4": [ {
        "subnet": "10.10.10.0/24",
        <userinput>"4o6-interface": "eno33554984",</userinput>
        <userinput>"4o6-subnet": "2001:db8:1:1::/64",</userinput>
        "pools": [ { "pool": "10.10.10.100 - 10.10.10.199" } ]
    } ],

    <userinput>"dhcp4o6-port": 6767</userinput>

},

"Logging": {
    "loggers": [ {
        "name": "kea-dhcp4",
        "output_options": [ {
            "output": "/tmp/kea-dhcp4.log"
        } ],
        "severity": "DEBUG",
        "debuglevel": 0
    } ]
}

}
</screen>
    </para>
    </section>

  </section> <!-- end of configuring kea-dhcp4 server section -->

  <!-- Host reservation is a large topic. There will be many subsections,
   so it should be a section on its own. -->
  <section id="host-reservation-v4">
    <title>Host reservation in DHCPv4</title>

    <para>There are many cases where it is useful to provide a configuration on
    a per host basis. The most obvious one is to reserve specific, static
    address for exclusive use by a given client (host) &dash; returning client will
    receive the same address from the server every time, and other clients will
    generally not receive that address. Note that there may be cases when the
    new reservation has been made for the client for the address being currently
    in use by another client. We call this situation a "conflict". The conflicts
    get resolved automatically over time as described in the subsequent sections.
    Once conflict is resolved, the client will keep receiving the reserved
    configuration when it renews.</para>

    <para>Another example when the host reservations are applicable is when a host
    that has specific requirements, e.g. a printer that needs additional DHCP options.
    Yet another possible use case is to define unique names for hosts. Although not all
    of the presented use cases are implemented yet, Kea software will support them in the
    near future.</para>

    <para>Hosts reservations are defined as parameters for each subnet. Each host
    has to be identified by an identifier, for example hardware/MAC address. There is an optional
    <command>reservations</command> array in the <command>Subnet4</command>
    element. Each element in that array is a structure, that holds information
    about reservations for a single host. In particular, such a structure has
    to have an identifier that uniquely identifies a host.  In DHCPv4 context, such an
    identifier is a hardware or MAC address.  In most cases an address
    will be specified. It is also possible to specify a hostname or host
    specific options. Additional capabilities are planned.</para>

    <para>In Kea 1.0.0 it was only possible to create host reservations
    using client's hardware address. Host reservations by client
    identifier, DUID and circuit-id have been added in Kea 1.1.0.</para>

    <para>The following example shows how to reserve addresses for specific
    hosts:

<screen>
"subnet4": [
    {
        "pools": [ { "pool":  "192.0.2.1 - 192.0.2.200" } ],
        "subnet": "192.0.2.0/24",
        "interface": "eth0",
        <userinput>"reservations": [
            {
                "hw-address": "1a:1b:1c:1d:1e:1f",
                "ip-address": "192.0.2.202"
            },
            {
                "duid": "0a:0b:0c:0d:0e:0f",
                "ip-address": "192.0.2.100",
                "hostname": "alice-laptop"
            },
            {
                "circuit-id": "'charter950'",
                "ip-address": "192.0.2.203"
            },
            {
                "client-id": "01:11:22:33:44:55:66",
                "ip-address": "192.0.2.204"
            }
        ]</userinput>
    }
]
</screen>
    The first entry reserves the 192.0.2.202 address for the client that uses
    a MAC address of 1a:1b:1c:1d:1e:1f. The second entry reserves the address
    192.0.2.100 and the hostname of alice-laptop for the client using a DUID
    0a:0b:0c:0d:0e:0f. Note that if you plan to do DNS updates, it
    is strongly recommended for the hostnames to be unique. The third
    example reserves address 192.0.3.203 to a client whose request
    would be relayed by a relay agent that inserts a circuid-it option
    with the value 'charter950'. The fourth entry reserves address
    192.0.2.204 for a client that uses a client identifier with value
    01:11:22:33:44:55:66.</para>

    <para>The above example is used for ilustrational purposes only
    and in actual deployments it is recommended to use as few types as possible
    (preferably just one). See <xref linkend="reservations4-tuning"/> for detailed
    discussion.</para>

    <para>Making a reservation for a mobile host that may visit multiple subnets
    requires a separate host definition in each subnet it is expected to visit.
    It is not allowed to define multiple host definitions with the same hardware
    address in a single subnet. It is a valid configuration, if such definitions
    are specified in different subnets, though.
    </para>

    <para>Adding host reservation incurs a performance penalty. In principle,
    when the server that does not support host reservation responds to a query,
    it needs to check whether there is a lease for a given address being
    considered for allocation or renewal. The server that also supports host
    reservation, has to perform additional checks: not only if the address is
    currently used (if there is a lease for it), but also whether the address
    could be used by someone else (if there is a reservation for it). That
    additional check incurs performance penalty.</para>

    <section id="reservation4-types">
      <title>Address reservation types</title>

      <para>In a typical scenario there is an IPv4 subnet defined,
      e.g. 192.0.2.0/24, with certain part of it dedicated for dynamic allocation
      by the DHCPv4 server. That dynamic part is referred to as a dynamic pool or
      simply a pool. In principle, the host reservation can reserve any address
      that belongs to the subnet. The reservations that specify addresses that
      belong to configured pools are called <command>in-pool reservations</command>.
      In contrast, those that do not belong to dynamic pools are called
      <command>out-of-pool reservations</command>. There is no formal difference
      in the reservation syntax. As of 0.9.1, both reservation types are
      handled uniformly. However, upcoming releases may offer improved performance
      if there are only out-of-pool reservations as the server will be able
      to skip reservation checks when dealing with existing leases. Therefore,
      system administrators are encouraged to use out-of-pool reservations, if
      possible.</para>
    </section>

    <section id="reservation4-conflict">
      <title>Conflicts in DHCPv4 reservations</title>
      <para>As the reservations and lease information are stored separately,
      conflicts may arise. Consider the following series of events. The server
      has configured the dynamic pool of addresses from the range of 192.0.2.10 to
      192.0.2.20. The Host A requests an address and gets 19.0.2.10. Now the system
      administrator decides to reserve the address for the Host B. He decides to
      reserve 192.0.2.10 for that purpose. In general, reserving an address that
      is currently assigned to someone else is not recommended, but there are
      valid use cases where such an operation is warranted.</para>

      <para>The server now has a conflict to resolve. Let's analyze the
      situation here. If the Host B boots up and requests an address, the server is
      not able to assign the reserved address 192.0.2.10 for the Host B. A naive
      approach would to be immediately remove the existing lease for the Host A
      and create a new one for the Host B. That would not solve the problem,
      though, because as soon as the Host B gets the address, it will detect
      that the address is already in use by the Host A and would send
      the DHCPDECLINE message. Therefore, in this situation, the server has
      to temporarily assign a different address (not matching what has been
      reserved) to the Host B.</para>

      <!-- let's keep this text around. It describes how that is working in v6
      <para>When the Host A renews its address, the server will discover that
      the address being renewed is now reserved for someone else (host
      B). Therefore the server will remove the lease and will inform the Host A
      that it is no longer allowed to use it by sending DHCPNAK message. Host A
      will then revert to server discovery and will eventually get a different
      address.  The address 192.0.2.10 is now no longer used. When host B tries
      to renew its temporarily assigned  address, the server will detect that
      it has a valid lease, but there is a reservation for a different address.
      The server will send DHCPNAK to inform host B that its address is no
      longer usable. The server will also remove its temporary lease. It will
      revert to the server discovery phase and will eventually send a
      DHCPREQUEST message. This time the server will find out that there is a
      reservation for that host and the reserved address 192.0.2.10 is not used,
      so it will be granted.</para> -->

      <para>When the Host A renews its address, the server will discover that
      the address being renewed is now reserved for another host - the Host
      B. Therefore the server will inform the Host A that it is no longer
      allowed to use it by sending DHCPNAK message. The server will not remove the
      lease, though, as there's small chance that the DHCPNAK may be lost if the
      network is lossy. If that happens, the client will not receive any
      responses, so it will retransmit its DHCPREQUEST packet. Once the
      DHCPNAK is received by the Host A, it will then revert to the server
      discovery and will eventually get a different address. Besides
      allocating a new lease, the server will also remove the old one. As
      a result, the address 192.0.2.10 will be no longer used. When Host B
      tries to renew its temporarily assigned address, the server will detect
      that it has a valid lease, but there is a reservation for a different
      address. The server will send DHCPNAK to inform Host B that its address
      is no longer usable, but will keep its lease (again, the DHCPNAK may be
      lost, so the server will keep it, until the client returns for a new
      address). The Host B will revert to the server discovery phase and will
      eventually send a DHCPREQUEST message. This time the server will find
      out that there is a reservation for that host and the reserved address
      192.0.2.10 is not used, so it will be granted. It will also remove the
      lease for the temporarily assigned address that the Host B previously
      obtained.</para>

      <para>This recovery will succeed, even if other hosts will attempt to get
      the reserved address. Had the Host C requested address 192.0.2.10 after
      the reservation was made, the server will either offer a different
      address (when responding to DHCPDISCOVER) or would send DHCPNAK
      (when responding to DHCPREQUEST).</para>

      <para>This recovery mechanism allows the server to fully recover from a
      case where reservations conflict with the existing leases. This procedure
      takes time and will roughly take as long as renew-timer value specified.
      The best way to avoid such recovery is to not define new reservations that
      conflict with existing leases. Another recommendation is to use
      out-of-pool reservations. If the reserved address does not belong to a
      pool, there is no way that other clients could get this address (note that
      having multiple reservations for the same address is not allowed).
      </para>
    </section>

    <section id="reservation4-hostname">
      <title>Reserving a hostname</title>
      <para>When the reservation for the client includes the <command>hostname
      </command>, the server will assign this hostname to the client and send
      it back in the Client FQDN or Hostname option, depending on which of them
      the client has sent to the server. The reserved hostname always takes
      precedence over the hostname supplied by the client or the autogenerated
      (from the IPv4 address) hostname.</para>

      <para>The server qualifies the reserved hostname with the value
      of the <command>qualifying-suffix</command> parameter. For example, the
      following subnet configuration:
<screen>
    {
        "subnet4": [ {
            "subnet": "10.0.0.0/24",
            "pools": [ { "pool": "10.0.0.10-10.0.0.100" } ],
            "reservations": [
               {
                 "hw-address": "aa:bb:cc:dd:ee:ff",
                 "hostname": "alice-laptop"
               }
            ]
         }],
        "dhcp-ddns": {
            "enable-updates": true,
            "qualifying-suffix": "example.isc.org."
        }
    }
</screen>
      will result in assigning the "alice-laptop.example.isc.org." hostname to the
      client using the MAC address "aa:bb:cc:dd:ee:ff". If the <command>qualifying-suffix
      </command> is not specified, the default (empty) value will be used, and
      in this case the value specified as a <command>hostname</command> will
      be treated as fully qualified name. Thus, by leaving the
      <command>qualifying-suffix</command> empty it is possible to qualify
      hostnames for the different clients with different domain names:
<screen>
    {
        "subnet4": [ {
            "subnet": "10.0.0.0/24",
            "pools": [ { "pool": "10.0.0.10-10.0.0.100" } ],
            "reservations": [
               {
                 "hw-address": "aa:bb:cc:dd:ee:ff",
                 "hostname": "alice-laptop.isc.org."
               },
               {
                 "hw-address": "12:34:56:78:99:AA",
                 "hostname": "mark-desktop.example.org."
               }

            ]
         }],
        "dhcp-ddns": {
            "enable-updates": true,
        }
    }
</screen>

      </para>
    </section>

    <section id="reservation4-options">
      <title>Including specific DHCPv4 options in reservations</title>
      <para>Kea 1.1.0 introduced the ability to specify options on a
      per host basis. The options follow the same rules as any other
      options. These can be standard options (see <xref
      linkend="dhcp4-std-options" />), custom options (see <xref
      linkend="dhcp4-custom-options"/>) or vendor specific options
      (see <xref linkend="dhcp4-vendor-opts" />). The following
      example showcases how standard options can be defined.</para>

      <screen>
{
    "subnet4": [ {
        "reservations": [
        {
            "hw-address": "aa:bb:cc:dd:ee:ff",
            "ip-address": "192.0.2.1",
            <userinput>"option-data": [
            {
                "name": "cookie-servers",
                "data": "10.1.1.202,10.1.1.203"
            },
            {
                "name": "log-servers",
                "data": "10.1.1.200,10.1.1.201"
            } ]</userinput>
        } ]
    } ]
}</screen>

    <para>Vendor specific options can be reserved in a similar manner:</para>

    <screen>
{
    "subnet4": [ {
        "reservations": [
        {
            "hw-address": "aa:bb:cc:dd:ee:ff",
            "ip-address": "10.0.0.7",
            <userinput>"option-data": [
            {
                "name": "vivso-suboptions",
                "data": "4491"
            },
            {
                "name": "tftp-servers",
                "space": "vendor-4491",
                "data": "10.1.1.202,10.1.1.203"
            } ]</userinput>
        } ]
    } ]
}</screen>

<para>
 Options defined on host level have the highest priority. In other words,
 if there are options defined with the same type on global, subnet, class and
 host level, the host specific values will be used.
</para>

    </section>

    <section id="reservations4-mysql">
      <title>Storing host reservations in MySQL</title>

      <para>
        It is possible to store host reservations in MySQL. See <xref
        linkend="hosts4-storage" /> for information on how to configure Kea to use
        reservations stored in MySQL. Kea does not provide any dedicated tools
        for managing MySQL reservations. See Kea wiki <ulink
        url="http://kea.isc.org/wiki/HostReservationsHowTo" /> for detailed
        information and examples of how reservations can be inserted into the
        database.
      </para>
    </section>

    <section id="reservations4-pgsql">
      <title>Storing host reservations in PostgreSQL</title>
      <para>Kea currently does not support storing reservations in
      PostgreSQL, but this feature is planned for Kea 1.1.0.</para>
    </section>

    <section id="reservations4-cql">
      <title>Storing host reservations in CQL (Cassandra)</title>
      <para>Kea currently does not support storing reservations in
      Cassandra (CQL).</para>
    </section>


    <section id="reservations4-tuning">
      <title>Fine Tuning IPv4 Host Reservation</title>

      <para>Host reservation capability introduces additional restrictions for the
      allocation engine during lease selection and renewal. In particular, three
      major checks are necessary. First, when selecting a new lease, it is not
      sufficient for a candidate lease to not be used by another DHCP client. It
      also must not be reserved for another client. Second, when renewing a lease,
      additional check must be performed whether the address being renewed is not
      reserved for another client. Finally, when a host renews an address, the server
      has to check whether there's a reservation for this host, so the existing
      (dynamically allocated) address should be revoked and the reserved one be
      used instead.
      </para>
      <para>Some of those checks may be unnecessary in certain deployments. Not
      performing them may improve performance. The Kea server provides the
      <command>reservation-mode</command> configuration parameter to select the
      types of reservations allowed for the particular subnet. Each reservation
      type has different constraints for the checks to be performed by the
      server when allocating or renewing a lease for the client.
      Allowed values are:

      <itemizedlist>
      <listitem><simpara> <command>all</command> - enables all host reservation
      types. This is the default value. This setting is the safest and the most
      flexible. It allows in-pool and out-of-pool reservations. As all checks
      are conducted, it is also the slowest.
      </simpara></listitem>

      <listitem><simpara> <command>out-of-pool</command> - allows only out of
      pool host reservations.  With this setting in place, the server may assume
      that all host reservations are for addresses that do not belong to the
      dynamic pool. Therefore it can skip the reservation checks when dealing
      with in-pool addresses, thus improving performance. Do not use this mode
      if any of your reservations use in-pool address. Caution is advised when
      using this setting. Kea 0.9.1 does not sanity check the reservations against
      <command>reservation-mode</command>. Misconfiguration may cause problems.
      </simpara></listitem>

      <listitem><simpara>
      <command>disabled</command> - host reservation support is disabled. As there
      are no reservations, the server will skip all checks. Any reservations defined
      will be completely ignored. As the checks are skipped, the server may
      operate faster in this mode.
      </simpara></listitem>

      </itemizedlist>
      </para>

      <para>
        An example configuration that disables reservation looks like follows:
<screen>
"Dhcp4": {
    "subnet4": [
    {
        "subnet": "192.0.2.0/24",
        <userinput>"reservation-mode": "disabled"</userinput>,
        ...
    }
    ]
}
</screen>
      </para>

      <para>Another aspect of the host reservations are different types of
      identifiers. Currently (June 2016) Kea supports four types of identifiers
      (hw-address, duid, client-id and circuit-id), but more identifier types
      are likely to be added in the future. This is beneficial from a
      usability perspective. However, there is a drawback. For each incoming
      packet Kea has to to extract each identifier type and then query the
      database to see if there's a reservation done by this particular
      identifier. If there is not, the next identifier is extracted and the next
      query is issued. This process continues until either a reservation is
      found or all identifier types have been checked. Over time with an increasing
      number of supported identifier types, Kea would become slower and
      slower.</para>

      <para>To address this problem, a parameter called
      <command>host-reservation-identifiers</command> has been introduced. It
      takes a list of identifier types as a parameter. Kea will check only those
      identifier types enumerated in host-reservation-identifiers. From a
      performance perspective the number of identifier types should be kept to a
      minimum, ideally limited to one. If your deployment uses several
      reservation types, please enumerate them from most to least frequently
      used as this increases the chances of Kea finding the reservation using the
      fewest number of queries. An example of host reservation identifiers looks
      as follows:

<screen>
<userinput>"host-reservation-identifiers": [ "circuit-id", "hw-address", "duid", "client-id" ],</userinput>
"subnet4": [
    {
        "subnet": "192.0.2.0/24",
        ...
    }
]</screen>
</para>

<para>If not specified, the default value is:

<screen>
<userinput>"host-reservation-identifiers": [ "hw-address", "duid", "circuit-id" ]</userinput>
</screen>
<!-- see CfgHostOperations::createConfig4() in
src/lib/dhcpsrv/cfg_host_operations.cc -->

</para>



   </section>

  </section>
  <!-- end of host reservations section -->

    <section id="dhcp4-serverid">
      <title>Server Identifier in DHCPv4</title>
      <para>
        The DHCPv4 protocol uses a "server identifier" to allow clients
        to discriminate between several servers present on the same link: this
        value is an IPv4 address of the server. The server chooses the IPv4 address
        of the interface on which the message from the client (or relay) has been
        received. A single server instance will use multiple server identifiers
        if it is receiving queries on multiple interfaces.
      </para>
      <para>
        Currently there is no mechanism to override the default server identifiers
        by an administrator. In the future, the configuration mechanism will be used
        to specify the custom server identifier.
      </para>
    </section>

    <section id="dhcp4-subnet-selection">
      <title>How the DHCPv4 Server Selects a Subnet for the Client</title>
      <para>
        The DHCPv4 server differentiates between the directly connected clients,
        clients trying to renew leases and clients sending their messages through
        relays. For the directly connected clients the server will check the
        configuration for the interface on which the message has been received, and
        if the server configuration doesn't match any configured subnet the
        message is discarded.</para>
        <para>Assuming that the server's interface is configured with the
        IPv4 address 192.0.2.3, the server will only process messages received through
        this interface from a directly connected client if there is a subnet
        configured to which this IPv4 address belongs, e.g. 192.0.2.0/24.
        The server will use this subnet to assign IPv4 address for the client.
      </para>
      <para>
        The rule above does not apply when the client unicasts its message, i.e.
        is trying to renew its lease. Such a message is accepted through any
        interface. The renewing client sets ciaddr to the currently used IPv4
        address. The server uses this address to select the subnet for the client
        (in particular, to extend the lease using this address).
      </para>
      <para>
        If the message is relayed it is accepted through any interface. The giaddr
        set by the relay agent is used to select the subnet for the client.
      </para>
      <para>
        It is also possible to specify a relay IPv4 address for a given subnet. It
        can be used to match incoming packets into a subnet in uncommon configurations,
        e.g. shared subnets. See <xref linkend="dhcp4-relay-override"/> for details.
      </para>
      <note>
        <para>The subnet selection mechanism described in this section is based
        on the assumption that client classification is not used. The classification
        mechanism alters the way in which a subnet is selected for the client,
        depending on the classes to which the client belongs.</para>
      </note>

    <section id="dhcp4-relay-override">
      <title>Using a Specific Relay Agent for a Subnet</title>
      <para>
        The relay has to have an interface connected to the link on which
        the clients are being configured. Typically the relay has an IPv4
        address configured on that interface that belongs to the subnet from which
        the server will assign addresses. In the typical case, the
        server is able to use the IPv4 address inserted by the relay (in the giaddr
        field of the DHCPv4 packet) to select the appropriate subnet.
      </para>
      <para>
        However, that is not always the case. In certain uncommon &mdash;
        valid &mdash; deployments, the relay address may not match the subnet. This
        usually means that there is more than one subnet allocated for a given
        link. The two most common examples where this is the case are long lasting
        network renumbering (where both old and new address space is still being
        used) and a cable network. In a cable network both cable modems and the
        devices behind them are physically connected to the same link, yet
        they use distinct addressing. In such a case, the DHCPv4 server needs
        additional information (the IPv4 address of the relay) to properly select
        an appropriate subnet.
      </para>
      <para>
        The following example assumes that there is a subnet 192.0.2.0/24
        that is accessible via a relay that uses 10.0.0.1 as its IPv4 address.
        The server will be able to select this subnet for any incoming packets
        that came from a relay that has an address in 192.0.2.0/24 subnet.
        It will also select that subnet for a relay with address 10.0.0.1.
<screen>
"Dhcp4": {
    "subnet4": [
        {
            "subnet": "192.0.2.0/24",
            "pools": [ { "pool": "192.0.2.10 - 192.0.2.20" } ],
            <userinput>"relay": {
                "ip-address": "10.0.0.1"
            }</userinput>,
            ...
        }
    ],
    ...
}
</screen>
      </para>

    </section>

      <section id="dhcp4-srv-example-client-class-relay">
        <title>Segregating IPv4 Clients in a Cable Network</title>
        <para>
          In certain cases, it is useful to mix relay address information,
          introduced in <xref linkend="dhcp4-relay-override"/> with client
          classification, explained in <xref linkend="classify"/>.
          One specific example is cable network, where typically modems
          get addresses from a different subnet than all devices connected
          behind them.
        </para>
        <para>
          Let's assume that there is one CMTS (Cable Modem Termination System)
          with one CM MAC (a physical link that modems are connected to).
          We want the modems to get addresses from the 10.1.1.0/24 subnet, while
          everything connected behind modems should get addresses from another
          subnet (192.0.2.0/24). The CMTS that acts as a relay uses address
          10.1.1.1. The following configuration can serve that configuration:
<screen>
"Dhcp4": {
    "subnet4": [
        {
            "subnet": "10.1.1.0/24",
            "pools":  [ { "pool": "10.1.1.2 - 10.1.1.20" } ],
            <userinput>"client-class" "docsis3.0",
            "relay": {
                "ip-address": "10.1.1.1"
            }</userinput>
        },
        {
            "subnet": "192.0.2.0/24",
            "pools": [ { "pool": "192.0.2.10 - 192.0.2.20" } ],
            <userinput>"relay": {
                "ip-address": "10.1.1.1"
            }</userinput>
        }
    ],
    ...
}
</screen>
      </para>
      </section>

    </section>

    <section id="dhcp4-decline">
      <title>Duplicate Addresses (DHCPDECLINE support)</title>

      <para>The DHCPv4 server is configured with a certain pool of addresses
      that it is expected to hand out to the DHCPv4 clients.  It is
      assumed that the server is authoritative and has complete jurisdiction
      over those addresses. However, due to various reasons, such as
      misconfiguration or a faulty client implementation that retains its
      address beyond the valid lifetime, there may be devices connected that use
      those addresses without the server's approval or knowledge.</para>

      <para>Such an
      unwelcome event can be detected by legitimate clients (using ARP or ICMP
      Echo Request mechanisms) and reported to the DHCPv4 server using a DHCPDECLINE
      message. The server will do a sanity check (if the client declining an
      address really was supposed to use it), and then will conduct a clean up
      operation. Any DNS entries related to that address will be removed, the
      fact will be logged and hooks will be triggered. After that is done, the
      address will be marked as declined (which indicates that it is used by an
      unknown entity and thus not available for assignment to anyone) and a
      probation time will be set on it. Unless otherwise configured, the
      probation period lasts 24 hours. After that period, the server will
      recover the lease, i.e. put it back into the available state. The address will
      be available for assignment again. It should be noted that if the
      underlying issue of a misconfigured device is not resolved, the duplicate
      address scenario will repeat. On the other hand, it provides an
      opportunity to recover from such an event automatically, without any
      sysadmin intervention.</para>

      <para>To configure the decline probation period to a value different
      than the default, the following syntax can be used:
<screen>
  "Dhcp4": {
    <userinput>"decline-probation-period": 3600</userinput>,
    "subnet4": [ ... ],
    ...
}
</screen>
      The parameter is expressed in seconds, so the example above will instruct
      the server to recycle declined leases after an hour.</para>

      <para>There are several statistics and hook points associated with the
      Decline handling procedure. The lease4_decline hook is triggered after the
      incoming DHCPDECLINE message has been sanitized and the server is about to
      decline the lease. The declined-addresses statistic is increased after the
      hook returns (both global and subnet specific variants).</para>

      <para>Once the probation time elapses, the declined lease is recovered
      using the standard expired lease reclamation procedure, with several
      additional steps. In particular, both declined-addresses statistics
      (global and subnet specific) are decreased. At the same time,
      reclaimed-declined-addresses statistics (again in two variants, global and
      subnet specific) are increased.</para>

      <para>Note about statistics: The server does not decrease
      assigned-addresses statistics when a DHCPDECLINE is received and processed
      successfully. While technically a declined address is no longer assigned,
      the primary usage of the assigned-addresses statistic is to monitor pool
      utilization. Most people would forget to include declined-addresses in the
      calculation, and simply do assigned-addresses/total-addresses. This would
      have a bias towards under-representing pool utilization. As this has a
      potential for major issues, we decided not to decrease assigned addresses
      immediately after receiving DHCPDECLINE, but to do it later when we
      recover the address back to the available pool.</para>

    </section>

    <section id="dhcp4-stats">
      <title>Statistics in DHCPv4 server</title>
      <note>
        <para>This section describes DHCPv4-specific statistics. For a general
        overview and usage of statistics, see <xref linkend="stats" />.</para>
      </note>

      <para>
        The DHCPv4 server supports the following statistics:
      </para>
        <table frame="all" id="dhcp4-statistics">
          <title>DHCPv4 Statistics</title>
          <tgroup cols='3'>
          <colspec colname='statistic' align='center'/>
          <colspec colname='type' align='center'/>
          <colspec colname='description' align='left'/>
          <thead>
            <row>
              <entry>Statistic</entry>
              <entry>Data Type</entry>
              <entry>Description</entry>
            </row>
          </thead>
          <tbody>

            <row>
            <entry>pkt4-received</entry>
            <entry>integer</entry>
            <entry>
            Number of DHCPv4 packets received. This includes all packets: valid,
            bogus, corrupted, rejected etc.  This statistic is expected to grow
            rapidly.
            </entry>
            </row>

            <row>
            <entry>pkt4-discover-received</entry>
            <entry>integer</entry>
            <entry>
            Number of DHCPDISCOVER packets received. This statistic is expected to grow.
            Its increase means that clients that just booted started their configuration process
            and their initial packets reached your server.
            </entry>
            </row>

            <row>
            <entry>pkt4-offer-received</entry>
            <entry>integer</entry>
            <entry>
            Number of DHCPOFFER packets received. This statistic
            is expected to remain zero at all times, as DHCPOFFER packets are sent
            by the server and the server is never expected to receive them. Non-zero
            value indicates an error. One likely cause would be a misbehaving relay
            agent that incorrectly forwards DHCPOFFER messages towards the server,
            rather back to the clients.
            </entry>
            </row>

            <row>
            <entry>pkt4-request-received</entry>
            <entry>integer</entry>
            <entry>
            Number of DHCPREQUEST packets received. This statistic
            is expected to grow. Its increase means that clients that just booted
            received server's response (DHCPOFFER), accepted it and now requesting
            an address (DHCPREQUEST).
            </entry>
            </row>

            <row>
            <entry>pkt4-ack-received</entry>
            <entry>integer</entry>
            <entry>
            Number of DHCPACK packets received. This statistic
            is expected to remain zero at all times, as DHCPACK packets are sent
            by the server and the server is never expected to receive them. Non-zero
            value indicates an error. One likely cause would be a misbehaving relay
            agent that incorrectly forwards DHCPACK messages towards the server,
            rather back to the clients.
            </entry>
            </row>

            <row>
            <entry>pkt4-nak-received</entry>
            <entry>integer</entry>
            <entry>
            Number of DHCPNAK packets received. This statistic
            is expected to remain zero at all times, as DHCPNAK packets are sent
            by the server and the server is never expected to receive them. Non-zero
            value indicates an error. One likely cause would be a misbehaving relay
            agent that incorrectly forwards DHCPNAK messages towards the server,
            rather back to the clients.
            </entry>
            </row>

            <row>
            <entry>pkt4-release-received</entry>
            <entry>integer</entry>
            <entry>
            Number of DHCPRELEASE packets received. This statistic
            is expected to grow. Its increase means that clients that had an address
            are shutting down or stop using their addresses.
            </entry>
            </row>

            <row>
            <entry>pkt4-decline-received</entry>
            <entry>integer</entry>
            <entry>
            Number of DHCPDECLINE packets received. This statistic
            is expected to remain close to zero. Its increase means that a client
            that leased an address, but discovered that the address is currently
            used by an unknown device in your network.
            </entry>
            </row>

            <row>
            <entry>pkt4-inform-received</entry>
            <entry>integer</entry>
            <entry>
            Number of DHCPINFORM packets received. This statistic
            is expected to grow. Its increase means that there are clients that
            either do not need an address or already have an address and are
            interested only in getting additional configuration parameters.
            </entry>
            </row>

            <row>
            <entry>pkt4-unknown-received</entry>
            <entry>integer</entry>
            <entry>
            Number of packets received of an unknown type. Non-zero
            value of this statistic indicates that the server received a packet
            that it wasn't able to recognize: either with unsupported type
            or possibly malformed (without message type option).
            </entry>
            </row>

            <row>
            <entry>pkt4-sent</entry>
            <entry>integer</entry>
            <entry>
            Number of DHCPv4 packets sent. This statistic is expected to grow
            every time the server transmits a packet. In general, it should
            roughly match pkt4-received, as most incoming packets cause
            server to respond. There are exceptions (e.g. DHCPRELEASE), so
            do not worry, if it is lesser than pkt4-received.
            </entry>
            </row>

            <row>
            <entry>pkt4-offer-sent</entry>
            <entry>integer</entry>
            <entry>
            Number of DHCPOFFER packets sent. This statistic is expected to
            grow in most cases after a DHCPDISCOVER is processed. There are
            certain uncommon, but valid cases where incoming DHCPDISCOVER is
            dropped, but in general this statistic is expected to be close to
            pkt4-discover-received.
            </entry>
            </row>

            <row>
            <entry>pkt4-ack-sent</entry>
            <entry>integer</entry>
            <entry>
            Number of DHCPACK packets sent. This statistic is expected to
            grow in most cases after a DHCPREQUEST is processed. There are
            certain cases where DHCPNAK is sent instead. In general, the sum of
            pkt4-ack-sent and pkt4-nak-sent should be close to
            pkt4-request-received.
            </entry>
            </row>

            <row>
            <entry>pkt4-nak-sent</entry>
            <entry>integer</entry>
            <entry>
            Number of DHCPNAK packets sent. This statistic is expected
            to grow when the server chooses to not honor the address
            requested by a client. In general, the sum of
            pkt4-ack-sent and pkt4-nak-sent should be close to
            pkt4-request-received.
            </entry>
            </row>

            <row>
            <entry>pkt4-parse-failed</entry>
            <entry>integer</entry>
            <entry>
            Number of incoming packets that could not be parsed.  Non-zero value of
            this statistic indicates that the server received malformed or truncated packet.
            This may indicate problems in your network, faulty clients or server code bug.
            </entry>
            </row>

            <row>
            <entry>pkt4-receive-drop</entry>
            <entry>integer</entry>
            <entry>
            Number of incoming packets that were dropped.
            Exact reason for dropping packets is logged, but the most common
            reasons may be: an unacceptable packet type, direct responses are
            forbidden, or the server-id sent by the client does not match
            the server's server-id.
            </entry>
            </row>

            <row>
              <entry>subnet[id].total-addresses</entry>
              <entry>integer</entry>
              <entry>The total number of addresses available for the DHCPv4
              management. In other words, this is the sum of all addresses in
              all configured pools. This statistic changes only during
              configuration changes. Note it does not take into account any
              addresses that may be reserved due to host reservation. The
              <emphasis>id</emphasis> is the subnet-id of a given subnet. This
              statistic is exposed for each subnet separately. This statistic is
              reset during reconfiguration event.</entry>
            </row>
            <row>
              <entry>subnet[id].assigned-addresses</entry>
              <entry>integer</entry>
              <entry>This statistic shows the number of assigned addresses in a
              given subnet.  This statistic increases every time a new lease is
              allocated (as a result of receiving a DHCPREQUEST message) and is
              decreased every time a lease is released (a DHCPRELEASE message is
              received) or expires. The <emphasis>id</emphasis> is the subnet-id
              of a given subnet. This statistic is exposed for each subnet
              separately. This statistic is reset during reconfiguration event.
              </entry>
            </row>

            <row>
            <entry>declined-addresses</entry>
            <entry>integer</entry>
            <entry>
              This statistic shows the number of IPv4 addresses that are
              currently declined. This statistic counts the number of leases
              currently unavailable. Once a lease is recovered, this
              statistic will be decreased. Ideally, this statistic should be
              zero. If this statistic is non-zero (or worse increasing),
              a network administrator should investigate if there is
              a misbehaving device in his network. This is a global statistic
              that covers all subnets.
            </entry>
            </row>

            <row>
            <entry>subnet[id].declined-addresses</entry>
            <entry>integer</entry>
            <entry>
              This statistic shows the number of IPv4 addresses that are
              currently declined in a given subnet. This statistic counts the
              number of leases currently unavailable. Once a lease is
              recovered, this statistic will be decreased. Ideally, this
              statistic should be zero. If this statistic is
              non-zero (or worse increasing), a network administrator should
              investigate if there is a misbehaving device in his network. The
              <emphasis>id</emphasis> is the subnet-id of a given subnet. This
              statistic is exposed for each subnet separately.
            </entry>
            </row>

            <row>
            <entry>reclaimed-declined-addresses</entry>
            <entry>integer</entry>
            <entry>
              This statistic shows the number of IPv4 addresses that were
              declined, but have now been recovered. Unlike
              declined-addresses, this statistic never decreases. It can be used
              as a long term indicator of how many actual valid Declines were
              processed and recovered from. This is a global statistic that
              covers all subnets.
            </entry>
            </row>

            <row>
            <entry>subnet[id].reclaimed-declined-addresses</entry>
            <entry>integer</entry>
            <entry>
              This statistic shows the number of IPv4 addresses that were
              declined, but have now been recovered. Unlike
              declined-addresses, this statistic never decreases. It can be used
              as a long term indicator of how many actual valid Declines were
              processed and recovered from. The
              <emphasis>id</emphasis> is the subnet-id of a given subnet. This
              statistic is exposed for each subnet separately.
            </entry>
            </row>

        </tbody>
        </tgroup>
        </table>
    </section>

    <section id="dhcp4-ctrl-channel">
      <title>Management API for the DHCPv4 server</title>
      <para>
        Management API has been introduced in Kea 0.9.2-beta. It allows issuing specific
        management commands, like statistics retrieval, reconfiguration or shutdown.
        For more details, see <xref linkend="ctrl-channel" />. Currently the only
        supported communication channel type is UNIX stream socket. By default there
        are no sockets open. To instruct Kea to open a socket, the following entry
        in the configuration file can be used:
<screen>
"Dhcp4": {
    "control-socket": {
        "socket-type": "unix",
        "socket-name": <userinput>"/path/to/the/unix/socket"</userinput>
    },

    "subnet4": [
        ...
    ],
    ...
}
</screen>
      </para>

      <para>
        The length of the path specified by the <command>socket-name</command>
        parameter is restricted by the maximum length for the unix socket name
        on your operating system, i.e. the size of the <command>sun_path</command>
        field in the <command>sockaddr_un</command> structure, decreased by 1.
        This value varies on different operating systems between 91 and 107
        characters. The typical values are 107 on Linux and 103 on FreeBSD.
      </para>

      <para>
        Communication over control channel is conducted using JSON structures.
        See the Control Channel section in the Kea Developer's Guide for more details.
      </para>

      <para>DHCPv4 server supports <command>statistic-get</command>,
      <command>statistic-reset</command>, <command>statistic-remove</command>,
      <command>statistic-get-all</command>, <command>statistic-reset-all</command>
      and <command>statistic-remove-all</command>, specified in
      <xref linkend="command-stats"/>. It also supports
      <command>list-commands</command> and <command>shutdown</command>,
      specified in <xref linkend="command-list-commands" /> and
      <xref linkend="command-shutdown" />, respectively.</para>
    </section>

    <section id="dhcp4-std">
      <title>Supported DHCP Standards</title>
      <para>The following standards are currently supported:</para>
      <itemizedlist>
          <listitem>
            <simpara><emphasis>Dynamic Host Configuration Protocol</emphasis>,
            <ulink url="http://tools.ietf.org/html/rfc2131">RFC 2131</ulink>:
            Supported messages are DHCPDISCOVER (1), DHCPOFFER (2),
            DHCPREQUEST (3), DHCPRELEASE (7), DHCPINFORM (8), DHCPACK (5), and
            DHCPNAK(6).</simpara>
          </listitem>
          <listitem>
            <simpara><emphasis>DHCP Options and BOOTP Vendor Extensions</emphasis>,
            <ulink url="http://tools.ietf.org/html/rfc2132">RFC 2132</ulink>:
            Supported options are: PAD (0),
            END(255), Message Type(53), DHCP Server Identifier (54),
            Domain Name (15), DNS Servers (6), IP Address Lease Time
            (51), Subnet mask (1), and Routers (3).</simpara>
          </listitem>
          <listitem>
            <simpara><emphasis>DHCP Relay Agent Information Option</emphasis>,
            <ulink url="http://tools.ietf.org/html/rfc3046">RFC 3046</ulink>:
            Relay Agent Information option is supported.</simpara>
          </listitem>
          <listitem>
            <simpara><emphasis>Vendor-Identifying Vendor Options for
            Dynamic Host Configuration Protocol version 4</emphasis>,
            <ulink url="http://tools.ietf.org/html/rfc3925">RFC 3925</ulink>:
            Vendor-Identifying Vendor Class and Vendor-Identifying Vendor-Specific
            Information options are supported.</simpara>
          </listitem>
          <listitem>
            <simpara><emphasis>Client Identifier Option in DHCP Server Replies</emphasis>,
            <ulink url="http://tools.ietf.org/html/rfc6842">RFC 6842</ulink>:
            Server by default sends back client-id option. That capability may be
            disabled. See <xref linkend="dhcp4-echo-client-id"/> for details.
            </simpara>
          </listitem>
      </itemizedlist>
    </section>

    <section id="dhcp4-limit">
      <title>DHCPv4 Server Limitations</title>
      <para>These are the current limitations of the DHCPv4 server
      software. Most of them are reflections of the current stage of
      development and should be treated as <quote>not implemented
      yet</quote>, rather than actual limitations. However, some of them
      are implications of the design choices made. Those are clearly
      marked as such.</para>
      <itemizedlist>
          <listitem> <!-- see tickets #3234, #3281 -->
            <simpara>
              Removal of a subnet during server reconfiguration may cause renumbering
              of auto-generated subnet identifiers, as described in section
              <xref linkend="ipv4-subnet-id"/>.
            </simpara>
          </listitem>
          <listitem>
            <simpara>Host reservation (static addresses) is not supported yet.</simpara>
          </listitem>
          <listitem>
            <simpara>Full featured client classification is not supported yet.</simpara>
          </listitem>
          <listitem>
            <simpara>
              BOOTP (<ulink url="http://tools.ietf.org/html/rfc951">RFC 951</ulink>)
              is not supported. This is a design choice. BOOTP support is not planned.
            </simpara>
          </listitem>
          <listitem>
            <simpara>On Linux and BSD system families the DHCP messages are sent
            and received over the raw sockets (using LPF and BPF) and all packet
            headers (including data link layer, IP and UDP headers) are created and
            parsed by Kea, rather than the system kernel. Currently, Kea can
            only parse the data link layer headers with a format adhering to
            IEEE 802.3 standard and assumes this data link layer header format
            for all interfaces. Hence, Kea will fail to work on interfaces
            which use different data link layer header formats (e.g. Infiniband).
            </simpara>
          </listitem>
          <listitem>
            <simpara>The DHCPv4 server does not  verify that
            assigned address is unused. According to <ulink url="http://tools.ietf.org/html/rfc2131">RFC 2131</ulink>, the
            allocating server should verify that address is not used by
            sending ICMP echo request.</simpara>
          </listitem>
          <listitem>
            <simpara>Address duplication report (DECLINE) is not supported yet.</simpara>
          </listitem>
      </itemizedlist>
    </section>

    <!--
    <section id="dhcp4-srv-examples">
      <title>Kea DHCPv4 server examples</title>

      <para>
        This section provides easy to use example. Each example can be read
        separately. It is not intended to be read sequentially as there will
        be many repetitions between examples. They are expected to serve as
        easy to use copy-paste solutions to many common deployments.
      </para>

      @todo: add simple configuration for direct clients
      @todo: add configuration for relayed clients
      @todo: add client classification example

    </section> -->

  </chapter><|MERGE_RESOLUTION|>--- conflicted
+++ resolved
@@ -88,15 +88,9 @@
       </para>
 
       <para>
-<<<<<<< HEAD
         When running in a console, the server can be shut down by
         pressing ctrl-c. It detects the key combination and shuts
         down gracefully.
-=======
-            When running in a console, the server can be shut down by
-            pressing ctrl-c. It detects the key combination and shuts
-            down gracefully.
->>>>>>> 1b464385
       </para>
 
       <para>
