<?xml version="1.0" encoding="UTF-8"?>
<!DOCTYPE book PUBLIC "-//OASIS//DTD DocBook XML V4.2//EN"
"http://www.oasis-open.org/docbook/xml/4.2/docbookx.dtd" [
<!ENTITY mdash  "&#x2014;" >
]>

  <chapter id="dhcp4">
    <title>The DHCPv4 Server</title>

    <section id="dhcp4-start-stop">
      <title>Starting and Stopping the DHCPv4 Server</title>

      <!-- @todo Rewrite this section once #3422 is done -->

      <para>
      It is recommended that the Kea DHCPv4 server be started and stopped
      using <command>keactrl</command> (described in <xref linkend="keactrl"/>).
      However, it is also possible to run the server directly: it accepts
      the following command-line switches:
      </para>

      <itemizedlist>
          <listitem>
            <simpara>
            <command>-c <replaceable>file</replaceable></command> -
            specifies the configuration file. This is the only mandatory
            switch.</simpara>
          </listitem>
          <listitem>
            <simpara>
            <command>-d</command> - specifies whether the server
            logging should be switched to debug/verbose mode. In verbose mode,
            the logging severity and debuglevel specified in the configuration
            file are ignored and "debug" severity and the maximum debuglevel
            (99) are assumed. The flag is convenient, for temporarily
            switching the server into maximum verbosity, e.g. when
            debugging.</simpara>
          </listitem>
          <listitem>
            <simpara>
            <command>-p <replaceable>port</replaceable></command> -
            specifies UDP port the server will listen on. This is only
            useful during testing, as the DHCPv4 server listening on
            ports other than default DHCPv4 ports will not be able to
            handle regular DHCPv4 queries.</simpara>
          </listitem>
          <listitem>
            <simpara>
              <command>-v</command> - prints out Kea version and exits.
            </simpara>
          </listitem>
          <listitem>
            <simpara>
              <command>-V</command> - prints out Kea extended version with
              additional parameters and exits.
            </simpara>
          </listitem>
      </itemizedlist>

      <para>
	    When running in a console, the server can be shut down by
	    pressing ctrl-c. It detects the key combination and shuts
	    down gracefully.
      </para>

      <para>
        On start-up, the server will detect available network interfaces
        and will attempt to open UDP sockets on all interfaces
        mentioned in the configuration file.
      </para>

      <para>
        Since the DHCPv4 server opens privileged ports, it requires root
        access. Make sure you run this daemon as root.
      </para>

    </section>

    <section id="dhcp4-configuration">
      <title>DHCPv4 Server Configuration</title>
<section>
  <title>Introduction</title>
      <para>
        This section explains how to configure the DHCPv4 server using the
        Kea configuration backend. (Kea configuration using any other
        backends is outside of scope of this document.) Before DHCPv4
        is started, its configuration file has to be created. The
        basic configuration is as follows:
<screen>
{
# DHCPv4 configuration starts in this line
"Dhcp4": {

# First we set up global values
    "valid-lifetime": 4000,
    "renew-timer": 1000,
    "rebind-timer": 2000,

# Next we setup the interfaces to be used by the server.
    "interfaces-config": {
        "interfaces": [ "eth0" ]
    },

# And we specify the type of lease database
    "lease-database": {
        "type": "memfile",
        "persist": true,
        "name": "/var/kea/dhcp4.leases"
    },

# Finally, we list the subnets from which we will be leasing addresses.
    "subnet4": [
        {
            "subnet": "192.0.2.0/24",
            "pools": [
                { "pool": "192.0.2.1 - 192.0.2.200" }
            ]
        }
    ]

# DHCPv4 configuration ends with this line
}

} </screen>
</para>

<para>The following paragraphs provide a brief overview of the parameters in
the above example and
their format. Subsequent sections of this chapter go into much greater detail
for these and other parameters.</para>

<para>The lines starting with a hash (#) are comments and are ignored by
the server; they do not impact its
operation in any way.</para>

<para>The configuration starts in the first line with the initial
opening curly bracket (or brace). Each configuration consists of
one or more objects. In this specific example, we have only one
object called Dhcp4. This is a simplified configuration, as usually
there will be additional objects, like <command>Logging</command> or
<command>DhcpDns</command>, but we omit them now for clarity. The Dhcp4
configuration starts with the <command>"Dhcp4": {</command> line
and ends with the corresponding closing brace (in the above example,
the brace after the last comment).  Everything defined between those
lines is considered to be the Dhcp4 configuration.</para>

<para>In the general case, the order in which those parameters appear does not
matter. There are two caveats here though. The first one is to remember that
the configuration file must be well formed JSON. That means that the parameters
for any given scope must be separated by a comma and there must not be a comma
after the last parameter. When reordering a configuration file, keep in mind that
moving a parameter to or from the last position in a given scope may also require
moving the comma. The second caveat is that it is uncommon &mdash; although
legal JSON &mdash; to
repeat the same parameter multiple times. If that happens, the last occurrence of a
given parameter in a given scope is used while all previous instances are
ignored. This is unlikely to cause any confusion as there are no real life
reasons to keep multiple copies of the same parameter in your configuration
file.</para>

<para>Moving onto the DHCPv4 configuration elements, the very first few elements
define some global parameters. <command>valid-lifetime</command> defines for how long the addresses (leases) given out by the
server are valid. If nothing changes, a client that got an address is allowed to
use it for 4000 seconds. (Note that integer numbers are specified as is,
without any quotes around them.) <command>renew-timer</command> and
<command>rebind-timer</command> are values that
define T1 and T2 timers that govern when the client will begin the renewal and
rebind procedures. Note that <command>renew-timer</command> and
<command>rebind-timer</command> are optional. If they are not specified the
client will select values for T1 and T2 timers according to the
<ulink url="http://tools.ietf.org/html/rfc2131">RFC 2131</ulink>.</para>

<para>The <command>interfaces-config</command> map specifies the server
configuration concerning the network interfaces, on which the server should
listen to the DHCP messages. The <command>interfaces</command> parameter
specifies a list of network interfaces on which the server should listen.
Lists are opened and closed with square brackets, with elements separated
by commas. Had we wanted to listen on two interfaces, the
<command>interfaces-config</command> would look like this:
<screen>
"interfaces-config": {
    "interfaces": [ "eth0", "eth1" ]
},
</screen>
</para>

<para>The next couple of lines define the lease database, the place where the server
stores its lease information. This particular example tells the server to use
<command>memfile</command>, which is the simplest (and fastest) database
backend. It uses an in-memory database and stores leases on disk in a CSV
file. This is a very simple configuration. Usually, lease database configuration
is more extensive and contains additional parameters.  Note that
<command>lease-database</command>
is an object and opens up a new scope, using an opening brace.
Its parameters (just one in this example -- <command>type</command>)
follow. Had there been more than one, they would be separated by commas. This
scope is closed with a closing brace. As more parameters follow, a trailing
comma is present.</para>

<para>Finally, we need to define a list of IPv4 subnets. This is the
most important DHCPv4 configuration structure as the server uses that
information to process clients' requests. It defines all subnets from
which the server is expected to receive DHCP requests. The subnets are
specified with the <command>subnet4</command> parameter.  It is a list,
so it starts and ends with square brackets.  Each subnet definition in
the list has several attributes associated with it, so it is a structure
and is opened and closed with braces. At a minimum, a subnet definition
has to have at least two parameters: <command>subnet</command> (that
defines the whole subnet) and <command>pools</command> (which is a list of
dynamically allocated pools that are governed by the DHCP server).</para>

<para>The example contains a single subnet. Had more than one been defined,
additional elements
in the <command>subnet4</command> parameter would be specified and
separated by commas. For example, to define three subnets, the following
syntax would be used:
<screen>
"subnet4": [
    {
        "pools": [ { "pool":  "192.0.2.1 - 192.0.2.200" } ],
        "subnet": "192.0.2.0/24"
    },
    {
        "pools": [ { "pool": "192.0.3.100 - 192.0.3.200" } ],
        "subnet": "192.0.3.0/24"
    },
    {
        "pools": [ { "pool": "192.0.4.1 - 192.0.4.254" } ],
        "subnet": "192.0.4.0/24"
    }
]
</screen>
</para>

<para>After all parameters are specified, we have two contexts open:
global and Dhcp4, hence we need two closing curly brackets to close them.
In a real life configuration file there most likely would be additional
components defined such as Logging or DhcpDdns, so the closing brace would
be followed by a comma and another object definition.</para>

<para>Kea 0.9 does not have configuration syntax validation
implemented yet. Such a feature is planned for the near future. For
the time being, it is convenient to use on-line JSON validators and/or
viewers to check whether the syntax is correct. One example of such a
JSON validator is available at <ulink
url="http://jsonviewer.stack.hu/"/>.
</para>
</section>

<section>
  <title>Lease Storage</title>
  <para>All leases issued by the server are stored in the lease database.
  Currently there are three database backends available:
  memfile (which is the default backend), MySQL and PostgreSQL.</para>
<section>
  <title>Memfile - Basic Storage for Leases</title>

  <para>The server is able to store lease data in different repositories. Larger
  deployments may elect to store leases in a database. <xref
  linkend="database-configuration4"/> describes this option. In typical
  smaller deployments though, the server will use a CSV file rather than a database to
  store lease information. As well as requiring less administration, an
  advantage of using a file for storage is that it
  eliminates a dependency on third-party database software.</para>

  <para>The configuration of the file backend (Memfile) is controlled through
  the Dhcp4/lease-database parameters. <!-- @todo: we don't have default
  parameters. Let's comment this out When default parameters are used, the
  Memfile backend will write leases to a disk in the
  [kea-install-dir]/var/kea/kea-leases4.csv. -->
  The following configuration sets the name of the lease file to
  <filename>/tmp/kea-leases4.csv</filename>:

<screen>
"Dhcp4": {
    "lease-database": {
        <userinput>"type": "memfile"</userinput>,
        <userinput>"persist": true</userinput>,
        <userinput>"name": "/tmp/kea-leases4.csv"</userinput>
    }
    ...
}
</screen>
  </para>

  <para>The "persist" parameter controls whether the leases are written to disk.
  It is strongly recommended that this parameter is set to
  <command>true</command> at all times during the normal operation of the
  server. (Not writing leases to disk will mean that if a server is restarted
  (e.g. after a power failure), it will not know what addresses have been
  assigned.  As a result, it may hand out addresses to new clients that are
  already in use.)</para>
</section>

<section id="database-configuration4">
  <title>Database Configuration</title>

  <note>
    <para>Database access information must be configured for the DHCPv4 server,
    even if it has already been configured for the DHCPv6 server.  The servers
    store their information independently, so each server can use a separate
    database or both servers can use the same database.</para>
  </note>

  <para>Database configuration is controlled through the Dhcp4/lease-database
  parameters. The type of the database must be set to "mysql" or "postgresql",
  e.g.
<screen>
"Dhcp4": { "lease-database": { <userinput>"type": "mysql"</userinput>, ... }, ... }
</screen>
  Next, the name of the database to hold the leases must be set: this is the
  name used when the lease database was created (see <xref linkend="mysql-database-create"/>
  or <xref linkend="pgsql-database-create"/>).
<screen>
"Dhcp4": { "lease-database": { <userinput>"name": "<replaceable>database-name</replaceable>" </userinput>, ... }, ... }
</screen>
  If the database is located on a different system to the DHCPv4 server, the
  database host name must also be specified (although it should be noted that this
  configuration may have a severe impact on server performance):
<screen>
"Dhcp4": { "lease-database": { <userinput>"host": <replaceable>remote-host-name</replaceable></userinput>, ... }, ... }
</screen>
  The usual state of affairs will be to have the database on the same machine as
  the DHCPv4 server.  In this case, set the value to the empty string:
<screen>
"Dhcp4": { "lease-database": { <userinput>"host" : ""</userinput>, ... }, ... }
</screen>
  </para>
  <para>Finally, the credentials of the account under which the server will
  access the database should be set:
<screen>
"Dhcp4": { "lease-database": { <userinput>"user": "<replaceable>user-name</replaceable>"</userinput>,
                               <userinput>"password": "<replaceable>password</replaceable>"</userinput>,
                              ... },
           ... }
</screen>
  If there is no password to the account, set the password to the empty string
  "". (This is also the default.)</para>
</section>
</section>

<section id="dhcp4-interface-configuration">
  <title>Interface configuration</title>
  <para>The DHCPv4 server has to be configured to listen on specific network
  interfaces.  The simplest network interface configuration tells the server to
  listen on all available interfaces:
  <screen>
"Dhcp4": {
    "interfaces-config": {
        "interfaces": [ <userinput>"*"</userinput> ]
    }
    ...
},
  </screen>
  The asterisk plays the role of a wildcard and means "listen on all interfaces".
  However, it is usually a good idea to explicitly specify interface names:
  <screen>
"Dhcp4": {
    "interfaces-config": {
        "interfaces": [ <userinput>"eth1", "eth3"</userinput> ]
    },
    ...
}
  </screen>
  </para>
  <para>It is possible to use wildcard interface name (asterisk) concurrently
  with explicit interface names:
  <screen>
"Dhcp4": {
    "interfaces-config": {
        "interfaces": [ <userinput>"eth1", "eth3", "*"</userinput> ]
    },
    ...
}
  </screen>
It is anticipated that this form of usage will only be used when it is desired to
temporarily override a list of interface names and listen on all interfaces.
  </para>
  <para>Some deployments of the DHCP servers require that the servers listen
  on the interfaces with multiple IPv4 addresses configured. In these situations,
  the address to use can be selected by appending an IPv4 address to the interface
  name in the following manner:
  <screen>
"Dhcp4": {
    "interfaces-config": {
        "interfaces": [ <userinput>"eth1/10.0.0.1", "eth3/192.0.2.3"</userinput> ]
    },
    ...
}
  </screen>
  </para>

  <para>If it is desired that the server listens on multiple IPv4 addresses assigned
  to the same interface, multiple addresses can be specified for this interface
  as in the example below:
  <screen>
"Dhcp4": {
    "interfaces-config": {
        "interfaces": [ <userinput>"eth1/10.0.0.1", "eth1/10.0.0.2"</userinput> ]
    },
    ...
}
  </screen>
  </para>

  <para>Alternatively, if the server should listen on all addresses for the particular
  interface, an interface name without any address should be specified.</para>

  <para>Kea supports responding to directly connected clients which don't have
  an address configured on the interface yet. This requires that the server
  injects the hardware address of the destination into the data link layer
  of the packet being sent to the client. The DHCPv4 server utilizes the
  raw sockets to achieve this, and builds the entire IP/UDP stack for the
  outgoing packets. The down side of raw socket use, however, is that incoming
  and outgoing packets bypass the firewalls (e.g. iptables). It is also
  troublesome to handle traffic on multiple IPv4 addresses assigned to the
  same interface, as raw sockets are bound to the interface and advanced
  packet filtering techniques (e.g. using the BPF) have to be used to
  receive unicast traffic on the desired addresses assigned to the interface,
  rather than capturing whole traffic reaching the interface to which the raw
  socket is bound. Therefore, in the deployments where the server doesn't
  have to provision the directly connected clients and only receives the
  unicast packets from the relay agents, it is desired to configure the
  DHCP server to utilize the IP/UDP datagram sockets, instead of raw sockets.
  The following configuration demonstrates how this can be achieved:

  <screen>
"Dhcp4": {
    "interfaces-config": {
        "interfaces": [ <userinput>"eth1", "eth3"</userinput> ],
        "dhcp-socket-type": "udp"
    },
    ...
}
  </screen>
  The <command>dhcp-socket-type</command> specifies that the IP/UDP sockets will
  be opened on all interfaces on which the server listens, i.e. "eth1" and
  "eth3" in our case. If the <command>dhcp-socket-type</command> is set to
  <userinput>raw</userinput>, it configures the server to use raw sockets
  instead. If the <command>dhcp-socket-type</command> value is not specified, the
  default value <userinput>raw</userinput> is used.
  </para>

  <para>Using UDP sockets automatically disables the reception of brodcast
  packets from directly connected clients. This effectively means that the
  UDP sockets can be used for relayed traffic only. When using the raw sockets,
  both the traffic from the directly connected clients and the relayed traffic
  will be handled. Caution should be taken when configuring the server to open
  multiple raw sockets on the interface with several IPv4 addresses assigned.
  If the directly connected client sends the message to the brodcast address
  all sockets on this link will receive this message and multiple responses
  will be sent to the client. Hence, the configuration with multiple IPv4
  addresses assigned to the interface should not be used when the directly
  connected clients are operating on that link. To use a single address on
  such interface, the "interface-name/address" notation should be used.
  </para>

  <note>
    <para>Specifying the value <userinput>raw</userinput> as the socket type,
    doesn't guarantee that the raw sockets will be used! The use of raw sockets
    to handle the traffic from the directly connected clients is currently
    supported on Linux and BSD systems only. If the raw sockets are not
    supported on the particular OS, the server will issue a warning and
    fall back to use the IP/UDP sockets.</para>
  </note>
</section>

<section id="ipv4-subnet-id">
  <title>IPv4 Subnet Identifier</title>
  <para>
    The subnet identifier is a unique number associated with a particular subnet.
    In principle, it is used to associate clients' leases with their respective subnets.
    When a subnet identifier is not specified for a subnet being configured, it will
    be automatically assigned by the configuration mechanism. The identifiers
    are assigned from 1 and are monotonically increased for each subsequent
    subnet: 1, 2, 3 ....
  </para>
  <para>
    If there are multiple subnets configured with auto-generated identifiers and
    one of them is removed, the subnet identifiers may be renumbered. For example:
    if there are four subnets and the third is removed the last subnet will be assigned
    the identifier that the third subnet had before removal. As a result, the leases
    stored in the lease database for subnet 3 are now associated with
    subnet 4, something that may have unexpected consequences. It is planned
    to implement a mechanism to preserve auto-generated subnet ids in a
    future version of Kea.  However, the only remedy for this issue
    at present is to
    manually specify a unique identifier for each subnet.
  </para>
      <para>
	The following configuration will assign the specified subnet
	identifier to the newly configured subnet:

        <screen>
"Dhcp4": {
    "subnet4": [
        "subnet": "192.0.2.0/24",
        <userinput>"id": 1024</userinput>,
        ...
    ]
}
</screen>
    This identifier will not change for this subnet unless the "id" parameter is
    removed or set to 0. The value of 0 forces auto-generation of the subnet
    identifier.
  </para>
    <!-- @todo: describe whether database needs to be updated after changing
      id -->
</section>

<section id="dhcp4-address-config">
  <title>Configuration of IPv4 Address Pools</title>
  <para>
    The essential role of DHCPv4 server is address assignment. The server has to
    be configured with at least one subnet and one pool of dynamic addresses to
    be managed. For example, assume that the server is connected to a network
    segment that uses the 192.0.2.0/24 prefix. The Administrator of that network
    has decided that addresses from range 192.0.2.10 to 192.0.2.20 are going to
    be managed by the Dhcp4 server. Such a configuration can be achieved in the
    following way:
    <screen>
"Dhcp4": {
    <userinput>"subnet4": [
        "subnet": "192.0.2.0/24",
        "pools": [
	    {
	        "pool": "192.0.2.10 - 192.0.2.20"
            }
        ]</userinput>,
        ...
    ]
}</screen>

    Note that subnet is defined as a simple string, but the 'pools' parameter is
    actually a list of pools: for this reason, the pool definition is enclosed
    in square brackets, even though only one range of addresses is
    specified in this example.</para>

    <para>Each <command>pool</command> is a structure that contains the parameters
    that describe a single pool. Currently there is only one parameter,
    <command>pool</command>, which gives the range of addresses
    in the pool. Additional parameters will be added in future
    releases of Kea.</para>

    <para>It is possible to define more than one pool in a subnet: continuing
    the previous example, further assume that 192.0.2.64/26 should be also be
    managed by the server. It could be written as 192.0.2.64 to
    192.0.2.127. Alternatively, it can be expressed more simply as
    192.0.2.64/26. Both formats are supported by Dhcp4 and can be mixed in the
    pool list.  For example, one could define the following pools:
<screen>
"Dhcp4": {
    "subnet4": [
        <userinput>"pools": [
            { "pool": "192.0.2.10-192.0.2.20" },
            { "pool": "192.0.2.64/26" }
        ]</userinput>,
        ...
    ],
    ...
}
</screen>
    The number of pools is not limited, but for performance reasons it is recommended to
    use as few as possible. White space in pool definitions is ignored, so
    spaces before and after the hyphen are optional. They can be used to improve readability.
  </para>
  <para>
    The server may be configured to serve more than one subnet:
<screen>
"Dhcp4": {
    "subnet4": [
        {
            "subnet": "192.0.2.0/24",
            "pools": [ { "pool": "192.0.2.1 - 192.0.2.200" } ],
            ...
        },
        {
            "subnet": "192.0.3.0/24",
            "pools": [ { "pool": "192.0.3.100 - 192.0.3.200" } ],
            ...
        },
        {
            "subnet": "192.0.4.0/24",
            "pools": [ { "pool": "192.0.4.1 - 192.0.4.254" } ],
            ...
        }
    ]
}
</screen>
  </para>
  <para>
    When configuring a DHCPv4 server using prefix/length notation, please pay
    attention to the boundary values. When specifying that the server can use
    a given pool, it will also be able to allocate the first (typically network
    address) and the last (typically broadcast address) address from that pool.
    In the aforementioned example of pool 192.0.3.0/24, both 192.0.3.0 and
    192.0.3.255 addresses may be assigned as well. This may be invalid in some
    network configurations. If you want to avoid this, please use the "min-max" notation.
  </para>
</section>

    <section id="dhcp4-std-options">
      <title>Standard DHCPv4 options</title>
      <para>
        One of the major features of the DHCPv4 server is to provide configuration
        options to clients.  Although there are several options that require
        special behavior, most options are sent by the server only if the client
        explicitly requests them.  The following example shows how to
        configure the addresses of DNS servers, which is one of the most frequently used
        options. Options specified in this way are considered global and apply
        to all configured subnets.

        <screen>
"Dhcp4": {
    "option-data": [
        {
           <userinput>"name": "domain-name-servers",
           "code": 6,
           "space": "dhcp4",
           "csv-format": true,
           "data": "192.0.2.1, 192.0.2.2"</userinput>
        },
        ...
    ]
}
</screen>
      </para>
    <para>
      The <command>name</command> parameter specifies the
      option name. For a complete list of currently supported names,
      see <xref linkend="dhcp4-std-options-list"/> below.
      The <command>code</command> parameter specifies the option code, which must match one of the
      values from that list. The next line specifies the option space, which must always
      be set to "dhcp4" as these are standard DHCPv4 options. For
      other option spaces, including custom option spaces, see <xref
      linkend="dhcp4-option-spaces"/>. The next line specifies the format in
      which the data will be entered: use of CSV (comma
      separated values) is recommended. The sixth line gives the actual value to
      be sent to clients. Data is specified as normal text, with
      values separated by commas if more than one value is
      allowed.
    </para>

    <para>
      Options can also be configured as hexadecimal values. If
      <command>csv-format</command> is
      set to false, option data must be specified as a hexadecimal string. The
      following commands configure the domain-name-servers option for all
      subnets with the following addresses: 192.0.3.1 and 192.0.3.2.
      Note that <command>csv-format</command> is set to false.
      <screen>
"Dhcp4": {
    "option-data": [
        {
            <userinput>"name": "domain-name-servers",
            "code": 6,
            "space": "dhcp4",
            "csv-format": false,
            "data": "C0 00 03 01 C0 00 03 02"</userinput>
        },
        ...
    ],
    ...
}</screen>
      </para>

      <para>
        Most of the parameters in the "option-data" structure are optional and
        can be omitted in some circumstances as discussed in the
        <xref linkend="dhcp4-option-data-defaults"/>.
      </para>

      <para>
        It is possible to specify or override options on a per-subnet basis.  If
        clients connected to most of your subnets are expected to get the
        same values of a given option, you should use global options: you
        can then override specific values for a small number of subnets.
        On the other hand, if you use different values in each subnet,
        it does not make sense to specify global option values
        (Dhcp4/option-data), rather you should set only subnet-specific values
        (Dhcp4/subnet[X]/option-data[Y]).
      </para>
      <para>
        The following commands override the global
        DNS servers option for a particular subnet, setting a single DNS
        server with address 192.0.2.3.
<screen>
"Dhcp4": {
    "subnet4": [
        {
            <userinput>"option-data": [
                {
                    "name": "domain-name-servers",
                    "code": 6,
                    "space": "dhcp4",
                    "csv-format": true,
                    "data": "192.0.2.3"
                },
                ...
            ]</userinput>,
            ...
        },
        ...
    ],
    ...
}
</screen>
      </para>

      <para>
        The currently supported standard DHCPv4 options are
        listed in <xref linkend="dhcp4-std-options-list"/>
        and <xref linkend="dhcp4-std-options-list-part2"/>.
        The "Name" and "Code"
        are the values that should be used as a name in the option-data
        structures. "Type" designates the format of the data: the meanings of
        the various types is given in <xref linkend="dhcp-types"/>.
      </para>
      <para>
        Some options are designated as arrays, which means that more than one
        value is allowed in such an option. For example the option time-servers
        allows the specification of more than one IPv4 address, so allowing
        clients to obtain the addresses of multiple NTP servers.
      </para>
      <!-- @todo: describe record types -->

      <para>
        The <xref linkend="dhcp4-custom-options"/> describes the configuration
        syntax to create custom option definitions (formats). It is generally not
        allowed to create custom definitions for standard options, even if the
        definition being created matches the actual option format defined in the
        RFCs. There is an exception from this rule for standard options for which
        Kea does not provide a definition yet. In order to use such options,
        a server administrator must create a definition as described in
        <xref linkend="dhcp4-custom-options"/> in the 'dhcp4' option space. This
        definition should match the option format described in the relevant
        RFC but the configuration mechanism will allow any option format as it has
        no means to validate the format at the moment.
      </para>

      <para>
        <table frame="all" id="dhcp4-std-options-list">
          <title>List of standard DHCPv4 options</title>
          <tgroup cols='4'>
          <colspec colname='name'/>
          <colspec colname='code' align='center'/>
          <colspec colname='type' align='center'/>
          <colspec colname='array' align='center'/>
          <thead>
            <row>
              <entry>Name</entry>
              <entry>Code</entry>
              <entry>Type</entry>
              <entry>Array?</entry>
            </row>
          </thead>
          <tbody>
<row><entry>subnet-mask</entry><entry>1</entry><entry>ipv4-address</entry><entry>false</entry></row>
<row><entry>time-offset</entry><entry>2</entry><entry>int32</entry><entry>false</entry></row>
<row><entry>routers</entry><entry>3</entry><entry>ipv4-address</entry><entry>true</entry></row>
<row><entry>time-servers</entry><entry>4</entry><entry>ipv4-address</entry><entry>true</entry></row>
<row><entry>name-servers</entry><entry>5</entry><entry>ipv4-address</entry><entry>false</entry></row>
<row><entry>domain-name-servers</entry><entry>6</entry><entry>ipv4-address</entry><entry>true</entry></row>
<row><entry>log-servers</entry><entry>7</entry><entry>ipv4-address</entry><entry>true</entry></row>
<row><entry>cookie-servers</entry><entry>8</entry><entry>ipv4-address</entry><entry>true</entry></row>
<row><entry>lpr-servers</entry><entry>9</entry><entry>ipv4-address</entry><entry>true</entry></row>
<row><entry>impress-servers</entry><entry>10</entry><entry>ipv4-address</entry><entry>true</entry></row>
<row><entry>resource-location-servers</entry><entry>11</entry><entry>ipv4-address</entry><entry>true</entry></row>
<row><entry>host-name</entry><entry>12</entry><entry>string</entry><entry>false</entry></row>
<row><entry>boot-size</entry><entry>13</entry><entry>uint16</entry><entry>false</entry></row>
<row><entry>merit-dump</entry><entry>14</entry><entry>string</entry><entry>false</entry></row>
<row><entry>domain-name</entry><entry>15</entry><entry>fqdn</entry><entry>false</entry></row>
<row><entry>swap-server</entry><entry>16</entry><entry>ipv4-address</entry><entry>false</entry></row>
<row><entry>root-path</entry><entry>17</entry><entry>string</entry><entry>false</entry></row>
<row><entry>extensions-path</entry><entry>18</entry><entry>string</entry><entry>false</entry></row>
<row><entry>ip-forwarding</entry><entry>19</entry><entry>boolean</entry><entry>false</entry></row>
<row><entry>non-local-source-routing</entry><entry>20</entry><entry>boolean</entry><entry>false</entry></row>
<row><entry>policy-filter</entry><entry>21</entry><entry>ipv4-address</entry><entry>true</entry></row>
<row><entry>max-dgram-reassembly</entry><entry>22</entry><entry>uint16</entry><entry>false</entry></row>
<row><entry>default-ip-ttl</entry><entry>23</entry><entry>uint8</entry><entry>false</entry></row>
<row><entry>path-mtu-aging-timeout</entry><entry>24</entry><entry>uint32</entry><entry>false</entry></row>
<row><entry>path-mtu-plateau-table</entry><entry>25</entry><entry>uint16</entry><entry>true</entry></row>
<row><entry>interface-mtu</entry><entry>26</entry><entry>uint16</entry><entry>false</entry></row>
<row><entry>all-subnets-local</entry><entry>27</entry><entry>boolean</entry><entry>false</entry></row>
<row><entry>broadcast-address</entry><entry>28</entry><entry>ipv4-address</entry><entry>false</entry></row>
<row><entry>perform-mask-discovery</entry><entry>29</entry><entry>boolean</entry><entry>false</entry></row>
<row><entry>mask-supplier</entry><entry>30</entry><entry>boolean</entry><entry>false</entry></row>
<row><entry>router-discovery</entry><entry>31</entry><entry>boolean</entry><entry>false</entry></row>
<row><entry>router-solicitation-address</entry><entry>32</entry><entry>ipv4-address</entry><entry>false</entry></row>
<row><entry>static-routes</entry><entry>33</entry><entry>ipv4-address</entry><entry>true</entry></row>
<row><entry>trailer-encapsulation</entry><entry>34</entry><entry>boolean</entry><entry>false</entry></row>
<row><entry>arp-cache-timeout</entry><entry>35</entry><entry>uint32</entry><entry>false</entry></row>
<row><entry>ieee802-3-encapsulation</entry><entry>36</entry><entry>boolean</entry><entry>false</entry></row>
<row><entry>default-tcp-ttl</entry><entry>37</entry><entry>uint8</entry><entry>false</entry></row>
<row><entry>tcp-keepalive-interval</entry><entry>38</entry><entry>uint32</entry><entry>false</entry></row>
<row><entry>tcp-keepalive-garbage</entry><entry>39</entry><entry>boolean</entry><entry>false</entry></row>

          </tbody>
          </tgroup>
        </table>
      </para>

      <para>
        <table frame="all" id="dhcp4-std-options-list-part2">
          <title>List of standard DHCPv4 options (continued)</title>
          <tgroup cols='4'>
          <colspec colname='name'/>
          <colspec colname='code'/>
          <colspec colname='type'/>
          <colspec colname='array'/>
          <thead>
            <row>
              <entry>Name</entry>
              <entry>Code</entry>
              <entry>Type</entry>
              <entry>Array?</entry>
            </row>
          </thead>
          <tbody>

<row><entry>nis-domain</entry><entry>40</entry><entry>string</entry><entry>false</entry></row>
<row><entry>nis-servers</entry><entry>41</entry><entry>ipv4-address</entry><entry>true</entry></row>
<row><entry>ntp-servers</entry><entry>42</entry><entry>ipv4-address</entry><entry>true</entry></row>
<row><entry>vendor-encapsulated-options</entry><entry>43</entry><entry>empty</entry><entry>false</entry></row>
<row><entry>netbios-name-servers</entry><entry>44</entry><entry>ipv4-address</entry><entry>true</entry></row>
<row><entry>netbios-dd-server</entry><entry>45</entry><entry>ipv4-address</entry><entry>true</entry></row>
<row><entry>netbios-node-type</entry><entry>46</entry><entry>uint8</entry><entry>false</entry></row>
<row><entry>netbios-scope</entry><entry>47</entry><entry>string</entry><entry>false</entry></row>
<row><entry>font-servers</entry><entry>48</entry><entry>ipv4-address</entry><entry>true</entry></row>
<row><entry>x-display-manager</entry><entry>49</entry><entry>ipv4-address</entry><entry>true</entry></row>
<row><entry>dhcp-requested-address</entry><entry>50</entry><entry>ipv4-address</entry><entry>false</entry></row>
<!-- Lease time should not be configured by a user.
<row><entry>dhcp-lease-time</entry><entry>51</entry><entry>uint32</entry><entry>false</entry></row>
-->
<row><entry>dhcp-option-overload</entry><entry>52</entry><entry>uint8</entry><entry>false</entry></row>
<!-- Message Type, Server Identifier and Parameter Request List should not be configured by a user.
<row><entry>dhcp-message-type</entry><entry>53</entry><entry>uint8</entry><entry>false</entry></row>
<row><entry>dhcp-server-identifier</entry><entry>54</entry><entry>ipv4-address</entry><entry>false</entry></row>
<row><entry>dhcp-parameter-request-list</entry><entry>55</entry><entry>uint8</entry><entry>true</entry></row>
-->
<row><entry>dhcp-message</entry><entry>56</entry><entry>string</entry><entry>false</entry></row>
<row><entry>dhcp-max-message-size</entry><entry>57</entry><entry>uint16</entry><entry>false</entry></row>
<!-- Renewal and rebinding time should not be configured by a user.
<row><entry>dhcp-renewal-time</entry><entry>58</entry><entry>uint32</entry><entry>false</entry></row>
<row><entry>dhcp-rebinding-time</entry><entry>59</entry><entry>uint32</entry><entry>false</entry></row>
-->
<row><entry>vendor-class-identifier</entry><entry>60</entry><entry>binary</entry><entry>false</entry></row>
<!-- Client identifier should not be configured by a user.
<row><entry>dhcp-client-identifier</entry><entry>61</entry><entry>binary</entry><entry>false</entry></row>
-->
<row><entry>nwip-domain-name</entry><entry>62</entry><entry>string</entry><entry>false</entry></row>
<row><entry>nwip-suboptions</entry><entry>63</entry><entry>binary</entry><entry>false</entry></row>
<row><entry>tftp-server-name</entry><entry>66</entry><entry>string</entry><entry>false</entry></row>
<row><entry>boot-file-name</entry><entry>67</entry><entry>string</entry><entry>false</entry></row>
<row><entry>user-class</entry><entry>77</entry><entry>binary</entry><entry>false</entry></row>
<row><entry>fqdn</entry><entry>81</entry><entry>record</entry><entry>false</entry></row>
<row><entry>dhcp-agent-options</entry><entry>82</entry><entry>empty</entry><entry>false</entry></row>
<row><entry>authenticate</entry><entry>90</entry><entry>binary</entry><entry>false</entry></row>
<row><entry>client-last-transaction-time</entry><entry>91</entry><entry>uint32</entry><entry>false</entry></row>
<row><entry>associated-ip</entry><entry>92</entry><entry>ipv4-address</entry><entry>true</entry></row>
<row><entry>subnet-selection</entry><entry>118</entry><entry>ipv4-address</entry><entry>false</entry></row>
<row><entry>domain-search</entry><entry>119</entry><entry>binary</entry><entry>false</entry></row>
<row><entry>vivco-suboptions</entry><entry>124</entry><entry>binary</entry><entry>false</entry></row>
<row><entry>vivso-suboptions</entry><entry>125</entry><entry>binary</entry><entry>false</entry></row>
          </tbody>
          </tgroup>
        </table>

      </para>
      <para>
        <table frame="all" id="dhcp-types">
          <title>List of standard DHCP option types</title>
          <tgroup cols='2'>
          <colspec colname='name'/>
          <colspec colname='meaning'/>
          <thead>
            <row><entry>Name</entry><entry>Meaning</entry></row>
          </thead>
          <tbody>
            <row><entry>binary</entry><entry>An arbitrary string of bytes, specified as a set of hexadecimal digits.</entry></row>
            <row><entry>boolean</entry><entry>Boolean value with allowed values true or false</entry></row>
            <row><entry>empty</entry><entry>No value, data is carried in suboptions</entry></row>
            <row><entry>fqdn</entry><entry>Fully qualified domain name (e.g. www.example.com)</entry></row>
            <row><entry>ipv4-address</entry><entry>IPv4 address in the usual dotted-decimal notation (e.g. 192.0.2.1)</entry></row>
            <row><entry>ipv6-address</entry><entry>IPv6 address in the usual colon notation (e.g. 2001:db8::1)</entry></row>
            <row><entry>record</entry><entry>Structured data that may comprise any types (except "record" and "empty")</entry></row>
            <row><entry>string</entry><entry>Any text</entry></row>
            <row><entry>uint8</entry><entry>8 bit unsigned integer with allowed values 0 to 255</entry></row>
            <row><entry>uint16</entry><entry>16 bit unsigned integer with allowed values 0 to 65535</entry></row>
            <row><entry>uint32</entry><entry>32 bit unsigned integer with allowed values 0 to 4294967295</entry></row>
          </tbody>
          </tgroup>
       </table>
      </para>
    </section>

    <section id="dhcp4-custom-options">
      <title>Custom DHCPv4 options</title>
      <para>Kea supports custom (non-standard) DHCPv4 options. Assume
      that we want to define a new DHCPv4 option called "foo" which
      will have code 222 and will convey a single unsigned 32 bit
      integer value. We can define such an option by using the
      following entry in the configuration file:
<screen>
"Dhcp4": {
    "option-def": [
        {
            <userinput>"name": "foo",
            "code": 222,
            "type": "uint32",
            "array": false,
            "record-types": "",
            "space": "dhcp4",
            "encapsulate": ""</userinput>
        }, ...
    ],
    ...
}
</screen>
      The <command>false</command> value of the <command>array</command>
      parameter determines that the option does NOT comprise an array of
      "uint32" values but rather a single value.  Two other parameters have been
      left blank: <command>record-types</command> and
      <command>encapsulate</command>.  The former specifies the comma separated
      list of option data fields if the option comprises a record of data
      fields. This should be non-empty if the <command>type</command> is set to
      "record". Otherwise it must be left blank. The latter parameter specifies
      the name of the option space being encapsulated by the particular
      option. If the particular option does not encapsulate any option space it
      should be left blank.  Note that the above set of comments define the
      format of the new option and do not set its values.
      </para>
      <note>
        <para>
          In the current release the default values are not propagated to the
          parser when the new configuration is being set. Therefore, all
          parameters must be specified at all times, even if their values are
          left blank.
        </para>
      </note>

      <para>Once the new option format is defined, its value is set
      in the same way as for a standard option. For example the following
      commands set a global value that applies to all subnets.
<screen>
"Dhcp4": {
    "option-data": [
        {
            <userinput>"name": "foo",
            "code": 222,
            "space": "dhcp4",
            "csv-format": true,
            "data": "12345"</userinput>
        }, ...
    ],
    ...
}
</screen>
      </para>

      <para>New options can take more complex forms than simple use of
      primitives (uint8, string, ipv4-address etc): it is possible to
      define an option comprising a number of existing primitives.
      Assume we want to define a new option that will consist of
      an IPv4 address, followed by an unsigned 16 bit integer, followed by
      a boolean value, followed by a text string. Such an option could
      be defined in the following way:
<screen>
"Dhcp4": {
    "option-def": [
        {
            <userinput>"name": "bar",
            "code": 223,
            "space": "dhcp4",
            "type": "record",
            "array": false,
            "record-types": "ipv4-address, uint16, boolean, string",
            "encapsulate": ""</userinput>
        }, ...
    ],
    ...
}
</screen>
      The <command>type</command> is set to "record" to indicate that the option contains
      multiple values of different types.  These types are given as a comma-separated
      list in the <command>record-types</command> field and should be those listed in <xref linkend="dhcp-types"/>.
      </para>
      <para>
      The values of the option are set as follows:
<screen>
"Dhcp4": {
    "option-data": [
        {
            <userinput>"name": "bar",
            "space": "dhcp4",
            "code": 223,
            "csv-format": true,
            "data": "192.0.2.100, 123, true, Hello World"</userinput>
        }
    ],
    ...
}</screen>
      <command>csv-format</command> is set to <command>true</command> to indicate
      that the <command>data</command> field comprises a command-separated list
      of values.  The values in the <command>data</command> must correspond to
      the types set in the <command>record-types</command> field of the option
      definition.
     </para>
     <note>
       <para>In the general case, boolean values are specified as <command>true</command> or
       <command>false</command>, without quotes. Some specific boolean parameters may
       accept also <command>"true"</command>, <command>"false"</command>,
       <command>0</command>, <command>1</command>, <command>"0"</command> and
       <command>"1"</command>. Future Kea versions will accept all those values
       for all boolean parameters.</para>
     </note>
    </section>

    <section id="dhcp4-vendor-opts">
      <title>DHCPv4 Vendor Specific Options</title>
      <para>
      Currently there are three option spaces defined: "dhcp4" (used by the DHCPv4 daemon)
      and "dhcp6" (for the DHCPv6 daemon); there is also "vendor-encapsulated-options-space",
      which is empty by default, but options
      can be defined in it. Those options are called vendor-specific
      information options. The following examples show how to define
      an option "foo" with code 1 that consists of an IPv4 address, an
      unsigned 16 bit integer and a string. The "foo" option is conveyed
      in a vendor specific information option.
      </para>
      <para>
      The first step is to define the format of the option:
<screen>
"Dhcp4": {
    "option-def": [
        {
            <userinput>"name": "foo",
            "code": 1,
            "space": "vendor-encapsulated-options-space",
            "type": "record",
            "array": false,
            "record-types": "ipv4-address, uint16, string",
            "encapsulates": ""</userinput>
        }
    ],
    ...
}</screen>
     (Note that the option space is set to "vendor-encapsulated-options-space".)
     Once the option format is defined, the next step is to define actual values
     for that option:
<screen>
"Dhcp4": {
    "option-data": [
        {
            <userinput>"name": "foo"
            "space": "vendor-encapsulated-options-space",
            "code": 1,
            "csv-format": true,
            "data": "192.0.2.3, 123, Hello World"</userinput>
        }
    ],
    ...
}</screen>
    We also set up a dummy value for "vendor-encapsulated-options", the option that conveys our sub-option "foo".
    This is required else the option will not be included in messages sent to the client.
<screen>
"Dhcp4": {
    "option-data": [
        {
            <userinput>"name": "vendor-encapsulated-options"
            "space": "dhcp4",
            "code": 43,
            "csv-format": false,
            "data": ""</userinput>
        }
    ],
    ...
}</screen>
      </para>

      <note>
        <para>
          With this version of Kea, the "vendor-encapsulated-options" option
          must be specified in the configuration although it has no configurable
          parameters. If it is not specified, the server will assume that it is
          not configured and will not send it to a client. In the future there
          will be no need to include this option in the configuration.
        </para>
      </note>

    </section>

    <section id="dhcp4-option-spaces">

      <title>Nested DHCPv4 Options (Custom Option Spaces)</title>
      <para>It is sometimes useful to define completely new option
      space. This is the case when user creates new option in the
      standard option space ("dhcp4 or "dhcp6") and wants this option
      to convey sub-options. Since they are in a separate space,
      sub-option codes will have a separate numbering scheme and may
      overlap with the codes of standard options.
      </para>
      <para>Note that creation of a new option space when defining
      sub-options for a standard option is not required, because it is
      created by default if the standard option is meant to convey any
      sub-options (see <xref linkend="dhcp4-vendor-opts"/>).
      </para>
      <para>
      Assume that we want to have a DHCPv4 option called "container" with
      code 222 that conveys two sub-options with codes 1 and 2.
      First we need to define the new sub-options:
<screen>
"Dhcp4": {
    "option-def": [
        {
            <userinput>"name": "subopt1",
            "code": 1,
            "space": "isc",
            "type": "ipv4-address".
            "record-types": "",
            "array": false,
            "encapsulate ""
        },
        {
            "name": "subopt2",
            "code": 2,
            "space": "isc",
            "type": "string",
            "record-types": "",
            "array": false
            "encapsulate": ""</userinput>
        }
    ],
    ...
}</screen>
    Note that we have defined the options to belong to a new option space
    (in this case, "isc").
    </para>
    <para>
    The next step is to define a regular DHCPv4 option with our desired
    code and specify that it should include options from the new option space:
<screen>
"Dhcp4": {
    "option-def": [
        ...,
        {
            <userinput>"name": "container",
            "code": 222,
            "space": "dhcp4",
            "type": "empty",
            "array": false,
            "record-types": "",
            "encapsulate": "isc"</userinput>
        }
    ],
    ...
}</screen>
    The name of the option space in which the sub-options are defined
    is set in the "encapsulate" field. The "type" field is set to "empty"
    to indicate that this option does not carry any data other than
    sub-options.
    </para>
    <para>
    Finally, we can set values for the new options:
<screen>
"Dhcp4": {
    "option-data": [
        {
            <userinput>"name": "subopt1",
            "space": "isc",
            "code": 1,
            "csv-format": true,
            "data": "192.0.2.3"</userinput>
        },
        }
            <userinput>"name": "subopt2",
            "space": "isc",
            "code": 2,
            "csv-format": true,
            "data": "Hello world"</userinput>
        },
        {
            <userinput>"name": "container",
            "space": "dhcp4",
            "code": 222,
            "csv-format": true,
            "data": ""</userinput>
        }
    ],
    ...
}
</screen>
    Even though the "container" option does not carry any data except
    sub-options, the "data" field must be explicitly set to an empty value.
    This is required because in the current version of Kea, the
    default configuration values are not propagated to the configuration parsers:
    if the "data" is not set the parser will assume that this
    parameter is not specified and an error will be reported.
    </para>
    <para>Note that it is possible to create an option which carries some data
    in addition to the sub-options defined in the encapsulated option space.  For example,
    if the "container" option from the previous example was required to carry an uint16
    value as well as the sub-options, the "type" value would have to be set to "uint16" in
    the option definition. (Such an option would then have the following
    data structure: DHCP header, uint16 value, sub-options.) The value specified
    with the "data" parameter &mdash; which should be a valid integer enclosed in quotes,
    e.g. "123" &mdash; would then be assigned to the uint16 field in the "container" option.
    </para>
    </section>

    <section id="dhcp4-option-data-defaults">
      <title>Unspecified parameters for DHCPv4 option configuration</title>
      <para>In many cases it is not required to specify all parameters for
      an option configuration and the default values may be used. However, it is
      important to understand the implications of not specifing some of them
      as it may result in configuration errors. The list below explains
      the behavior of the server when a particular parameter is not explicitly
      specified:

      <itemizedlist>
        <listitem>
          <simpara><command>name</command> - the server requires an option name or
          option code to identify an option. If this parameter is unspecified, the
          option code must be specified.
          </simpara>
        </listitem>

        <listitem>
          <simpara><command>code</command> - the server requires an option name or
          option code to identify an option. This parameter may be left unspecified if
          the <command>name</command> parameter is specified. However, this also
          requires that the particular option has its definition (it is either a
          standard option or an administrator created a definition for the option
          using an 'option-def' structure), as the option definition associates an
          option with a particular name. It is possible to configure an option
          for which there is no definition (unspecified option format).
          Configuration of such options requires the use of option code.
          </simpara>
        </listitem>

        <listitem>
          <simpara><command>space</command> - if the option space is unspecified it
          will default to 'dhcp4' which is an option space holding DHCPv4 standard
          options.
          </simpara>
        </listitem>

        <listitem>
          <simpara><command>data</command> - if the option data is unspecified it
          defaults to an empty value. The empty value is mostly used for the
          options which have no payload (boolean options), but it is legal to specify
          empty values for some options which carry variable length data and which
          spec allows for the length of 0. For such options, the data parameter
          may be omitted in the configuration.</simpara>
        </listitem>

        <listitem>
          <simpara><command>csv-format</command> - if this value is not specified
          and the definition for the particular option exists, the server will assume
          that the option data is specified as a list of comma separated values to be
          assigned to individual fields of the DHCP option. If the definition
          does not exist for this option, the server will assume that the data
          parameter contains the option payload in the binary format (represented
          as a string of hexadecimal digits). Note that not specifying this
          parameter doesn't imply that it defaults to a fixed value, but
          the configuration data interpretation also depends on the presence
          of the option definition. An administrator must be aware if the
          definition for the particular option exists when this parameter
          is not specified. It is generally recommended to not specify this
          parameter only for the options for which the definition exists, e.g.
          standard options. Setting <command>csv-format</command> to an explicit
          value will cause the server to strictly check the format of the option
          data specified.
          </simpara>
        </listitem>
      </itemizedlist>
      </para>

    </section>

    <section id="dhcp4-stateless-configuration">
      <title>Stateless Configuration of DHCPv4 clients</title>
      <para>The DHCPv4 server supports the stateless client configuration whereby the
      client has an IP address configured (e.g. using manual configuration) and only
      contacts the server to obtain other configuration parameters, e.g. DNS servers' addresses.
      In order to obtain the stateless configuration parameters the client sends the
      DHCPINFORM message to the server with the "ciaddr" set to the address that the
      client is currently using. The server unicasts the DHCPACK message to the
      client that includes the stateless configuration ("yiaddr" not set).
      </para>

      <para>The server will respond to the DHCPINFORM when the client is associated
      with the particular subnet defined in the server's configuration. The example
      subnet configuration will look like this:
        <screen>
"Dhcp4": {
    "subnet4": [
        {
            "subnet": "192.0.2.0/24"
            "option-data": [ {
                "name": "domain-name-servers",
                "code": 6,
                "data": "192.0.2.200,192.0.2.201",
                "csv-format": true,
                "space": "dhcp4"
            } ]
        }
    ]
}</screen>
      </para>
      <para>This subnet specifies the single option which will be included in
      the DHCPACK message to the client in response to DHCPINFORM. Note that
      the subnet definition does not require the address pool configuration
      if it will be used solely for the stateless configuration.
      </para>

      <para>This server will associate the subnet with the client if one of
      the following conditions is met:
      <itemizedlist>
          <listitem>
            <simpara>The DHCPINFORM is relayed and the giaddr matches the
            configured subnet.</simpara>
          </listitem>
          <listitem>
            <simpara>The DHCPINFORM is unicast from the client and the ciaddr
            matches the configured subnet.</simpara>
          </listitem>
          <listitem>
            <simpara>The DHCPINFORM is unicast from the client, the ciaddr is
            not set but the source address of the IP packet matches the
            configured subnet.</simpara>
          </listitem>
          <listitem>
            <simpara>The DHCPINFORM is not relayed and the IP address on the
            interface on which the message is received matches the configured
            subnet.</simpara>
          </listitem>
      </itemizedlist>
      </para>
    </section>

    <section id="dhcp4-client-classifier">
      <title>Client Classification in DHCPv4</title>
      <note>
      <para>
        The DHCPv4 server has been extended to support limited client classification.
        Although the current capability is modest, it is expected to be expanded
        in the future. However, it is envisaged that the majority of client classification
        extensions will be using hooks extensions.
      </para>
      </note>
      <para>In certain cases it is useful to differentiate between different
      types of clients and treat them differently. The process of doing
      classification is conducted in two steps. The first step is to assess an
      incoming packet and assign it to zero or more classes. This classification
      is currently simple, but is expected to grow in capability soon. Currently
      the server checks whether an incoming packet includes the vendor class identifier
      option (60). If it does, the content of that option is prepended with
      &quot;VENDOR_CLASS_&quot; then it is interpreted as a class. For example,
      modern cable modems will send this option with value &quot;docsis3.0&quot;
      and as a result the packet will belong to class &quot;VENDOR_CLASS_docsis3.0&quot;.
      </para>

      <para>It is envisaged that the client classification will be used for changing the
      behavior of almost any part of the DHCP message processing, including assigning
      leases from different pools, assigning different options (or different values of
      the same options) etc. For now, there are only two mechanisms that are taking
      advantage of client classification: specific processing for cable modems and
      subnet selection.</para>

      <para>
        For clients that belong to the VENDOR_CLASS_docsis3.0 class, the siaddr
        field is set to the value of next-server (if specified in a subnet). If
        there is a boot-file-name option specified, its value is also set in the
        file field in the DHCPv4 packet. For eRouter1.0 class, the siaddr is
        always set to 0.0.0.0. That capability is expected to be moved to
        an external hook library that will be dedicated to cable modems.
      </para>

      <para>
        Kea can be instructed to limit access to given subnets based on class information.
        This is particularly useful for cases where two types of devices share the
        same link and are expected to be served from two different subnets. The
        primary use case for such a scenario is cable networks. There are two
        classes of devices: the cable modem itself, which should be handed a lease
        from subnet A and all other devices behind the modem that should get a lease
        from subnet B. That segregation is essential to prevent overly curious
        users from playing with their cable modems. For details on how to set up
        class restrictions on subnets, see <xref linkend="dhcp4-subnet-class"/>.
      </para>


    <section id="dhcp4-subnet-class">
      <title>Limiting Access to IPv4 Subnet to Certain Classes</title>
      <para>
        In certain cases it beneficial to restrict access to certain subnets
        only to clients that belong to a given subnet. For details on client
        classes, see <xref linkend="dhcp4-client-classifier"/>. This is an
        extension of a previous example from <xref linkend="dhcp4-address-config"/>.
        Let's assume that the server is connected to a network segment that uses
        the 192.0.2.0/24 prefix. The Administrator of that network has decided
        that addresses from range 192.0.2.10 to 192.0.2.20 are going to be
        managed by the Dhcp4 server. Only clients belonging to client class
        VENDOR_CLASS_docsis3.0 are allowed to use this subnet. Such a
        configuration can be achieved in the following way:
        <screen>
"Dhcp4": {
    "subnet4": [
        {
            <userinput>"subnet": "192.0.2.0/24",
            "pools": [ { "pool": "192.0.2.10 - 192.0.2.20" } ],
            "client-class": "VENDOR_CLASS_docsis3.0"</userinput>
        }
    ],
    ...
}</screen>
      </para>

      <para>
        Care should be taken with client classification as it is easy for
        clients that do not meet class criteria to be denied any service altogether.
      </para>
    </section>
    </section>

    <section id="dhcp4-ddns-config">
      <title>Configuring DHCPv4 for DDNS</title>
      <para>
      As mentioned earlier, kea-dhcp4 can be configured to generate requests to the
      DHCP-DDNS server (referred to here as "D2" ) to update DNS entries.  These requests are known as
      NameChangeRequests or NCRs.  Each NCR contains the following information:
      <orderedlist>
      <listitem><para>
      Whether it is a request to add (update) or remove DNS entries
      </para></listitem>
      <listitem><para>
      Whether the change requests forward DNS updates (A records), reverse
      DNS updates (PTR records), or both.
      </para></listitem>
      <listitem><para>
      The FQDN, lease address, and DHCID
      </para></listitem>
      </orderedlist>
      The parameters for controlling the generation of NCRs for submission to D2
      are contained in the <command>dhcp-ddns</command> section of the kea-dhcp4 server
      configuration. The mandatory parameters for the DHCP DDNS configuration
      are <command>enable-updates</command> which is unconditionally
      required, and <command>qualifying-suffix</command> which has no
      default value and is required when <command>enable-updates</command>
      is set to <command>true</command>.

      The two (disabled and enabled) minimal DHCP DDNS configurations are:
<screen>
"Dhcp4": {
    "dhcp-ddns": {
        <userinput>"enable-updates": false</userinput>
    },
    ...
}
</screen>
      and for example:
<screen>
"Dhcp4": {
    "dhcp-ddns": {
        <userinput>"enable-updates": true,
        "qualifying-suffix": "example."</userinput>
    },
    ...
}
</screen>

      The default values for the "dhcp-ddns" section are as follows:
      <itemizedlist>
      <listitem><simpara>
      <command>"server-ip": "127.0.0.1"</command>
      </simpara></listitem>
      <listitem><simpara>
      <command>"server-port": 53001</command>
      </simpara></listitem>
      <listitem><simpara>
      <command>"sender-ip": ""</command>
      </simpara></listitem>
      <listitem><simpara>
      <command>"sender-port": 0</command>
      </simpara></listitem>
      <listitem><simpara>
      <command>"max-queue-size": 1024</command>
      </simpara></listitem>
      <listitem><simpara>
      <command>"ncr-protocol": "UDP"</command>
      </simpara></listitem>
      <listitem><simpara>
      <command>"ncr-format": "JSON"</command>
      </simpara></listitem>
      <listitem><simpara>
      <command>"override-no-update": false</command>
      </simpara></listitem>
      <listitem><simpara>
      <command>"override-client-update": false</command>
      </simpara></listitem>
      <listitem><simpara>
      <command>"replace-client-name": false</command>
      </simpara></listitem>
      <listitem><simpara>
      <command>"generated-prefix": "myhost"</command>
      </simpara></listitem>
      </itemizedlist>
      </para>

      <section id="dhcpv4-d2-io-config">
      <title>DHCP-DDNS Server Connectivity</title>
      <para>
      In order for NCRs to reach the D2 server, kea-dhcp4 must be able
      to communicate with it.  kea-dhcp4 uses the following configuration
      parameters to control how it communications with D2:
      <itemizedlist>
      <listitem><simpara>
      <command>enable-updates</command> - determines whether or not kea-dhcp4 will
      generate NCRs.  By default, this value is false hence DDNS updates are
      disabled.  To enable DDNS updates set this value to true:
      </simpara></listitem>

      <listitem><simpara>
      <command>server-ip</command> - IP address on which D2 listens for requests. The default is
      the local loopback interface at address 127.0.0.1. You may specify
      either an IPv4 or IPv6 address.
      </simpara></listitem>

      <listitem><simpara>
      <command>server-port</command> - port on which D2 listens for requests.  The default value
      is 53001.
      </simpara></listitem>

      <listitem><simpara>
      <command>sender-ip</command> - IP address which kea-dhcp4 should use to send requests to D2.
      The default value is blank which instructs kea-dhcp4 to select a suitable
      address.
      </simpara></listitem>

      <listitem><simpara>
      <command>sender-port</command> - port which kea-dhcp4 should use to send requests to D2. The
      default value of 0 instructs kea-dhcp4 to select a suitable port.
      </simpara></listitem>

      <listitem><simpara>
      <command>max-queue-size</command> - maximum number of requests allowed to queue waiting to
      be sent to D2. This value guards against requests accumulating
      uncontrollably if they are being generated faster than they can be
      delivered.  If the number of requests queued for transmission reaches
      this value, DDNS updating will be turned off until the queue backlog has
      been sufficiently reduced.  The intention is to allow the kea-dhcp4 server to
      continue lease operations without running the risk that its memory usage
      grows without limit.  The default value is 1024.
      </simpara></listitem>

      <listitem><simpara>
      <command>ncr-format</command> - socket protocol use when sending requests to D2.  Currently
      only UDP is supported.  TCP may be available in an upcoming release.
      </simpara></listitem>

      <listitem><simpara>
      <command>ncr-protocol</command> - packet format to use when sending requests to D2.
      Currently only JSON format is supported.  Other formats may be available
      in future releases.
      </simpara></listitem>

      </itemizedlist>
      By default, kea-dhcp-ddns is assumed to be running on the same machine as kea-dhcp4, and
      all of the default values mentioned above should be sufficient.
      If, however, D2 has been configured to listen on a different address or
      port, these values must be altered accordingly. For example, if D2 has been
      configured to listen on 192.168.1.10 port 900, the following configuration
      would be required:
<screen>
"Dhcp4": {
    "dhcp-ddns": {
        <userinput>"server-ip": "192.168.1.10",
        "server-port": 900</userinput>,
        ...
    },
    ...
}
</screen>
      </para>
      </section>
      <section id="dhcpv4-d2-rules-config">
      <title>When Does the kea-dhcp4 Server Generate DDNS Requests?</title>
      <para>kea-dhcp4 follows the behavior prescribed for DHCP servers in
      <ulink url="http://tools.ietf.org/html/rfc4702">RFC 4702</ulink>.
      It is important to keep in mind that kea-dhcp4 provides the initial decision
      making of when and what to update and forwards that information to D2 in
      the form of NCRs. Carrying out the actual DNS updates and dealing with
      such things as conflict resolution are within the purview of D2 itself (<xref linkend="dhcp-ddns-server"/>).
      This section describes when kea-dhcp4 will generate NCRs and the
      configuration parameters that can be used to influence this decision.
      It assumes that the "enable-updates" parameter is true.
      </para>
      <para>
      In general, kea-dhcp4 will generate DDNS update requests when:
      <orderedlist>
      <listitem><para>
      A new lease is granted in response to a DHCP REQUEST
      </para></listitem>
      <listitem><para>
      An existing lease is renewed but the FQDN associated with it has
      changed.
      </para></listitem>
      <listitem><para>
      An existing lease is released in response to a DHCP RELEASE
      </para></listitem>
      </orderedlist>
      In the second case, lease renewal, two  DDNS requests will be issued: one
      request to remove entries for the previous FQDN and a second request to
      add entries for the new FQDN.  In the last case, a lease release, a
      single DDNS request to remove its entries will be made.  The decision
      making involved when granting a new lease (the first case) is more
      involved and is discussed next.
      </para>
      <para>
      When a new lease is granted, kea-dhcp4 will generate a DDNS
      update request if the DHCP REQUEST contains either the FQDN option
      (code 81) or the Host Name option (code 12). If both are present,
      the server will use the FQDN option. By default kea-dhcp4
      will respect the FQDN N and S flags specified by the client as shown
      in the following table:
      </para>
        <table id="fqdn-flag-table">
          <title>Default FQDN Flag Behavior</title>
          <tgroup cols='4' align='left'>
          <colspec colname='cflags'/>
          <colspec colname='meaning'/>
          <colspec colname='response'/>
          <colspec colname='sflags'/>
          <thead>
              <row>
                <entry>Client Flags:N-S</entry>
                <entry>Client Intent</entry>
                <entry>Server Response</entry>
                <entry>Server Flags:N-S-O</entry>
              </row>
          </thead>
          <tbody>
            <row>
                <entry>0-0</entry>
                <entry>
                Client wants to do forward updates, server should do reverse updates
                </entry>
                <entry>Server generates reverse-only request</entry>
                <entry>1-0-0</entry>
            </row>
            <row>
                <entry>0-1</entry>
                <entry>Server should do both forward and reverse updates</entry>
                <entry>Server generates request to update both directions</entry>
                <entry>0-1-0</entry>
            </row>
            <row>
                <entry>1-0</entry>
                <entry>Client wants no updates done</entry>
                <entry>Server does not generate a request</entry>
                <entry>1-0-0</entry>
            </row>
          </tbody>
          </tgroup>
        </table>
      <para>
      The first row in the table above represents "client delegation". Here
      the DHCP client states that it intends to do the forward DNS updates and
      the server should do the reverse updates.  By default, kea-dhcp4 will honor
      the client's wishes and generate a DDNS request to the DHCP-DDNS server to update only
      reverse DNS data.  The parameter <command>override-client-update</command> can be used
      to instruct the server to override client delegation requests.  When
      this parameter is true, kea-dhcp4 will disregard requests for client
      delegation and generate a DDNS request to update both forward and
      reverse DNS data.  In this case, the N-S-O flags in the server's
      response to the client will be 0-1-1 respectively.
      </para>
      <para>
      (Note that the flag combination N=1, S=1 is prohibited according to
      <ulink url="http://tools.ietf.org/html/rfc4702">RFC 4702</ulink>. If such a combination is received from the client, the packet
      will be dropped by kea-dhcp4.)
      </para>
      <para>
      To override client delegation, set the following values in your configuration
      file:
      </para>
<screen>
"Dhcp4": {
    "dhcp-ddns": {
        <userinput>"override-client-update": true</userinput>,
        ...
    },
    ...
}
</screen>
      <para>
      The third row in the table above describes the case in which the client
      requests that no DNS updates be done. The parameter, <command>override-no-update</command>,
      can be used to instruct the server to disregard the client's wishes. When
      this parameter is true, kea-dhcp4 will generate a DDNS update request to kea-dhcp-ddns
      even if the client requests that no updates be done.  The N-S-O flags in the
      server's response to the client will be 0-1-1.
      </para>
      <para>
      To override client delegation, the following values should be set in your configuration:
      </para>
<screen>
"Dhcp4": {
    "dhcp-ddns": {
        <userinput>"override-no-update": true</userinput>,
        ...
    },
    ...
}
</screen>
      <para>
      kea-dhcp4 will always generate DDNS update requests if the client request
      only contains the Host Name option. In addition it will include an FQDN
      option in the response to the client with the FQDN N-S-O flags set to
      0-1-0 respectively. The domain name portion of the FQDN option will be
      the name submitted to D2 in the DDNS update request.
      </para>
      </section>
      <section id="dhcpv4-fqdn-name-generation">
      <title>kea-dhcp4 name generation for DDNS update requests</title>
      <para>Each NameChangeRequest must of course include the fully qualified domain
      name whose DNS entries are to be affected.  kea-dhcp4 can be configured to
      supply a portion or all of that name based upon what it receives from
      the client in the DHCP REQUEST.</para>
      <para>
      The rules for determining the FQDN option are as follows:
      <orderedlist>
      <listitem><para>
      If configured to do, so ignore the REQUEST contents and generate a
      FQDN using a configurable prefix and suffix.
      </para></listitem>
      <listitem><para>
      If the REQUEST contains the client FQDN option, the candidate
      name is taken from there, otherwise it is taken from the Host Name option.
      The candidate name may then be modified:
      <orderedlist>
      <listitem><para>
      If the candidate name is a fully qualified domain name, use it.
      </para></listitem>
      <listitem><para>
      If the candidate name is a partial (i.e. unqualified) name then
      add a configurable suffix to the name and use the result as the FQDN.
      </para></listitem>
      <listitem><para>
      If the candidate name is a empty, generate a FQDN using a
      configurable prefix and suffix.
      </para></listitem>
      </orderedlist>
      </para></listitem>
      </orderedlist>
      To instruct kea-dhcp4 to always generate the FQDN for a client, set the
      parameter <command>replace-client-name</command> to true as follows:
      </para>
<screen>
"Dhcp4": {
    "dhcp-ddns": {
        <userinput>"replace-client-name": true</userinput>,
        ...
    },
    ...
}
</screen>
      <para>
      The prefix used in the generation of a FQDN is specified by the
      <command>generated-prefix</command> parameter.  The default value is "myhost".  To alter
      its value simply set it to the desired string:
      </para>
<screen>
"Dhcp4": {
    "dhcp-ddns": {
        <userinput>"generated-prefix": "another.host"</userinput>,
        ...
    },
    ...
}
</screen>
      <para>
      The suffix used when generating a FQDN or when qualifying a
      partial name is specified by
      the <command>qualifying-suffix</command> parameter. This
      parameter has no default value, thus it is mandatory when
      DDNS updates are enabled.
      To set its value simply set it to the desired string:
      </para>
<screen>
"Dhcp4": {
    "dhcp-ddns": {
        <userinput>"qualifying-suffix": "foo.example.org"</userinput>,
        ...
    },
    ...
}
</screen>
      </section>
      <para>
      When generating a name, kea-dhcp4 will construct name of the format:
      </para>
      <para>
        [generated-prefix]-[address-text].[qualifying-suffix].
      </para>
      <para>
      where address-text is simply the lease IP address converted to a
      hyphenated string.  For example, if the lease address is 172.16.1.10,
      the qualifying suffix "example.com", and the default value is used for
      <command>generated-prefix</command>, the generated FQDN would be:
      </para>
      <para>
        myhost-172-16-1-10.example.com.
      </para>
    </section>

    <section id="dhcp4-next-server">
      <title>Next Server (siaddr)</title>
      <para>In some cases, clients want to obtain configuration from the TFTP server.
      Although there is a dedicated option for it, some devices may use the siaddr field
      in the DHCPv4 packet for that purpose. That specific field can be configured
      using <command>next-server</command> directive. It is possible to define it in the global scope or
      for a given subnet only. If both are defined, the subnet value takes precedence.
      The value in subnet can be set to 0.0.0.0, which means that <command>next-server</command> should
      not be sent. It may also be set to an empty string, which means the same as if
      it was not defined at all, i.e. use the global value.
      </para>

<screen>
"Dhcp4": {
    <userinput>"next-server": "192.0.2.123"</userinput>,
    ...,
    "subnet4": {
        [
            <userinput>"next-server": "192.0.2.234"</userinput>,
            ...
        ]
    }
}
</screen>
    </section>

    <section id="dhcp4-echo-client-id">
      <title>Echoing Client-ID (RFC 6842)</title>
      <para>The original DHCPv4 specification
      (<ulink url="http://tools.ietf.org/html/rfc2131">RFC 2131</ulink>)
      states that the DHCPv4
      server must not send back client-id options when responding to
      clients. However, in some cases that confused clients that did
      not have MAC address or client-id; see
      <ulink url="http://tools.ietf.org/html/rfc6842">RFC 6842</ulink>.
      for details. That
      behavior has changed with the publication of
      <ulink url="http://tools.ietf.org/html/rfc6842">RFC 6842</ulink>.
      which updated
      <ulink url="http://tools.ietf.org/html/rfc2131">RFC 2131</ulink>.
      That update now states that the server must
      send client-id if the client sent it. That is the default behaviour
      that Kea offers. However, in some cases older devices that do
      not support
      <ulink url="http://tools.ietf.org/html/rfc6842">RFC 6842</ulink>.
      may refuse to accept responses that include the
      client-id option. To enable backward compatibility, an optional
      configuration parameter has been introduced. To configure it,
      use the following configuration statement:</para>

<screen>
"Dhcp4": {
    <userinput>"echo-client-id": false</userinput>,
    ...
}
</screen>
    </section>

  </section> <!-- end of configuring kea-dhcp4 server section with many subsections -->

  <!-- Host reservation is a large topic. There will be many subsections,
   so it should be a section on its own. -->
  <section id="host-reservation-v4">
    <title>Host reservation in DHCPv4</title>

    <para>There are many cases where it is useful to provide a configuration on
    a per host basis. The most obvious one is to reserve specific, static
<<<<<<< HEAD
    address for exclusive use by a given client (host) &dash; returning client will
    receive the same address from the server every time, and other clients will
    generally not receive that address. Note that there may be cases when the
    new reservation has been made for the client for the address being currently
    in use by another client. We call this situation a "conflict". The conflicts
    get resolved automatically over time as described in the subsequent sections.
    Once conflict is resolved,the client will keep receiving the reserved
    configuration when it renews.</para>

    <para>Another example when the host reservations are applicable is when a host
    that has specific requirements, e.g. a printer that needs additional DHCP options.
    Yet another possible use case is to define unique names for hosts. Although not all
    of the presented use cases are implemented yet, Kea software will support them in the
    near future.</para>

    <para>Hosts reservations are defined as parameters for each subnet. Each host
    has to be identified by its hardware/MAC address. There is an optional
    <command>reservations</command> array in the <command>Subnet4</command>
    element. Each element in that array is a structure, that holds information
    about reservrations for a single host. In particular, such a structure has
    to have an indentifer that uniquely identifies a host.  In DHCPv4 context, such an
    identifier is a hardware or MAC address.  In most cases, also an address
    will be specified. It is possible to specify a hostname. Additional
    capabilities are planned.</para>
=======
    address for exclusive use by a given client &dash; returning client will get
    the same address every time and other clients will never get that
    address. Other example may be a host that has specific requirements, e.g. a
    printer that needs additional options. Yes another possible use case for
    host reservation is to define unique host names for hosts.  Although not all
    of those scenarios are possible yet, Kea software will support them in the
    near future.</para>

    <para>Hosts are defined as parameters for each subnet. Each host has to be
    identified by its hardware/MAC address. There is an optional
    <command>reservations</command> array in the <command>Subnet4</command>
    element. Each element in that array is a structure, that holds information
    about a single host. In particular, such a structure has to have an
    indentifer that uniquely identifies a host.  In DHCPv4 context, such an
    identifier is a hardware or MAC address.  In most cases, also an address
    will be specified. It is possible to specify a hostname. Additional
    capabilities are planed.</para>
>>>>>>> a104287e

    <para>The following example shows how to reserve addresses for specific
    hosts:

<screen>
"subnet4": [
    {
        "pools": [ { "pool":  "192.0.2.1 - 192.0.2.200" } ],
        "subnet": "192.0.2.0/24",
        "interface": "eth0",
        <userinput>"reservations": [
            {
                "hw-address": "1a:1b:1c:1d:1e:1f",
                "ip-address": "192.0.2.202"
            },
            {
                "hw-address": "0a:0b:0c:0d:0e:0f",
                "ip-address": "192.0.2.100",
                "hostname": "alice-laptop"
            }
        ]</userinput>
    }
]
</screen>
    The first entry reserves the 192.0.2.202 address for the client that uses
    MAC adress of 1a:1b:1c:1d:1e:1f. The second entry reserves the address
<<<<<<< HEAD
    192.0.2.100 and the hostname of alice-laptop for client using MAC
=======
    192.0.2.100 address and a hostname of alice-laptop for client with MAC
>>>>>>> a104287e
    address 0a:0b:0c:0d:0e:0f. Note that if you plan to do DNS updates, it
    is strongly recommended for the hostnames to be unique.
    </para>

    <para>Making a reservation for a mobile host that may visit multiple subnets
    requires a separate host definition in each subnet it is expected to visit.
    It is not allowed to define multiple host definitions with the same hardware
    address in a single subnet. It is a valid configuration, if such definitions
    are specified in different subnets, though.
    </para>

    <para>Adding host reservation incurs a performance penalty. In principle,
    when the server that does not support host reservation responds to a query,
    it needs to check whether there is a lease for a given address being
    considered for allocation or renewal. The server that also supports host
    reservation, has to perform additional checks: not only if the address is
    currently used (if there is a lease for it), but also whether the address
    could be used by someone else (if there is a reservation for it). That
    additional check incurs performance penalty.</para>

    <section id="reservation4-types">
      <title>Address reservation types</title>

<<<<<<< HEAD
      <para>In a typical scenario there is an IPv4 subnet defined,
      e.g. 192.0.2.0/24, with certain part of it dedicated for dynamic allocation
      by the DHCPv4 server. That dynamic part is referred to as a dynamic pool or
      simply a pool. In principle, the host reservation can reserve any address
      that belongs to the subnet. The reservations that specify addresses that
      belong to configured pools are called <command>in-pool reservations</command>.
      In contrast, those that do not belong to dynamic pools are called
=======
      <para>In a typical scenario there's an IPv4 subnet defined,
      e.g. 192.0.2.0/24 with certain part of it dedicated for dynamic allocation
      by the DHCPv4 server. That dynamic part is referred to as a dynamic pool or
      simply a pool. In principle the host reservation can reserve any address
      that belongs to the subnet. The reservations that specify an address that
      belong to configured pools are called <command>in-pool reservations</command>.
      In contract, those that do not belong to dynamic pools are called
>>>>>>> a104287e
      <command>out-of-pool reservations</command>. There is no formal difference
      in the reservation syntax. As of 0.9.1, both reservation types are
      handled uniformly. However, upcoming releases may offer improved performance
      if there are only out-of-pool reservations as the server will be able
      to skip reservation checks when dealing with existing leases. Therefore,
      system administrators are encouraged to use out-of-pool reservations, if
      possible.</para>
    </section>

<<<<<<< HEAD
    <section id="reservation4-conflict">
      <title>Conflicts in DHCPv4 reservations</title>
      <para>As reservations and lease information are stored separately,
      conflicts may arrise. Consider the following series of events. The server
      has configured dynamic pool of addresses from the range of 192.0.2.10 to
      192.0.2.20. Host A requests an address and gets 19.0.2.10. Now the system
      administrator decides to reserve an address for host B. He decides to
      reserve 192.0.2.10 for that purpose. In general, reserving an address that
      is currently assigned to someone else is not recommended, but there are
      valid use cases where such an operation is warranted.</para>

      <para>The server now has a conflict to resolve. Let's analyze the
      situation here. If the host B boots up and requests an address, the server is
=======
    <section it="reservation4-conflict">
      <title>Conflicts in DHCPv4 reservations</title>
      <para>As reservations and lease information are kept in different places,
      conflict may arrise. Consider the following series of events. The server
      has configured 192.0.2.10 to 192.0.2.20 dynamic pool range. Host A
      requests an address and gets 19.0.2.10. Now the system administrator
      decides to reserve an address for host B. He decides to reserve 192.0.2.10
      for that purpose. In general, reserving an address that is currently
      assigned to someone else is not recommended, but there are valid use
      cases where such an operation is warranted.</para>

      <para>The server now has a conflict to resolve. Let's analyze the
      situation here. If host B boots up and request an address, the server is
>>>>>>> a104287e
      not able to assign the reserved address 192.0.2.10. A naive approach would
      to be immediately remove the lease for host A and create a new one for
      host B. That would not solve the problem, though, because as soon as host
      B get the address, it will detect that the address is already in use by
      someone else (host A) and would send Decline. Therefore in this situation,
      the server has to temporarily assign a different address (not matching
      what has been reserved) to host B.</para>

<<<<<<< HEAD
      <!-- let's keep this text around. It describes how that is working in v6
=======
>>>>>>> a104287e
      <para>When the host A renews its address, the server will discover that
      the address being renewed is now reserved for someone else (host
      B). Therefore the server will remove the lease and will inform the host A
      that it is no longer allowed to use it by sending NAK message. Host A
      will then revert to server discovery and will eventually get a different
      address.  The address 192.0.2.10 is now no longer used. When host B tries
      to renew its temporary address, the server will detect that it has a valid
      lease, but there is a reservation for a different address. The server will
      send NAK to inform host B that its address is no longer usable. The
      server will also remove its temporary lease. It will revert to the server
      discovery phase and will eventually send a REQUEST message. This time the
      server will find out that there is a reservation for that host and the
<<<<<<< HEAD
      reserved address 192.0.2.10 is not used, so it will be granted.</para> -->

      <para>When the host A renews its address, the server will discover that
      the address being renewed is now reserved for someone else (host
      B). Therefore the server will inform the host A that it is no longer
      allowed to use it by sending NAK message. The server will remove the
      lease, though, as there's small chance that the NAK may be lost if the
      network is lossy. If that happens, the client will not receive any
      responses, so it will retransmit its Request packet. Once the NAK is
      received by the host A, it will then revert to the server discovery and
      will eventually get a different address. Besides allocating a new lease,
      the server will also remove the old one. As a result the address
      192.0.2.10 will be no longer used. When host B tries to renew its
      temporary address, the server will detect that it has a valid lease, but
      there is a reservation for a different address. The server will send NAK
      to inform host B that its address is no longer usable, but will keep its
      least (again, the NAK may be lost, so the server will keep it, until the
      client gets back for a new address). The host B will revert to the server
      discovery phase and will eventually send a REQUEST message. This time the
      server will find out that there is a reservation for that host and the
      reserved address 192.0.2.10 is not used, so it will be granted. It will
      also remove the lease for the temporary address that the host B previously
      had.</para>
=======
      reserved address 192.0.2.10 is not used, so it will be granted.</para>
>>>>>>> a104287e

      <para>This recovery will succeed, even if other hosts will attempt to get
      the reserved address. Had the host C requested address 192.0.2.10 after
      the reservation was made, the server will either propose a different
      address (when responding to DISCOVER) or would send NAK (when responding
      to REQUEST).</para>

      <para>This recovery mechanism allows the server to fully recover from a
      case where reservations conflict with existing leases. This procedure
      takes time and will roughly take as long as renew-timer value specified.
      The best way to avoid such recovery is to not define new reservations that
      conflict with existing leases. Another recommendation is to use
      out-of-pool reservations. If the reserved address does not belong to a
      pool, there is no way that other clients could get this address (note that
      having multiple reservations for the same address is not allowed).
      </para>
    </section>

    <section id="reservation4-hostname">
      <title>Reserving a hostname</title>
      <!-- @todo: replace this with the actual text once #3688 is implemented -->
      <para>Reserving a hostname is currently not supported. It is possible
      to specify that information in the configuration file, but that data
      is not used by the server engine yet.</para>
    </section>

    <section id="reservation4-options">
      <title>Reserving specific options</title>
      <!-- @todo: replace this with the actual text once #3572 is implemented -->
      <para>Currently it is not possible to specify options in host
      reservation. Such a feature will be added in the upcoming Kea
      releases.</para>
    </section>
<<<<<<< HEAD
=======

    <section id="reservation4-mode">
      <title>Fine Tuning IPv4 Host Reservation</title>

      <note>
        <para><command>reservation-mode</command> configuration parameter in DHCPv4
        server is accepted, but not used in the Kea 0.9.1 beta. Full implementation
        will be available in the upcoming releases.</para>
      </note>

      <para>Host reservation capability introduces additional restrictions for the
      allocation engine during lease selection and renewal. In particular, three
      major checks are necessary. First, when selecting a new lease, it is not
      sufficient for a candidate lease to be not used by another DHCP client. It
      also must not be reserved for another client. Second, when renewing a lease,
      additional check must be performed whether the address being renewed is not
      reserved for another client. Finally, when a host renews an address, the server
      has to check whether there's a reservation for this host, so the exisiting
      (dynamically allocated) address should be revoked and the reserved one be
      used instead.
      </para>
      <para>Some of those checks may be unnecessary in certain deployments. Not
      performing them may improve performance. The Kea server provides the
      <command>reservation-mode</command> configuration parameter to select the
      types of reservations allowed for the particular subnet. Each reservation
      type has different constraints for the checks to be performed by the
      server when allocating or renewing a lease for the client.
      Allowed values are:

      <itemizedlist>
      <listitem><simpara> <command>all</command> - enables all host reservation
      types. This is the default value. This setting is the safest and the most
      flexible. It allows in-pool and out-of-pool reservations. As all checks
      are conducted, it is also the slowest.
      </simpara></listitem>

      <listitem><simpara> <command>out-of-pool</command> - allows only out of
      pool host reservations.  With this setting in place, the server may assume
      that all host reservations are for addresses that do not belong to the
      dynamic pool. Therefore it can skip the reservation checks when dealing
      with in-pool addresses, thus improving performance. Do not use this mode
      if any of your reservations use in-pool address. Caution is advised when
      using this setting. Kea 0.9.1 does not sanity check the reservations against
      <command>reservation-mode</command>. Misconfiguration may cause problems.
      </simpara></listitem>

      <listitem><simpara>
      <command>disabled</command> - host reservation support is disabled. As there
      are no reservations, the server will skip all checks. Any reservations defined
      will be completely ignored. As the checks are skipped, the server may
      operate faster in this mode.
      </simpara></listitem>

      </itemizedlist>
      </para>

      <para>
        An example configuration that disables reservation looks like follows:
	<screen>
"Dhcp4": {
    "subnet4": [
        "subnet": "192.0.2.0/24",
        <userinput>"reservation-mode": "disabled"</userinput>,
        ...
    ]
}
</screen>
      </para>        
   </section>

>>>>>>> a104287e
  </section>
  <!-- end of host reservations section -->

    <section id="dhcp4-serverid">
      <title>Server Identifier in DHCPv4</title>
      <para>
        The DHCPv4 protocol uses a "server identifier" to allow clients
        to discriminate between several servers present on the same link: this
        value is an IPv4 address of the server. The server chooses the IPv4 address
        of the interface on which the message from the client (or relay) has been
        received. A single server instance will use multiple server identifiers
        if it is receiving queries on multiple interfaces.
      </para>
      <para>
        Currently there is no mechanism to override the default server identifiers
        by an administrator. In the future, the configuration mechanism will be used
        to specify the custom server identifier.
      </para>
    </section>

    <section id="dhcp4-subnet-selection">
      <title>How the DHCPv4 Server Selects a Subnet for the Client</title>
      <para>
        The DHCPv4 server differentiates between the directly connected clients,
        clients trying to renew leases and clients sending their messages through
        relays. For the directly connected clients the server will check the
        configuration for the interface on which the message has been received, and
        if the server configuration doesn't match any configured subnet the
        message is discarded.</para>
        <para>Assuming that the server's interface is configured with the
        IPv4 address 192.0.2.3, the server will only process messages received through
        this interface from a directly connected client if there is a subnet
        configured to which this IPv4 address belongs, e.g. 192.0.2.0/24.
        The server will use this subnet to assign IPv4 address for the client.
      </para>
      <para>
        The rule above does not apply when the client unicasts its message, i.e.
        is trying to renew its lease. Such a message is accepted through any
        interface. The renewing client sets ciaddr to the currently used IPv4
        address. The server uses this address to select the subnet for the client
        (in particular, to extend the lease using this address).
      </para>
      <para>
        If the message is relayed it is accepted through any interface. The giaddr
        set by the relay agent is used to select the subnet for the client.
      </para>
      <para>
        It is also possible to specify a relay IPv4 address for a given subnet. It
        can be used to match incoming packets into a subnet in uncommon configurations,
        e.g. shared subnets. See <xref linkend="dhcp4-relay-override"/> for details.
      </para>
      <note>
        <para>The subnet selection mechanism described in this section is based
        on the assumption that client classification is not used. The classification
        mechanism alters the way in which a subnet is selected for the client,
        depending on the classes to which the client belongs.</para>
      </note>

    <section id="dhcp4-relay-override">
      <title>Using a Specific Relay Agent for a Subnet</title>
      <para>
        The relay has to have an interface connected to the link on which
        the clients are being configured. Typically the relay has an IPv4
        address configured on that interface that belongs to the subnet from which
        the server will assign addresses. In the typical case, the
        server is able to use the IPv4 address inserted by the relay (in the giaddr
        field of the DHCPv4 packet) to select the appropriate subnet.
      </para>
      <para>
        However, that is not always the case. In certain uncommon &mdash;
        valid &mdash; deployments, the relay address may not match the subnet. This
        usually means that there is more than one subnet allocated for a given
        link. The two most common examples where this is the case are long lasting
        network renumbering (where both old and new address space is still being
        used) and a cable network. In a cable network both cable modems and the
        devices behind them are physically connected to the same link, yet
        they use distinct addressing. In such a case, the DHCPv4 server needs
        additional information (the IPv4 address of the relay) to properly select
        an appropriate subnet.
      </para>
      <para>
        The following example assumes that there is a subnet 192.0.2.0/24
        that is accessible via a relay that uses 10.0.0.1 as its IPv4 address.
        The server will be able to select this subnet for any incoming packets
        that came from a relay that has an address in 192.0.2.0/24 subnet.
        It will also select that subnet for a relay with address 10.0.0.1.
<screen>
"Dhcp4": {
    "subnet4": [
        {
            "subnet": "192.0.2.0/24",
            "pools": [ { "pool": "192.0.2.10 - 192.0.2.20" } ],
            <userinput>"relay": {
                "ip-address": "10.0.0.1"
            }</userinput>,
            ...
        }
    ],
    ...
}
</screen>
      </para>

    </section>

      <section id="dhcp4-srv-example-client-class-relay">
        <title>Segregating IPv4 Clients in a Cable Network</title>
        <para>
          In certain cases, it is useful to mix relay address information,
          introduced in <xref linkend="dhcp4-relay-override"/> with client
          classification, explained in <xref linkend="dhcp4-subnet-class"/>.
          One specific example is cable network, where typically modems
          get addresses from a different subnet than all devices connected
          behind them.
        </para>
        <para>
          Let's assume that there is one CMTS (Cable Modem Termination System)
          with one CM MAC (a physical link that modems are connected to).
          We want the modems to get addresses from the 10.1.1.0/24 subnet, while
          everything connected behind modems should get addresses from another
          subnet (192.0.2.0/24). The CMTS that acts as a relay uses address
          10.1.1.1. The following configuration can serve that configuration:
<screen>
"Dhcp4": {
    "subnet4": [
        {
            "subnet": "10.1.1.0/24",
            "pools":  [ { "pool": "10.1.1.2 - 10.1.1.20" } ],
            <userinput>"client-class" "docsis3.0",
            "relay": {
                "ip-address": "10.1.1.1"
            }</userinput>
        },
        {
            "subnet": "192.0.2.0/24",
            "pools": [ { "pool": "192.0.2.10 - 192.0.2.20" } ],
            <userinput>"relay": {
                "ip-address": "10.1.1.1"
            }</userinput>
        }
    ],
    ...
}
</screen>
      </para>
      </section>

    </section>


    <section id="dhcp4-std">
      <title>Supported DHCP Standards</title>
      <para>The following standards are currently supported:</para>
      <itemizedlist>
          <listitem>
            <simpara><emphasis>Dynamic Host Configuration Protocol</emphasis>,
            <ulink url="http://tools.ietf.org/html/rfc2131">RFC 2131</ulink>:
            Supported messages are DISCOVER (1), OFFER (2),
            REQUEST (3), RELEASE (7), INFORM (8), ACK (5), and NAK(6).</simpara>
          </listitem>
          <listitem>
            <simpara><emphasis>DHCP Options and BOOTP Vendor Extensions</emphasis>,
            <ulink url="http://tools.ietf.org/html/rfc2132">RFC 2132</ulink>:
            Supported options are: PAD (0),
            END(255), Message Type(53), DHCP Server Identifier (54),
            Domain Name (15), DNS Servers (6), IP Address Lease Time
            (51), Subnet mask (1), and Routers (3).</simpara>
          </listitem>
          <listitem>
            <simpara><emphasis>DHCP Relay Agent Information Option</emphasis>,
            <ulink url="http://tools.ietf.org/html/rfc3046">RFC 3046</ulink>:
            Relay Agent Information option is supported.</simpara>
          </listitem>
          <listitem>
            <simpara><emphasis>Vendor-Identifying Vendor Options for
            Dynamic Host Configuration Protocol version 4</emphasis>,
            <ulink url="http://tools.ietf.org/html/rfc3925">RFC 3925</ulink>:
            Vendor-Identifying Vendor Class and Vendor-Identifying Vendor-Specific
            Information options are supported.</simpara>
          </listitem>
          <listitem>
            <simpara><emphasis>Client Identifier Option in DHCP Server Replies</emphasis>,
            <ulink url="http://tools.ietf.org/html/rfc6842">RFC 6842</ulink>:
            Server by default sends back client-id option. That capability may be
            disabled. See <xref linkend="dhcp4-echo-client-id"/> for details.
            </simpara>
          </listitem>
      </itemizedlist>
    </section>

    <section id="dhcp4-limit">
      <title>DHCPv4 Server Limitations</title>
      <para>These are the current limitations of the DHCPv4 server
      software. Most of them are reflections of the current stage of
      development and should be treated as <quote>not implemented
      yet</quote>, rather than actual limitations. However, some of them
      are implications of the design choices made. Those are clearly
      marked as such.</para>
      <itemizedlist>
          <listitem> <!-- see tickets #3234, #3281 -->
            <simpara>
              Removal of a subnet during server reconfiguration may cause renumbering
              of auto-generated subnet identifiers, as described in section
              <xref linkend="ipv4-subnet-id"/>.
            </simpara>
          </listitem>
          <listitem>
            <simpara>Host reservation (static addresses) is not supported yet.</simpara>
          </listitem>
          <listitem>
            <simpara>Full featured client classification is not supported yet.</simpara>
          </listitem>
          <listitem>
            <simpara>
              BOOTP (<ulink url="http://tools.ietf.org/html/rfc951">RFC 951</ulink>)
              is not supported. This is a design choice. BOOTP support is not planned.
            </simpara>
          </listitem>
          <listitem>
            <simpara>On Linux and BSD system families the DHCP messages are sent
            and received over the raw sockets (using LPF and BPF) and all packet
            headers (including data link layer, IP and UDP headers) are created and
            parsed by Kea, rather than the system kernel. Currently, Kea can
            only parse the data link layer headers with a format adhering to
            IEEE 802.3 standard and assumes this data link layer header format
            for all interfaces. Hence, Kea will fail to work on interfaces
            which use different data link layer header formats (e.g. Infiniband).
            </simpara>
          </listitem>
          <listitem>
            <simpara>The DHCPv4 server does not  verify that
            assigned address is unused. According to <ulink url="http://tools.ietf.org/html/rfc2131">RFC 2131</ulink>, the
            allocating server should verify that address is not used by
            sending ICMP echo request.</simpara>
          </listitem>
          <listitem>
            <simpara>Address duplication report (DECLINE) is not supported yet.</simpara>
          </listitem>
          <listitem>
            <simpara>
              The server doesn't act upon expired leases. In particular,
              when a lease expires, the server doesn't request the removal
              of the DNS records associated with it. Expired leases can be
              recycled.
            </simpara>
          </listitem>
      </itemizedlist>
    </section>

    <!--
    <section id="dhcp4-srv-examples">
      <title>Kea DHCPv4 server examples</title>

      <para>
        This section provides easy to use example. Each example can be read
        separately. It is not intended to be read sequentially as there will
        be many repetitions between examples. They are expected to serve as
        easy to use copy-paste solutions to many common deployments.
      </para>

      @todo: add simple configuration for direct clients
      @todo: add configuration for relayed clients
      @todo: add client classification example

    </section> -->

  </chapter><|MERGE_RESOLUTION|>--- conflicted
+++ resolved
@@ -1881,7 +1881,6 @@
 
     <para>There are many cases where it is useful to provide a configuration on
     a per host basis. The most obvious one is to reserve specific, static
-<<<<<<< HEAD
     address for exclusive use by a given client (host) &dash; returning client will
     receive the same address from the server every time, and other clients will
     generally not receive that address. Note that there may be cases when the
@@ -1906,25 +1905,6 @@
     identifier is a hardware or MAC address.  In most cases, also an address
     will be specified. It is possible to specify a hostname. Additional
     capabilities are planned.</para>
-=======
-    address for exclusive use by a given client &dash; returning client will get
-    the same address every time and other clients will never get that
-    address. Other example may be a host that has specific requirements, e.g. a
-    printer that needs additional options. Yes another possible use case for
-    host reservation is to define unique host names for hosts.  Although not all
-    of those scenarios are possible yet, Kea software will support them in the
-    near future.</para>
-
-    <para>Hosts are defined as parameters for each subnet. Each host has to be
-    identified by its hardware/MAC address. There is an optional
-    <command>reservations</command> array in the <command>Subnet4</command>
-    element. Each element in that array is a structure, that holds information
-    about a single host. In particular, such a structure has to have an
-    indentifer that uniquely identifies a host.  In DHCPv4 context, such an
-    identifier is a hardware or MAC address.  In most cases, also an address
-    will be specified. It is possible to specify a hostname. Additional
-    capabilities are planed.</para>
->>>>>>> a104287e
 
     <para>The following example shows how to reserve addresses for specific
     hosts:
@@ -1951,11 +1931,7 @@
 </screen>
     The first entry reserves the 192.0.2.202 address for the client that uses
     MAC adress of 1a:1b:1c:1d:1e:1f. The second entry reserves the address
-<<<<<<< HEAD
     192.0.2.100 and the hostname of alice-laptop for client using MAC
-=======
-    192.0.2.100 address and a hostname of alice-laptop for client with MAC
->>>>>>> a104287e
     address 0a:0b:0c:0d:0e:0f. Note that if you plan to do DNS updates, it
     is strongly recommended for the hostnames to be unique.
     </para>
@@ -1979,7 +1955,6 @@
     <section id="reservation4-types">
       <title>Address reservation types</title>
 
-<<<<<<< HEAD
       <para>In a typical scenario there is an IPv4 subnet defined,
       e.g. 192.0.2.0/24, with certain part of it dedicated for dynamic allocation
       by the DHCPv4 server. That dynamic part is referred to as a dynamic pool or
@@ -1987,15 +1962,6 @@
       that belongs to the subnet. The reservations that specify addresses that
       belong to configured pools are called <command>in-pool reservations</command>.
       In contrast, those that do not belong to dynamic pools are called
-=======
-      <para>In a typical scenario there's an IPv4 subnet defined,
-      e.g. 192.0.2.0/24 with certain part of it dedicated for dynamic allocation
-      by the DHCPv4 server. That dynamic part is referred to as a dynamic pool or
-      simply a pool. In principle the host reservation can reserve any address
-      that belongs to the subnet. The reservations that specify an address that
-      belong to configured pools are called <command>in-pool reservations</command>.
-      In contract, those that do not belong to dynamic pools are called
->>>>>>> a104287e
       <command>out-of-pool reservations</command>. There is no formal difference
       in the reservation syntax. As of 0.9.1, both reservation types are
       handled uniformly. However, upcoming releases may offer improved performance
@@ -2005,7 +1971,6 @@
       possible.</para>
     </section>
 
-<<<<<<< HEAD
     <section id="reservation4-conflict">
       <title>Conflicts in DHCPv4 reservations</title>
       <para>As reservations and lease information are stored separately,
@@ -2019,21 +1984,6 @@
 
       <para>The server now has a conflict to resolve. Let's analyze the
       situation here. If the host B boots up and requests an address, the server is
-=======
-    <section it="reservation4-conflict">
-      <title>Conflicts in DHCPv4 reservations</title>
-      <para>As reservations and lease information are kept in different places,
-      conflict may arrise. Consider the following series of events. The server
-      has configured 192.0.2.10 to 192.0.2.20 dynamic pool range. Host A
-      requests an address and gets 19.0.2.10. Now the system administrator
-      decides to reserve an address for host B. He decides to reserve 192.0.2.10
-      for that purpose. In general, reserving an address that is currently
-      assigned to someone else is not recommended, but there are valid use
-      cases where such an operation is warranted.</para>
-
-      <para>The server now has a conflict to resolve. Let's analyze the
-      situation here. If host B boots up and request an address, the server is
->>>>>>> a104287e
       not able to assign the reserved address 192.0.2.10. A naive approach would
       to be immediately remove the lease for host A and create a new one for
       host B. That would not solve the problem, though, because as soon as host
@@ -2042,10 +1992,7 @@
       the server has to temporarily assign a different address (not matching
       what has been reserved) to host B.</para>
 
-<<<<<<< HEAD
       <!-- let's keep this text around. It describes how that is working in v6
-=======
->>>>>>> a104287e
       <para>When the host A renews its address, the server will discover that
       the address being renewed is now reserved for someone else (host
       B). Therefore the server will remove the lease and will inform the host A
@@ -2058,7 +2005,6 @@
       server will also remove its temporary lease. It will revert to the server
       discovery phase and will eventually send a REQUEST message. This time the
       server will find out that there is a reservation for that host and the
-<<<<<<< HEAD
       reserved address 192.0.2.10 is not used, so it will be granted.</para> -->
 
       <para>When the host A renews its address, the server will discover that
@@ -2082,9 +2028,6 @@
       reserved address 192.0.2.10 is not used, so it will be granted. It will
       also remove the lease for the temporary address that the host B previously
       had.</para>
-=======
-      reserved address 192.0.2.10 is not used, so it will be granted.</para>
->>>>>>> a104287e
 
       <para>This recovery will succeed, even if other hosts will attempt to get
       the reserved address. Had the host C requested address 192.0.2.10 after
@@ -2118,8 +2061,6 @@
       reservation. Such a feature will be added in the upcoming Kea
       releases.</para>
     </section>
-<<<<<<< HEAD
-=======
 
     <section id="reservation4-mode">
       <title>Fine Tuning IPv4 Host Reservation</title>
@@ -2190,7 +2131,6 @@
       </para>        
    </section>
 
->>>>>>> a104287e
   </section>
   <!-- end of host reservations section -->
 
