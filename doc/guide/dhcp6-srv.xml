<!-- Converted by db4-upgrade version 1.1 -->
<chapter xmlns="http://docbook.org/ns/docbook" version="5.0" xml:id="dhcp6">
    <title>The DHCPv6 Server</title>

    <section xml:id="dhcp6-start-stop">
      <title>Starting and Stopping the DHCPv6 Server</title>

      <para>
        It is recommended that the Kea DHCPv6 server be started and stopped
        using <command>keactrl</command> (described in <xref linkend="keactrl"/>).
        However, it is also possible to run the server directly: it accepts
        the following command-line switches:
      </para>

      <itemizedlist>
          <listitem>
            <simpara>
            <command>-c <replaceable>file</replaceable></command> -
            specifies the configuration file. This is the only mandatory
            switch.</simpara>
          </listitem>
          <listitem>
            <simpara>
            <command>-d</command> - specifies whether the server
            logging should be switched to verbose mode. In verbose mode,
            the logging severity and debuglevel specified in the configuration
            file are ignored and "debug" severity and the maximum debuglevel
            (99) are assumed. The flag is convenient, for temporarily
            switching the server into maximum verbosity, e.g. when
            debugging.</simpara>
          </listitem>
          <listitem>
            <simpara>
            <command>-p <replaceable>port</replaceable></command> -
            specifies UDP port on which the server will listen. This is only
            useful during testing, as a DHCPv6 server listening on
            ports other than the standard ones will not be able to
            handle regular DHCPv6 queries.</simpara>
          </listitem>
          <listitem>
            <simpara>
            <command>-t <replaceable>file</replaceable></command> -
            specifies the configuration file to be tested. Kea-dhcp6
            will attempt to load it, and will conduct sanity
            checks. Note that certain checks are possible only while
            running the actual server. The actual status is reported
            with exit code (0 = configuration looks ok, 1 = error
            encountered). Kea will print out log messages to standard
            output and error to standard error when testing
            configuration.</simpara>
          </listitem>
          <listitem>
            <simpara>
              <command>-v</command> - prints out the Kea version and exits.
            </simpara>
          </listitem>
          <listitem>
            <simpara>
              <command>-V</command> - prints out the Kea extended version with
              additional parameters and exits. The listing includes the versions
              of the libraries dynamically linked to Kea.
            </simpara>
          </listitem>
          <listitem>
            <simpara>
              <command>-W</command> - prints out the Kea configuration report
              and exits. The report is a copy of the
              <filename>config.report</filename> file produced by
              <userinput>./configure</userinput>: it is embedded in the
              executable binary.
            </simpara>
          </listitem>
      </itemizedlist>

      <para>
        The <filename>config.report</filename> may also be accessed more
        directly.  The following command may be used to extract this
        information.  The binary <userinput>path</userinput> may be found
        in the install directory or in the <filename>.libs</filename>
        subdirectory in the source tree. For example
        <filename>kea/src/bin/dhcp6/.libs/kea-dhcp6</filename>.

<screen>
strings <userinput>path</userinput>/kea-dhcp6 | sed -n 's/;;;; //p'
</screen>
      </para>

      <para>
        On start-up, the server will detect available network interfaces
        and will attempt to open UDP sockets on all interfaces
        mentioned in the configuration file.
        Since the DHCPv6 server opens privileged ports, it requires root
        access. Make sure you run this daemon as root.
      </para>

      <para>
        During startup the server will attempt to create a PID file of the
        form: localstatedir]/[conf name].kea-dhcp6.pid where:
        <itemizedlist>
            <listitem>
            <simpara><command>localstatedir</command>: The value as passed into the
            build configure script. It defaults to "/usr/local/var".  Note
            that this value may be overridden at run time by setting the environment
            variable KEA_PIDFILE_DIR.  This is intended primarily for testing purposes.
            </simpara>
            </listitem>
            <listitem>
            <simpara><command>conf name</command>: The configuration file name
            used to start the server, minus all preceding path and file extension.
            For example, given a pathname of "/usr/local/etc/kea/myconf.txt", the
            portion used would be "myconf".
            </simpara>
            </listitem>
        </itemizedlist>
        If the file already exists and contains the PID of a live process,
        the server will issue a DHCP6_ALREADY_RUNNING log message and exit. It
        is possible, though unlikely, that the file is a remnant of a system crash
        and the process to which the PID belongs is unrelated to Kea.  In such a
        case it would be necessary to manually delete the PID file.
      </para>

      <para>
        The server can be stopped using the <command>kill</command> command.
        When running in a console, the server can be shut down by
        pressing ctrl-c. It detects the key combination and shuts
        down gracefully.
      </para>
    </section>

    <section xml:id="dhcp6-configuration">
      <title>DHCPv6 Server Configuration</title>
<section>
  <title>Introduction</title>
      <para>
        This section explains how to configure the DHCPv6 server using the
        Kea configuration backend. (Kea configuration using any other
        backends is outside of scope of this document.) Before DHCPv6
        is started, its configuration file has to be created. The
        basic configuration is as follows:
<screen>
{
# DHCPv6 configuration starts on the next line
"Dhcp6": {

# First we set up global values
    "valid-lifetime": 4000,
    "renew-timer": 1000,
    "rebind-timer": 2000,
    "preferred-lifetime": 3000,

# Next we setup the interfaces to be used by the server.
    "interfaces-config": {
        "interfaces": [ "eth0" ]
    },

# And we specify the type of lease database
    "lease-database": {
        "type": "memfile",
        "persist": true,
        "name": "/var/kea/dhcp6.leases"
    },

# Finally, we list the subnets from which we will be leasing addresses.
    "subnet6": [
        {
            "subnet": "2001:db8:1::/64",
            "pools": [
                 {
                     "pool": "2001:db8:1::1-2001:db8:1::ffff"
                 }
             ]
        }
    ]
# DHCPv6 configuration ends with the next line
}

} </screen>
</para>

<para>The following paragraphs provide a brief overview of the parameters in
the above example together with
their format. Subsequent sections of this chapter go into much greater detail
for these and other parameters.</para>

<para>The lines starting with a hash (#) are comments and are ignored by
the server; they do not impact its
operation in any way.</para>

<para>The configuration starts in the first line with the initial
opening curly bracket (or brace). Each configuration consists of
one or more objects. In this specific example, we have only one
object, called Dhcp6. This is a simplified configuration, as usually
there will be additional objects, like <command>Logging</command> or
<command>DhcpDdns</command>, but we omit them now for clarity. The Dhcp6
configuration starts with the <command>"Dhcp6": {</command> line
and ends with the corresponding closing brace (in the above example,
the brace after the last comment).  Everything defined between those
lines is considered to be the Dhcp6 configuration.</para>

<para>In the general case, the order in which those parameters appear does not
matter. There are two caveats here though. The first one is to remember that
the configuration file must be well formed JSON. That means that parameters
for any given scope must be separated by a comma and there must not be a comma
after the last parameter. When reordering a configuration file, keep in mind that
moving a parameter to or from the last position in a given scope may also require
moving the comma. The second caveat is that it is uncommon — although
legal JSON — to
repeat the same parameter multiple times. If that happens, the last occurrence of a
given parameter in a given scope is used while all previous instances are
ignored. This is unlikely to cause any confusion as there are no real life
reasons to keep multiple copies of the same parameter in your configuration
file.</para>

<para>Moving onto the DHCPv6 configuration elements, the very first few elements
define some global parameters. <command>valid-lifetime</command>
defines for how long the addresses (leases) given out by the server are valid. If
nothing changes, a client that got an address is allowed to use it for 4000
seconds. (Note that integer numbers are specified as is, without any quotes
around them.) The address will become deprecated in 3000 seconds (clients are
allowed to keep old connections, but can't use this address for creating new
connections). <command>renew-timer</command> and
<command> rebind-timer</command> are values that define T1 and T2 timers that
govern when the client will begin the renewal and rebind procedures.</para>

<para>The <command>interfaces-config</command> map specifies the server
configuration concerning the network interfaces, on which the server should
listen to the DHCP messages. The <command>interfaces</command> parameter
specifies a list of network interfaces on which the server should listen.
Lists are opened and closed with square brackets, with elements separated
by commas. Had we wanted to listen on two interfaces, the
<command>interfaces-config</command> would look like this:
<screen>
"interfaces-config": {
    "interfaces": [ "eth0", "eth1" ]
},
</screen>
</para>

<para>The next couple of lines define the lease database, the place where the server
stores its lease information. This particular example tells the server to use
<command>memfile</command>, which is the simplest (and fastest) database
backend. It uses an in-memory database and stores leases on disk in a CSV
file. This is a very simple configuration. Usually the lease database configuration
is more extensive and contains additional parameters.  Note that
<command>lease-database</command>
is an object and opens up a new scope, using an opening brace.
Its parameters (just one in this example - <command>type</command>)
follow. Had there been more than one, they would be separated by commas. This
scope is closed with a closing brace. As more parameters for the Dhcp6 definition
follow, a trailing comma is present.</para>

<para>Finally, we need to define a list of IPv6 subnets. This is the
most important DHCPv6 configuration structure as the server uses that
information to process clients' requests. It defines all subnets from
which the server is expected to receive DHCP requests. The subnets are
specified with the <command>subnet6</command> parameter.  It is a list,
so it starts and ends with square brackets.  Each subnet definition in
the list has several attributes associated with it, so it is a structure
and is opened and closed with braces. At minimum, a subnet definition
has to have at least two parameters: <command>subnet</command> (that
defines the whole subnet) and <command>pools</command> (which is a list of
dynamically allocated pools that are governed by the DHCP server).</para>

<para>The example contains a single subnet. Had more than one been defined,
additional elements
in the <command>subnet6</command> parameter would be specified and
separated by commas. For example, to define two subnets, the following
syntax would be used:
<screen>
"subnet6": [
    {
        "pools": [ { "pool": "2001:db8:1::/112" } ],
        "subnet": "2001:db8:1::/64"
    },
    {
        "pools": [ { "pool": "2001:db8:2::1-2001:db8:2::ffff" } ],
        "subnet": "2001:db8:2::/64"
    }
]
</screen>
Note that indentation is optional and is used for aesthetic purposes only.
In some cases in may be preferable to use more compact notation.
</para>

<para>After all parameters are specified, we have two contexts open:
global and Dhcp6, hence we need two closing curly brackets to close them.
In a real life configuration file there most likely would be additional
components defined such as Logging or DhcpDdns, so the closing brace would
be followed by a comma and another object definition.</para>
</section>

<section>
  <title>Lease Storage</title>
  <para>All leases issued by the server are stored in the lease database.
  Currently there are four database backends available:  memfile (which is the
  default backend), MySQL, PostgreSQL and Cassandra.</para>
<section>
  <title>Memfile - Basic Storage for Leases</title>

  <para>The server is able to store lease data in different repositories. Larger
  deployments may elect to store leases in a database. <xref linkend="database-configuration6"/> describes this option. In typical
  smaller deployments though, the server will store lease information in a CSV file rather
  than a database. As well as requiring less administration, an
  advantage of using a file for storage is that it
  eliminates a dependency on third-party database software.</para>

  <para>The configuration of the file backend (Memfile) is controlled through
  the Dhcp6/lease-database parameters. The <command>type</command> parameter
  is mandatory and it specifies which storage for leases the server should use.
  The value of <userinput>"memfile"</userinput> indicates that the file should
  be used as the storage. The following list gives additional, optional,
  parameters that can be used to configure the Memfile backend.

  <itemizedlist>
    <listitem>
      <simpara><command>persist</command>: controls whether the new leases and
      updates to existing leases are written to the file. It is strongly
      recommended that the value of this parameter is set to
      <userinput>true</userinput> at all times, during the server's normal
      operation. Not writing leases to disk will mean that if a server is restarted
      (e.g. after a power failure), it will not know what addresses have been
      assigned.  As a result, it may hand out addresses to new clients that are
      already in use. The value of <userinput>false</userinput> is mostly useful
      for performance testing purposes. The default value of the
      <command>persist</command> parameter is <userinput>true</userinput>,
      which enables writing lease updates
      to the lease file.
      </simpara>
    </listitem>

    <listitem>
      <simpara><command>name</command>: specifies an absolute location of the lease
      file in which new leases and lease updates will be recorded. The default value
      for this parameter is <userinput>"[kea-install-dir]/var/kea/kea-leases6.csv"
      </userinput>.</simpara>
    </listitem>

    <listitem>
      <simpara><command>lfc-interval</command>: specifies the interval in seconds, at
      which the server will perform a lease file cleanup (LFC).  This
      removes redundant (historical) information from the lease file
      and effectively reduces the lease file size. The cleanup process is described
      in more detailed fashion further in this section. The default value of the
      <command>lfc-interval</command> is <userinput>3600</userinput>. A value of 0
      disables the LFC.</simpara>
    </listitem>

  </itemizedlist>
  </para>

  <para>An example configuration of the Memfile backend is presented below:

<screen>
"Dhcp6": {
    "lease-database": {
        <userinput>"type": "memfile"</userinput>,
        <userinput>"persist": true</userinput>,
        <userinput>"name": "/tmp/kea-leases6.csv"</userinput>,
        <userinput>"lfc-interval": 1800</userinput>
    }
}
</screen>

    This configuration selects the <filename>/tmp/kea-leases6.csv</filename> as
    the storage for lease information and enables persistence (writing lease updates
    to this file). It also configures the backend perform the periodic cleanup
    of the lease files, executed every 30 minutes.
  </para>

  <para>It is important to know how the lease file contents are organized
  to understand why the periodic lease file cleanup is needed. Every time
  the server updates a lease or creates a new lease for the client, the new
  lease information must be recorded in the lease file. For performance reasons,
  the server does not update the existing client's lease in the file, as it would
  potentially require rewriting the entire file. Instead, it simply appends the new lease
  information to the end of the file: the previous lease entries for the
  client are not removed. When the server loads leases from the lease file, e.g.
  at the server startup, it assumes that the latest lease entry for the client
  is the valid one. The previous entries are discarded. This means that the
  server can re-construct the accurate information about the leases even though
  there may be many lease entries for each client. However, storing many entries
  for each client results in bloated lease file and impairs the performance of
  the server's startup and reconfiguration as it needs to process a larger number
  of lease entries.
  </para>

  <para>Lease file cleanup (LFC) removes all previous entries for each client and
  leaves only the latest ones. The interval at which the cleanup is performed
  is configurable, and it should be selected according to the frequency of lease
  renewals initiated by the clients. The more frequent the renewals, the smaller
  the value of <command>lfc-interval</command> should be. Note however, that the
  LFC takes time and thus it is possible (although unlikely) that new cleanup
  is started while the previous cleanup instance is still running, if the
  <command>lfc-interval</command> is too short. The server would recover from
  this by skipping the new cleanup when it detects that the previous cleanup
  is still in progress. But it implies that the actual cleanups will be
  triggered more rarely than configured. Moreover, triggering a new cleanup
  adds an overhead to the server which will not be able to respond to new
  requests for a short period of time when the new cleanup process is spawned.
  Therefore, it is recommended that the <command>lfc-interval</command> value
  is selected in a way that would allow for the LFC to complete the cleanup before a
  new cleanup is triggered.
  </para>

  <para>Lease file cleanup is performed by a separate process (in background) to avoid
  a performance impact on the server process. In order to avoid the conflicts
  between two processes both using the same lease files, the LFC process
  operates on the copy of the original lease file, rather than on the lease
  file used by the server to record lease updates. There are also other files
  being created as a side effect of the lease file cleanup. The detailed
  description of the LFC is located on the Kea wiki:
  <uri xmlns:xlink="http://www.w3.org/1999/xlink" xlink:href="http://kea.isc.org/wiki/LFCDesign">http://kea.isc.org/wiki/LFCDesign</uri>.
  </para>

</section>

<section xml:id="database-configuration6">
  <title>Lease Database Configuration</title>

  <note>
    <para>Lease database access information must be configured for the DHCPv6 server,
    even if it has already been configured for the DHCPv4 server.  The servers
    store their information independently, so each server can use a separate
    database or both servers can use the same database.</para>
  </note>

  <para>Lease database configuration is controlled through the
  Dhcp6/lease-database parameters. The type of the database must be set to
  "memfile", "mysql", "postgresql" or "cql", e.g.
<screen>
"Dhcp6": { "lease-database": { <userinput>"type": "mysql"</userinput>, ... }, ... }
</screen>
  Next, the name of the database is to hold the leases must be set: this is the
  name used when the database was created
  (see <xref linkend="mysql-database-create"/>,
  <xref linkend="pgsql-database-create"/>
  or <xref linkend="cql-database-create"/>).
<screen>
"Dhcp6": { "lease-database": { <userinput>"name": "<replaceable>database-name</replaceable>" </userinput>, ... }, ... }
</screen>
  For Cassandra:
<screen>
"Dhcp6": { "lease-database": { <userinput>"keyspace": "<replaceable>database-name</replaceable>" </userinput>, ... }, ... }
</screen>
  If the database is located on a different system to the DHCPv6 server, the
  database host name must also be specified. (It should be noted that this
  configuration may have a severe impact on server performance.):
<screen>
"Dhcp6": { "lease-database": { <userinput>"host": "<replaceable>remote-host-name</replaceable>"</userinput>, ... }, ... }
</screen>
  For Cassandra, multiple contact points can be provided:
<screen>
"Dhcp6": { "lease-database": { <userinput>"contact-points": "<replaceable>remote-host-name[, ...]</replaceable>" </userinput>, ... }, ... }
</screen>
  The usual state of affairs will be to have the database on the same machine as
  the DHCPv6 server.  In this case, set the value to the empty string:
<screen>
"Dhcp6": { "lease-database": { <userinput>"host" : ""</userinput>, ... }, ... }
</screen>
  For Cassandra:
<screen>
"Dhcp6": { "lease-database": { <userinput>"contact-points": ""</userinput>, ... }, ... }
</screen>
  Should the database use a port different than default, it may be
  specified as well:
<screen>
"Dhcp4": { "lease-database": { <userinput>"port" : 12345</userinput>, ... }, ... }
</screen>
  Should the database be located on a different system, you may need to specify a longer interval
  for the connection timeout:
<screen>
"Dhcp6": { "lease-database": { <userinput>"connect-timeout" : <replaceable>timeout-in-seconds</replaceable></userinput>, ... }, ... }
</screen>
The default value of five seconds should be more than adequate for local connections.
If a timeout is given though, it should be an integer greater than zero.
  </para>

  <para>
    Note that host parameter is used by MySQL and PostgreSQL
    backends. Cassandra has a concept of contact points that could be
    used to contact the cluster, instead of a single IP or
    hostname. It takes a list of comma separated IP addresses. This may be specified as:
<screen>
"Dhcp4": { "lease-database": { <userinput>"contact-points" : "192.0.2.1,192.0.2.2"</userinput>, ... }, ... }
</screen>
  </para>

  <para>Finally, the credentials of the account under which the server will
  access the database should be set:
<screen>
"Dhcp6": { "lease-database": { <userinput>"user": "<replaceable>user-name</replaceable>"</userinput>,
                               <userinput>"password": "<replaceable>password</replaceable>"</userinput>,
                              ... },
           ... }
</screen>
  If there is no password to the account, set the password to the empty string
  "". (This is also the default.)</para>
</section>
</section>

<section xml:id="hosts6-storage">
  <title>Hosts Storage</title>
    <para>Kea is also able to store information about host reservations in the
    database. The hosts database configuration uses the same syntax as the lease
    database. In fact, a Kea server opens independent connections for each
    purpose, be it lease or hosts information. This arrangement gives the most
    flexibility. Kea can be used to keep leases and host reservations
    separately, but can also point to the same database. Currently the
    supported hosts database types are MySQL and PostgreSQL. The Cassandra
    backend does not support host reservations yet.</para>

    <para>Please note that usage of hosts storage is optional. A user can define
    all host reservations in the configuration file. That is the recommended way
    if the number of reservations is small. However, when the number of
    reservations grows it's more convenient to use host storage. Please note
    that both storage methods (configuration file and one of the supported databases)
    can be used together. If hosts are defined in both places, the definitions
    from the configuration file are checked first and external storage is checked
    later, if necessary.</para>

<section xml:id="hosts-database-configuration6">
  <title>DHCPv6 Hosts Database Configuration</title>

  <para>Hosts database configuration is controlled through the Dhcp6/hosts-database
  parameters. If enabled, the type of the database must be set to "mysql" or
  "postgresql". Other hosts backends may be added in later version of Kea.
<screen>
"Dhcp6": { "hosts-database": { <userinput>"type": "mysql"</userinput>, ... }, ... }
</screen>
  Next, the name of the database to hold the reservations must be set: this is the
  name used when the database was created  (see <xref linkend="supported-databases"/>
  for instructions how to setup desired database type).
<screen>
"Dhcp6": { "hosts-database": { <userinput>"name": "<replaceable>database-name</replaceable>" </userinput>, ... }, ... }
</screen>
  If the database is located on a different system than the DHCPv6 server, the
  database host name must also be specified. (Again it should be noted that this
  configuration may have a severe impact on server performance):
<screen>
"Dhcp6": { "hosts-database": { <userinput>"host": <replaceable>remote-host-name</replaceable></userinput>, ... }, ... }
</screen>
  The usual state of affairs will be to have the database on the same machine as
  the DHCPv6 server.  In this case, set the value to the empty string:
<screen>
"Dhcp6": { "hosts-database": { <userinput>"host" : ""</userinput>, ... }, ... }
</screen>
<screen>
"Dhcp4": { "hosts-database": { <userinput>"port" : 12345</userinput>, ... }, ... }
</screen>
  </para>
  <para>Finally, the credentials of the account under which the server will
  access the database should be set:
<screen>
"Dhcp6": { "hosts-database": { <userinput>"user": "<replaceable>user-name</replaceable>"</userinput>,
                               <userinput>"password": "<replaceable>password</replaceable>"</userinput>,
                              ... },
           ... }
</screen>
  If there is no password to the account, set the password to the empty string
  "". (This is also the default.)</para>
</section>

<section xml:id="read-only-database-configuration6">
<title>Using Read-Only Databases for Host Reservations</title>
<para>
In some deployments the database user whose name is specified in the database backend
configuration may not have write privileges to the database. This is often
required by the policy within a given network to secure the data from being
unintentionally modified. In many cases administrators have inventory databases
deployed, which contain substantially more information about the hosts than
static reservations assigned to them. The inventory database can be used to create
a view of a Kea hosts database and such view is often read only.
</para>
<para>
Kea host database backends operate with an implicit configuration to both
read from and write to the database. If the database user does not have
write access to the host database, the backend will fail to start and the
server will refuse to start (or reconfigure). However, if access to a read
only host database is required for retrieving reservations for clients
and/or assign specific addresses and options, it is possible to explicitly
configure Kea to start in "read-only" mode. This is controlled by the
<command>readonly</command> boolean parameter as follows:
<screen>
"Dhcp6": { "hosts-database": { <userinput>"readonly": true</userinput>, ... }, ... }
</screen>
Setting this parameter to <userinput>false</userinput> would configure the
database backend to operate in "read-write" mode, which is also a default
configuration if the parameter is not specified.
</para>
<note><para>The <command>readonly</command> parameter is currently only supported
for MySQL and PostgreSQL databases.</para></note>
</section>

</section>

<<<<<<< HEAD
<section id="dhcp6-interface-selection">
=======

<section xml:id="dhcp6-interface-selection">
>>>>>>> 99902df4
  <title>Interface Selection</title>
  <para>The DHCPv6 server has to be configured to listen on specific network
  interfaces.  The simplest network interface configuration instructs the server to
  listen on all available interfaces:
  <screen>
"Dhcp6": {
    "interfaces-config": {
        "interfaces": [ <userinput>"*"</userinput> ]
    }
    ...
}
</screen>
  The asterisk plays the role of a wildcard and means "listen on all interfaces".
  However, it is usually a good idea to explicitly specify interface names:
  <screen>
"Dhcp6": {
    "interfaces-config": {
        "interfaces": [ <userinput>"eth1", "eth3"</userinput> ]
    },
    ...
}
  </screen>
</para>
  <para>It is possible to use wildcard interface name (asterisk) concurrently
  with the actual interface names:
  <screen>
"Dhcp6": {
    "interfaces-config": {
        "interfaces": [ <userinput>"eth1", "eth3", "*"</userinput> ]
    },
    ...
}
  </screen>
It is anticipated that this will form of usage only be used where it is desired to
temporarily override a list of interface names and listen on all interfaces.
  </para>

  <para>As for the DHCPv4 server binding to specific addresses and
  disabling re-detection of interfaces are supported. But
  <command>dhcp-socket-type</command> is not because DHCPv6 uses
  UDP/IPv6 sockets only. The following example shows how to disable the
  interface detection:
  </para>

  <screen>
"Dhcp6": {
    "interfaces-config": {
        "interfaces": [ <userinput>"eth1", "eth3"</userinput> ],
        "re-detect": <userinput>false</userinput>
    },
    ...
}
  </screen>

</section>

    <section xml:id="ipv6-subnet-id">
      <title>IPv6 Subnet Identifier</title>
      <para>
        The subnet identifier is a unique number associated with a particular subnet.
        In principle, it is used to associate clients' leases with their respective subnets.
        When a subnet identifier is not specified for a subnet being configured, it will
        be automatically assigned by the configuration mechanism. The identifiers
        are assigned from 1 and are monotonically increased for each subsequent
        subnet: 1, 2, 3 ....
      </para>
      <para>
        If there are multiple subnets configured with auto-generated identifiers and
        one of them is removed, the subnet identifiers may be renumbered. For example:
        if there are four subnets and the third is removed the last subnet will be assigned
        the identifier that the third subnet had before removal. As a result, the leases
        stored in the lease database for subnet 3 are now associated with
        subnet 4, something that may have unexpected consequences. It is planned
        to implement a mechanism to preserve auto-generated subnet ids in a
        future version of Kea.  However, the only remedy for this issue
        at present is to
        manually specify a unique identifier for each subnet.
      </para>
      <para>
        The following configuration will assign the specified subnet
        identifier to the newly configured subnet:

        <screen>
"Dhcp6": {
    "subnet6": [
        {
            "subnet": "2001:db8:1::/64",
            <userinput>"id": 1024</userinput>,
            ...
        }
    ]
}
</screen>
        This identifier will not change for this subnet unless the "id" parameter is
        removed or set to 0. The value of 0 forces auto-generation of the subnet
        identifier.
      </para>
      <!-- @todo: describe whether database needs to be updated after changing
      id -->
    </section>

    <section xml:id="dhcp6-unicast">
      <title>Unicast Traffic Support</title>
      <para>
        When the DHCPv6 server starts, by default it listens to the DHCP traffic
        sent to multicast address ff02::1:2 on each interface that it is
        configured to listen on (see <xref linkend="dhcp6-interface-selection"/>).
        In some cases it is useful to configure a server to handle incoming
        traffic sent to the global unicast addresses as well. The most common
        reason for this is to have relays send their traffic to the server
        directly. To configure the server to listen on a specific unicast address,
        nn interface name can be
        optionally followed by a slash, followed by the global unicast address on which
        the server should listen. The server listens to this address in addition to normal
        link-local binding and listening on ff02::1:2 address. The sample configuration
        below shows how to listen on 2001:db8::1 (a global address)
        configured on the eth1 interface.
      </para>
      <para>
 <screen>
"Dhcp6": {
    "interfaces-config": {
        "interfaces": [ <userinput>"eth1/2001:db8::1"</userinput> ]
    },
    ...
    "option-data": [
        {
            "name": "unicast",
            "data": "2001:db8::1"
        } ],
    ...
}
 </screen>

        This configuration will cause the server to listen on
        eth1 on the link-local address, the multicast group (ff02::1:2) and 2001:db8::1.
      </para>
      <para>
        Usually unicast support is associated with a server unicast option
        which allows clients to send unicast messages to the server.
        The example above includes a server unicast option specification
        which will cause the client to send messages to the specified
        unicast address.
      </para>
      <para>
        It is possible to mix interface names, wildcards and interface name/addresses
        in the list of interfaces. It is not possible however to specify more than one
        unicast address on a given interface.
      </para>
      <para>
        Care should be taken to specify proper unicast addresses. The server will
        attempt to bind to the addresses specified without any additional checks.
        This approach has selected on purpose to allow the software to
        communicate over uncommon addresses if so desired.
      </para>
    </section>

    <section xml:id="dhcp6-address-config">
      <title>Subnet and Address Pool</title>
      <para>
        The main role of a DHCPv6 server is address assignment. For this,
        the server has to be configured with at least one subnet and one pool of dynamic
        addresses to be managed. For example, assume that the server
        is connected to a network segment that uses the 2001:db8:1::/64
        prefix. The Administrator of that network has decided that addresses from range
        2001:db8:1::1 to 2001:db8:1::ffff are going to be managed by the Dhcp6
        server. Such a configuration can be achieved in the following way:
        <screen>
"Dhcp6": {
    <userinput>"subnet6": [
       {
           "subnet": "2001:db8:1::/64",
           "pools": [
               {
                   "pool": "2001:db8:1::1-2001:db8:1::ffff"
               }
           ],
           ...
       }
    ]</userinput>
}</screen>

        Note that <command>subnet</command> is defined as a simple string, but
        the <command>pools</command> parameter is actually a list of pools: for
        this reason, the pool definition is enclosed in square brackets, even
        though only one range of addresses is specified.</para>

        <para>Each <command>pool</command> is a structure that contains the
        parameters that describe a single pool. Currently there is only one
        parameter, <command>pool</command>, which gives the range of addresses
        in the pool. Additional parameters will be added in future releases of
        Kea.</para>

        <para>It is possible to define more than one pool in a
        subnet: continuing the previous example, further assume that
        2001:db8:1:0:5::/80 should also be managed by the server. It could be written as
        2001:db8:1:0:5:: to 2001:db8:1::5:ffff:ffff:ffff, but typing so many 'f's
        is cumbersome. It can be expressed more simply as 2001:db8:1:0:5::/80. Both
        formats are supported by Dhcp6 and can be mixed in the pool list.
        For example, one could define the following pools:
        <screen>
"Dhcp6": {
    <userinput>"subnet6": [
    {
        "subnet": "2001:db8:1::/64",
        "pools": [
            { "pool": "2001:db8:1::1-2001:db8:1::ffff" },
            { "pool": "2001:db8:1:05::/80" }
        ]</userinput>,
        ...
    }
    ]
}</screen>
        White space in pool definitions is ignored, so spaces before and after the hyphen are optional.
        They can be used to improve readability.
      </para>
      <para>
        The number of pools is not limited, but for performance reasons it is recommended to
        use as few as possible.
      </para>
      <para>
         The server may be configured to serve more than one subnet. To add a second subnet,
         use a command similar to the following:
        <screen>
"Dhcp6": {
    <userinput>"subnet6": [
    {
        "subnet": "2001:db8:1::/64",
        "pools": [
            { "pool": "2001:db8:1::1-2001:db8:1::ffff" }
        ]
    },
    {
        "subnet": "2001:db8:2::/64",
        "pools": [
            { "pool": "2001:db8:2::/64" }
        ]
    },
</userinput>
        ...
    ]
}</screen>
        In this example, we allow the server to
        dynamically assign all addresses available in the whole subnet. Although
        rather wasteful, it is certainly a valid configuration to dedicate the
        whole /64 subnet for that purpose. Note that the Kea server does not preallocate
        the leases, so there is no danger in using gigantic address pools.
      </para>
      <para>
        When configuring a DHCPv6 server using prefix/length notation, please pay
        attention to the boundary values. When specifying that the server can use
        a given pool, it will also be able to allocate the first (typically network
        address) address from that pool. For example, for pool 2001:db8:2::/64 the
        2001:db8:2:: address may be assigned as well. If you want to avoid this,
        use the "min-max" notation.
      </para>
    </section>

    <section>
      <title>Subnet and Prefix Delegation Pools</title>
      <para>
        Subnets may also be configured to delegate prefixes, as defined in
        <link xmlns:xlink="http://www.w3.org/1999/xlink" xlink:href="http://tools.ietf.org/html/rfc3633">RFC 3633</link>.  A
        subnet may have one or more prefix delegation pools.  Each pool has a
        prefixed address, which is specified as a prefix
        (<command>prefix</command>) and a prefix length
        (<command>prefix-len</command>), as well as a delegated prefix length
        (<command>delegated-len</command>). The delegated length must not be
        shorter (that is it must be numerically greater or equal) than the
        prefix length.  If both the delegated and prefix lengths are equal, the
        server will be able to delegate only one prefix. The delegated prefix
        does not have to match the subnet prefix.
      </para>
      <para> Below is a sample subnet configuration which enables prefix
      delegation for the subnet:
      <screen>
"Dhcp6": {
    "subnet6": [
        {
            "subnet": "2001:d8b:1::/64",
            <userinput>"pd-pools": [
                {
                    "prefix": "3000:1::",
                    "prefix-len": 64,
                    "delegated-len": 96
                }
            ]</userinput>
        }
    ],
    ...
}</screen>
      </para>

    </section>

    <section xml:id="pd-exclude-option">
        <title>Prefix Exclude Option</title>
        <para>
          For each delegated prefix the delegating router may choose to exclude
          a single prefix out of the delegated prefix as specified in the
          <link xmlns:xlink="http://www.w3.org/1999/xlink" xlink:href="http://tools.ietf.org/html/rfc6603"> RFC 6603</link>.
          The requesting router must not assign the excluded prefix to any
          of its downstream interfaces and it is intended to be used on a
          link through which the delegating router exchanges DHCPv6 messages with
          the requesting router. The configuration example below demonstrates how
          to specify an excluded prefix within a prefix pool definition. The
          excluded prefix "2001:db8:1:babe:cafe:80::/72" will be sent to a
          requesting router which includes Prefix Exclude option in the ORO, and
          which is delegated a prefix from this pool.
        </para>
<screen>
"Dhcp6": {
    "subnet6": [
        {
            "subnet": "2001:db8:1::/48",
            "pd-pools": [
                {
                    "prefix": "2001:db8:1:8000::",
                    "prefix-len": 48,
                    "delegated-len": 64,
                    "excluded-prefix": "2001:db8:1:babe:cafe:80::",
                    "excluded-prefix-len": 72
                }
            ]
        }
    ]
}
</screen>
    </section>

    <section xml:id="dhcp6-std-options">
      <title>Standard DHCPv6 Options</title>
      <para>
        One of the major features of a DHCPv6 server is to provide configuration
        options to clients.  Although there are several options that require
        special behavior, most options are sent by the server only if the client
        explicitly requests them.  The following example shows how to
        configure DNS servers, one of the most frequently used
        options.  Options specified in this way are considered
        global and apply to all configured subnets.

        <screen>
"Dhcp6": {
    "option-data": [
        {
           <userinput>"name": "dns-servers",
           "code": 23,
           "space": "dhcp6",
           "csv-format": true,
           "data": "2001:db8::cafe, 2001:db8::babe"</userinput>
        },
        ...
    ]
}
</screen>
      </para>

    <para>
      The <command>option-data</command> line creates a new entry in
      the option-data table.  This table contains
      information on all global options that the server is supposed to configure
      in all subnets.  The <command>name</command> line specifies the option name.
      (For a complete list
      of currently supported names, see <xref linkend="dhcp6-std-options-list"/>.)  The next line specifies the option code,
      which must match one of the values from that list. The line beginning with
      <command>space</command> specifies the option space, which must always be set
      to "dhcp6" as these are standard DHCPv6 options.  For other name spaces,
      including custom option spaces, see <xref linkend="dhcp6-option-spaces"/>. The following line specifies the format in
      which the data will be entered: use of CSV (comma separated values) is
      recommended. Finally, the <command>data</command> line gives the actual value to be sent to
      clients.  Data is specified as normal text, with values separated by
      commas if more than one value is allowed.
    </para>

    <para>
      Options can also be configured as hexadecimal values.  If "csv-format" is
      set to false, the option data must be specified as a string of hexadecimal
      numbers.  The
      following commands configure the DNS-SERVERS option for all
      subnets with the following addresses: 2001:db8:1::cafe and
      2001:db8:1::babe.
        <screen>
"Dhcp6": {
    "option-data": [
        {
           <userinput>"name": "dns-servers",
           "code": 23,
           "space": "dhcp6",
           "csv-format": false,
           "data": "2001 0DB8 0001 0000 0000 0000 0000 CAFE
                    2001 0DB8 0001 0000 0000 0000 0000 BABE"</userinput>
        },
        ...
    ]
}
        </screen>
       </para>
       <note><para>
       The value for the setting of the "data" element is split across two
       lines in this example for clarity: when entering the command, the
       whole string should be entered on the same line.
       </para></note>
       <para>
       Care should be taken
       to use proper encoding when using hexadecimal format as Kea's ability
       to validate data correctness in hexadecimal is limited.
      </para>

      <para>
        Most of the parameters in the "option-data" structure are
        optional and can be omitted in some circumstances as discussed
        in the <xref linkend="dhcp6-option-data-defaults"/>. Only one
        of name or code is required, so you don't need to specify
        both. Space has a default value of "dhcp6", so you can skip
        this as well if you define a regular (not encapsulated) DHCPv6
        option.  Finally, csv-format defaults to true, so it too can
        be skipped, unless you want to specify the option value as
        hexstring. Therefore the above example can be simplified to:
        <screen>
"Dhcp6": {
    "option-data": [
        {
           <userinput>"name": "dns-servers",
           "data": "2001:db8::cafe, 2001:db8::babe"</userinput>
        },
        ...
    ]
}
        </screen>
        Defined options are added to response when the client requests them
        at a few exceptions which are always added. To enforce the addition
        of a particular option set the always-send flag to true as in:
        <screen>
"Dhcp6": {
    "option-data": [
        {
           <userinput>"name": "dns-servers",
           "data": "2001:db8::cafe, 2001:db8::babe",
           "always-send": true</userinput>
        },
        ...
    ]
}
        </screen>
        The effect is the same as if the client added the option code in the
        Option Request Option (or its equivalent for vendor options) so in:
        <screen>
"Dhcp6": {
    "option-data": [
        {
           <userinput>"name": "dns-servers",
           "data": "2001:db8::cafe, 2001:db8::babe",
           "always-send": true</userinput>
        },
        ...
    ],
    "subnet6": [
        {
           "subnet": "2001:db8:1::/64",
           "option-data": [
               {
                   <userinput>"name": "dns-servers",
                   "data": "2001:db8:1::cafe, 2001:db8:1::babe"</userinput>
               },
               ...
           ],
           ...
        },
        ...
    ],
    ...
}
        </screen>
        The DNS Servers option is always added to responses
        (the always-send is "sticky") but the value is the subnet one
        when the client is localized in the subnet.
      </para>

    <para>
      It is possible to override options on a per-subnet basis.  If
      clients connected to most of your subnets are expected to get the
      same values of a given option, you should use global options: you
      can then override specific values for a small number of subnets.
      On the other hand, if you use different values in each subnet,
      it does not make sense to specify global option values
      (Dhcp6/option-data), rather you should set only subnet-specific values
      (Dhcp6/subnet[X]/option-data[Y]).
     </para>

     <para>
      The following commands override the global
      DNS servers option for a particular subnet, setting a single DNS
      server with address 2001:db8:1::3.
<screen>
"Dhcp6": {
    "subnet6": [
        {
            <userinput>"option-data": [
                {
                    "name": "dns-servers",
                    "code": 23,
                    "space": "dhcp6",
                    "csv-format": true,
                    "data": "2001:db8:1::3"
                },
                ...
            ]</userinput>,
            ...
        },
        ...
    ],
    ...
}
</screen>
    </para>

     <para>
       In some cases it is useful to associate some options with an
       address or prefix pool from which a client is assigned a lease. Pool
       specific option values override subnet specific and global option
       values. If the client is assigned multiple leases from different
       pools, the server will assign options from all pools from which the
       leases have been obtained. However, if the particular option is specified
       in multiple pools from which the client obtains the leases, only one
       instance of this option will be handed out to the client. The server's
       administrator must not try to prioritize assignment of pool specific
       options by trying to order pools declarations in the server
       configuration. Future Kea releases may change the order in which
       options are assigned from the pools without any notice.
     </para>

     <para>
       The following configuration snippet demonstrates how to specify the
       DNS servers option, which will be assigned to a client only if the
       client obtains an address from the given pool:
<screen>
"Dhcp6": {
    "subnet6": [
        {
            "pools": [
                {
                    "pool": "2001:db8:1::100-2001:db8:1::300",
                    <userinput>"option-data": [
                        {
                            "name": "dns-servers",
                            "data": "2001:db8:1::10"
                        }
                    ]</userinput>
                }
            ]
        },
        ...
    ],
    ...
}
</screen>
     </para>

    <para>
      The currently supported standard DHCPv6 options are
      listed in <xref linkend="dhcp6-std-options-list"/>.
      The "Name" and "Code"
      are the values that should be used as a name in the option-data
      structures. "Type" designates the format of the data: the meanings of
      the various types is given in <xref linkend="dhcp-types"/>.
    </para>
    <para>
      Experimental options (like standard options but with a code
      which was not assigned by IANA) are listed in
      <xref linkend="dhcp6-exp-options-list"/>.
    </para>
    <para>When a data field is a string, and that string contains
    the comma (,; U+002C) character, the comma must be escaped with a
    reverse solidus character (\; U+005C). This double escape is
    required, because both the routine splitting CSV data into fields
    and JSON use the same escape character: a single escape (\,) would
    make the JSON invalid. For example, the string
    "EST5EDT4,M3.2.0/02:00,M11.1.0/02:00" would be
    represented as:
<screen>
"Dhcp6": {
    "subnet6": [
        {
            "pools": [
                {
                    <userinput>"option-data": [
                        {
                            "name": "new-posix-timezone",
                            "data": "EST5EDT4\,M3.2.0/02:00\,M11.1.0/02:00"
                        }
                    ]</userinput>
                },
                ...
            ],
            ...
        },
        ...
    ],
    ...
}
</screen>
    </para>
    <para>
      Some options are designated as arrays, which means that more than one
      value is allowed in such an option. For example the option dns-servers
      allows the specification of more than one IPv6 address, allowing
      clients to obtain the addresses of multiple DNS servers.
    </para>

<!-- @todo: describe record types -->
<!-- @todo: describe array in record types -->

      <para>
        The <xref linkend="dhcp6-custom-options"/> describes the configuration
        syntax to create custom option definitions (formats). It is generally not
        allowed to create custom definitions for standard options, even if the
        definition being created matches the actual option format defined in the
        RFCs. There is an exception from this rule for standard options for which
        Kea does not yes provide a definition. In order to use such options,
        a server administrator must create a definition as described in
        <xref linkend="dhcp6-custom-options"/> in the 'dhcp6' option space. This
        definition should match the option format described in the relevant
        RFC but the configuration mechanism would allow any option format as it has
        no means to validate the format at the moment.
      </para>

    <para>
      <table frame="all" xml:id="dhcp6-std-options-list">
        <title>List of Standard DHCPv6 Options</title>
        <tgroup cols="4">
        <colspec colname="name"/>
        <colspec colname="code" align="center"/>
        <colspec colname="type" align="center"/>
        <colspec colname="array" align="center"/>
        <thead>
          <row><entry>Name</entry><entry>Code</entry><entry>Type</entry><entry>Array?</entry></row>
        </thead>
        <tbody>
<!-- Our engine uses those options on its own, admin must not configure them on his own
<row><entry>clientid</entry><entry>1</entry><entry>hex</entry><entry>false</entry></row>
<row><entry>serverid</entry><entry>2</entry><entry>hex</entry><entry>false</entry></row>
<row><entry>ia-na</entry><entry>3</entry><entry>record</entry><entry>false</entry></row>
<row><entry>ia-ta</entry><entry>4</entry><entry>uint32</entry><entry>false</entry></row>
<row><entry>iaaddr</entry><entry>5</entry><entry>record</entry><entry>false</entry></row>
<row><entry>oro</entry><entry>6</entry><entry>uint16</entry><entry>true</entry></row> -->
<row><entry>preference</entry><entry>7</entry><entry>uint8</entry><entry>false</entry></row>

<!-- Our engine uses those options on its own, admin must not configure them on his own
<row><entry>elapsed-time</entry><entry>8</entry><entry>uint16</entry><entry>false</entry></row>
<row><entry>relay-msg</entry><entry>9</entry><entry>hex</entry><entry>false</entry></row>
<row><entry>auth</entry><entry>11</entry><entry>hex</entry><entry>false</entry></row>
-->
<row><entry>unicast</entry><entry>12</entry><entry>ipv6-address</entry><entry>false</entry></row>
<!--
<row><entry>status-code</entry><entry>13</entry><entry>record</entry><entry>false</entry></row>
<row><entry>rapid-commit</entry><entry>14</entry><entry>empty</entry><entry>false</entry></row>
<row><entry>user-class</entry><entry>15</entry><entry>hex</entry><entry>false</entry></row>
<row><entry>vendor-class</entry><entry>16</entry><entry>record</entry><entry>false</entry></row>
-->
<!-- Vendor-specific Information is configurable by the administrator -->
<row><entry>vendor-opts</entry><entry>17</entry><entry>uint32</entry><entry>false</entry></row>
<!--
<row><entry>interface-id</entry><entry>18</entry><entry>hex</entry><entry>false</entry></row>
<row><entry>reconf-msg</entry><entry>19</entry><entry>uint8</entry><entry>false</entry></row>
<row><entry>reconf-accept</entry><entry>20</entry><entry>empty</entry><entry>false</entry></row> -->
--&gt;
<row><entry>sip-server-dns</entry><entry>21</entry><entry>fqdn</entry><entry>true</entry></row>
<row><entry>sip-server-addr</entry><entry>22</entry><entry>ipv6-address</entry><entry>true</entry></row>
<row><entry>dns-servers</entry><entry>23</entry><entry>ipv6-address</entry><entry>true</entry></row>
<row><entry>domain-search</entry><entry>24</entry><entry>fqdn</entry><entry>true</entry></row>
<!-- <row><entry>ia-pd</entry><entry>25</entry><entry>record</entry><entry>false</entry></row> -->
<!-- <row><entry>iaprefix</entry><entry>26</entry><entry>record</entry><entry>false</entry></row> -->
<row><entry>nis-servers</entry><entry>27</entry><entry>ipv6-address</entry><entry>true</entry></row>
<row><entry>nisp-servers</entry><entry>28</entry><entry>ipv6-address</entry><entry>true</entry></row>
<row><entry>nis-domain-name</entry><entry>29</entry><entry>fqdn</entry><entry>true</entry></row>
<row><entry>nisp-domain-name</entry><entry>30</entry><entry>fqdn</entry><entry>true</entry></row>
<row><entry>sntp-servers</entry><entry>31</entry><entry>ipv6-address</entry><entry>true</entry></row>
<row><entry>information-refresh-time</entry><entry>32</entry><entry>uint32</entry><entry>false</entry></row>
<row><entry>bcmcs-server-dns</entry><entry>33</entry><entry>fqdn</entry><entry>true</entry></row>
<row><entry>bcmcs-server-addr</entry><entry>34</entry><entry>ipv6-address</entry><entry>true</entry></row>
<row><entry>geoconf-civic</entry><entry>36</entry><entry>record (uint8, uint16, hex)</entry><entry>false</entry></row>
<row><entry>remote-id</entry><entry>37</entry><entry>record (uint32, hex)</entry><entry>false</entry></row>
<row><entry>subscriber-id</entry><entry>38</entry><entry>hex</entry><entry>false</entry></row>
<row><entry>client-fqdn</entry><entry>39</entry><entry>record (uint8, fqdn)</entry><entry>false</entry></row>
<row><entry>pana-agent</entry><entry>40</entry><entry>ipv6-address</entry><entry>true</entry></row>
<row><entry>new-posix-timezone</entry><entry>41</entry><entry>string</entry><entry>false</entry></row>
<row><entry>new-tzdb-timezone</entry><entry>42</entry><entry>string</entry><entry>false</entry></row>
<row><entry>ero</entry><entry>43</entry><entry>uint16</entry><entry>true</entry></row>
<row><entry>lq-query (1)</entry><entry>44</entry><entry>record (uint8, ipv6-address)</entry><entry>false</entry></row>
<row><entry>client-data (1)</entry><entry>45</entry><entry>empty</entry><entry>false</entry></row>
<row><entry>clt-time (1)</entry><entry>46</entry><entry>uint32</entry><entry>false</entry></row>
<row><entry>lq-relay-data (1)</entry><entry>47</entry><entry>record (ipv6-address, hex)</entry><entry>false</entry></row>
<row><entry>lq-client-link (1)</entry><entry>48</entry><entry>ipv6-address</entry><entry>true</entry></row>
<row><entry>v6-lost</entry><entry>51</entry><entry>fqdn</entry><entry>false</entry></row>
<row><entry>capwap-ac-v6</entry><entry>52</entry><entry>ipv6-address</entry><entry>true</entry></row>
<row><entry>relay-id</entry><entry>53</entry><entry>hex</entry><entry>false</entry></row>
<row><entry>v6-access-domain</entry><entry>57</entry><entry>fqdn</entry><entry>false</entry></row>
<row><entry>sip-ua-cs-list</entry><entry>58</entry><entry>fqdn</entry><entry>true</entry></row>
<row><entry>bootfile-url</entry><entry>59</entry><entry>string</entry><entry>false</entry></row>
<row><entry>bootfile-param</entry><entry>60</entry><entry>tuple</entry><entry>true</entry></row>
<row><entry>client-arch-type</entry><entry>61</entry><entry>uint16</entry><entry>true</entry></row>
<row><entry>nii</entry><entry>62</entry><entry>record (uint8, uint8, uint8)</entry><entry>false</entry></row>
<row><entry>aftr-name</entry><entry>64</entry><entry>fqdn</entry><entry>false</entry></row>
<row><entry>erp-local-domain-name</entry><entry>65</entry><entry>fqdn</entry><entry>false</entry></row>
<row><entry>rsoo</entry><entry>66</entry><entry>empty</entry><entry>false</entry></row>
<row><entry>pd-exclude</entry><entry>67</entry><entry>hex</entry><entry>false</entry></row>
<row><entry>rdnss-selection</entry><entry>74</entry><entry>record (ipv6-address, uint8, fqdn)</entry><entry>true</entry></row>
<row><entry>client-linklayer-addr</entry><entry>79</entry><entry>hex</entry><entry>false</entry></row>
<row><entry>link-address</entry><entry>80</entry><entry>ipv6-address</entry><entry>false</entry></row>
<row><entry>solmax-rt</entry><entry>82</entry><entry>uint32</entry><entry>false</entry></row>
<row><entry>inf-max-rt</entry><entry>83</entry><entry>uint32</entry><entry>false</entry></row>
<!-- <row><entry>dhcpv4-message</entry><entry>87</entry><entry>hex</entry><entry>false</entry></row> -->
<row><entry>dhcp4o6-server-addr</entry><entry>88</entry><entry>ipv6-address</entry><entry>true</entry></row>
<row><entry>s46-rule</entry><entry>89</entry><entry>record (uint8, uint8, uint8, ipv4-address, ipv6-prefix)</entry><entry>false</entry></row>
<row><entry>s46-br</entry><entry>90</entry><entry>ipv6-address</entry><entry>false</entry></row>
<row><entry>s46-dmr</entry><entry>91</entry><entry>ipv6-prefix</entry><entry>false</entry></row>
<row><entry>s46-v4v6bind</entry><entry>92</entry><entry>record (ipv4-address, ipv6-prefix)</entry><entry>false</entry></row>
<row><entry>s46-portparams</entry><entry>93</entry><entry>record(uint8, psid)</entry><entry>false</entry></row>
<row><entry>s46-cont-mape</entry><entry>94</entry><entry>empty</entry><entry>false</entry></row>
<row><entry>s46-cont-mapt</entry><entry>95</entry><entry>empty</entry><entry>false</entry></row>
<row><entry>s46-cont-lw</entry><entry>96</entry><entry>empty</entry><entry>false</entry></row>
<row><entry>v6-captive-portal</entry><entry>103</entry><entry>string</entry><entry>false</entry></row>
<row><entry>ipv6-address-andsf</entry><entry>143</entry><entry>ipv6-address</entry><entry>true</entry></row>
        </tbody>
        </tgroup>
      </table>
      Options marked with (1) have option definitions, but the logic
      behind them is not implemented. That means that technically Kea
      knows how to parse them in incoming message or how to send them
      if configured to do so, but not what to do with them. Since the
      related RFCs require certain processing, the support for those
      options is non-functional. However, it may be useful in some
      limited lab testing, hence the definition formats are listed here.
    </para>

    <para>
      <table frame="all" xml:id="dhcp6-exp-options-list">
        <title>List of Experimental DHCPv6 Options</title>
        <tgroup cols="4">
        <colspec colname="name"/>
        <colspec colname="code" align="center"/>
        <colspec colname="type" align="center"/>
        <colspec colname="array" align="center"/>
        <thead>
          <row><entry>Name</entry><entry>Code</entry><entry>Type</entry><entry>Array?</entry></row>
        </thead>
        <tbody>
<row><entry>public-key</entry><entry>701</entry><entry>hex</entry><entry>false</entry></row>
<row><entry>certificate</entry><entry>702</entry><entry>hex</entry><entry>false</entry></row>
<row><entry>signature</entry><entry>703</entry><entry>record (uint8, uint8, hex)</entry><entry>false</entry></row>
<row><entry>timestamp</entry><entry>704</entry><entry>hex</entry><entry>false</entry></row>
        </tbody>
        </tgroup>
      </table>
    </para>
    </section>

<<<<<<< HEAD
    <section id="s46-options">
      <title>Common Softwire46 Options</title>
      <para>
        Softwire46 options are involved in IPv4 over IPv6 provisioning by
        means of tunneling or translation as specified in the
        <ulink url="http://tools.ietf.org/html/rfc7598">RFC 7598</ulink>.
        The following sections provide configuration examples of these
        options.
      </para>

      <section id="s46-containers">
      <title>Softwire46 Container Options</title>
      <para>
        S46 container options group rules and optional port parameters
        for a specified domain. There are three container options specified
        in the "dhcp6" (top level) option space: MAP-E Container option,
        MAP-T Container option and S46 Lightweight 4over6 Container option.
        These options only contain encapsulated options specified below.
        They do not include any data fields.
      </para>

      <para>
        In order to configure the server to send specific container option
        along with all encapsulated options, the container option must be
        included in the server configuration as shown below:
<screen>
"Dhcp6": {
    ...
    "option-data": [
        {
            "name": "s46-cont-mape"
        } ],
    ...
}
</screen>

        This configuration will cause the server to include MAP-E Container
        option to the client. Use "s46-cont-mapt" or "s46-cont-lw" for the
        MAP-T Container and S46 Lightweight 4over6 Container options
        respectively.
      </para>

      <para>
        All remaining softwire options described below are included in one
        of the container options. Thus, they have to be included in appropriate
        option spaces by selecting a "space" name, which specifies in which
        option they are supposed to be included.
      </para>
    </section>

      <section>
        <title>S46 Rule Option</title>
        <para>
          The S46 Rule option is used for conveying the Basic Mapping Rule (BMR)
          and Forwarding Mapping Rule (FMR).
<screen>
{
    "space": "s46-cont-mape-options",
    "name": "s46-rule",
    "data": "128, 0, 24, 192.0.2.0, 2001:db8:1::/64"
}
</screen>
         Other possible "space" value is "s46-cont-mapt-options".
        </para>

        <para>
          The S46 Rule option conveys a number of parameters:

      <itemizedlist>
        <listitem>
          <simpara><command>flags</command>, an unsigned 8 bits integer, with
          currently only the most significant bit specified. It denotes whether
          the rule can be used for forwarding (128) or not (0).
          </simpara>
        </listitem>

        <listitem>
          <simpara><command>ea-len</command>, an 8 bits long Embedded Address length. Allowed values
          range from 0 to 48.</simpara>
        </listitem>

        <listitem>
          <simpara><command>IPv4 prefix length</command>, 8 bits long; expresses the prefix length of the
          Rule IPv4 prefix specified in the ipv4-prefix field.  Allowed
          values range from 0 to 32.</simpara>
        </listitem>

        <listitem>
          <simpara><command>IPv4 prefix</command>, a fixed-length 32-bit field that specifies the IPv4
          prefix for the S46 rule.  The bits in the prefix after prefix4-len
          number of bits are reserved and MUST be initialized to zero by the
          sender and ignored by the receiver.</simpara>
        </listitem>

        <listitem>
          <simpara><command>IPv6 prefix</command> in prefix/length notation that specifies the IPv6 domain
          prefix for the S46 rule.  The field is padded on the right with zero
          bits up to the nearest octet boundary when prefix6-len is not evenly
          divisible by 8.</simpara>
        </listitem>

      </itemizedlist>
        </para>
      </section>
        <section>
            <title>S46 BR Option</title>
            <para>
              The S46 BR option is used to convey the IPv6 address of the
              Border Relay. This option is mandatory in the MAP-E
              Container option and not permitted in the MAP-T and
              S46 Lightweight 4over6 Container options.
<screen>
{
    "space": "s46-cont-mape-options",
    "name": "s46-br",
    "data": "2001:db8:cafe::1",
}
</screen>
           Other possible "space" value is "s46-cont-lw-options".
          </para>
        </section>

        <section>
            <title>S46 DMR Option</title>
            <para>
              The S46 DMR option is used to convey values for the Default
              Mapping Rule (DMR). This option is mandatory in the MAP-T
              container option and not permitted in the MAP-E and S46
              Lightweight 4over6 Container options.
<screen>
{
    "space": "s46-cont-mapt-options",
    "name": "s46-dmr",
    "data": "2001:db8:cafe::/64",
}
</screen>
              This option must not be included in other containers.
            </para>
        </section>

        <section>
            <title>S46 IPv4/IPv6 Address Binding option.</title>
            <para>
              The S46 IPv4/IPv6 Address Binding option may be used to specify
              the full or shared IPv4 address of the Customer Edge (CE).
              The IPv6 prefix field is used by the CE to identify the
              correct prefix to use for the tunnel source.
<screen>
{
    "space": "s46-cont-lw",
    "name": "s46-v4v6bind",
    "data": "192.0.2.3, 2001:db8:1:cafe::/64"
}
</screen>
            This option must not be included in other containers.
          </para>
        </section>
        <section>
            <title>S46 Port Parameters</title>
            <para>
              The S46 Port Parameters option specifies optional port set
              information that MAY be provided to CEs
<screen>
{
    "space": "s46-rule-options",
    "name": "s46-portparams",
    "data": "2, 3/4",
}
</screen>
              Other possible "space" value is "s46-v4v6bind" to include
              this option in the S46 IPv4/IPv6 Address Binding option.
            </para>
            <para>
              Note that the second value in the example above specifies the
              PSID and PSID length fields in the format of PSID/PSID length.
              This is equivalent to the values of PSID-len=4 and
              PSID=12288 conveyed in the S46 Port Parameters option.
            </para>
        </section>
    </section>

    <section id="dhcp6-custom-options">
=======
    <section xml:id="dhcp6-custom-options">
>>>>>>> 99902df4
      <title>Custom DHCPv6 Options</title>
      <para>It is possible to define options in addition to the standard ones.
      Assume that we want to define a new DHCPv6 option called "foo" which will have
      code 100 and which will convey a single unsigned 32 bit integer value. We can define
      such an option by using the following commands:
<screen>
"Dhcp6": {
    "option-def": [
        {
            <userinput>"name": "foo",
            "code": 100,
            "type": "uint32",
            "array": false,
            "record-types": "",
            "space": "dhcp6",
            "encapsulate": ""</userinput>
        }, ...
    ],
    ...
}
</screen>
      The "false" value of the <command>array</command> parameter determines that the option does
      NOT comprise an array of "uint32" values but rather a single value.  Two
      other parameters have been left blank: <command>record-types</command> and
      <command>encapsulate</command>.
      The former specifies the comma separated list of option data fields if the
      option comprises a record of data fields. The <command>record-types</command> value should
      be non-empty if the <command>type</command> is set to "record". Otherwise it must be left
      blank. The latter parameter specifies the name of the option space being
      encapsulated by the particular option. If the particular option does not
      encapsulate any option space it should be left blank.  Note that the above
      example only defines the format of the new option, it does not set its
      value(s).
      </para>

      <para>The <command>name</command>, <command>code</command> and
      <command>type</command> parameters are required, all others are
      optional. The <command>array</command> default value is
      <command>false</command>. The <command>record-types</command>
      and <command>encapsulate</command> default values are blank
      (i.e. ""). The default <command>space</command> is "dhcp6".
      </para>

      <para>Once the new option format is defined, its value is set
      in the same way as for a standard option. For example the following
      commands set a global value that applies to all subnets.
<screen>
"Dhcp6": {
    "option-data": [
        {
            <userinput>"name": "foo",
            "code": 100,
            "space": "dhcp6",
            "csv-format": true,
            "data": "12345"</userinput>
        }, ...
    ],
    ...
}
</screen>
      </para>

      <para>New options can take more complex forms than simple use of
      primitives (uint8, string, ipv6-address etc): it is possible to
      define an option comprising a number of existing primitives.
      </para>
      <para>
      For example, assume we want to define a new option that will consist of an IPv6
      address, followed by an unsigned 16 bit integer, followed by a
      boolean value, followed by a text string. Such an option could
      be defined in the following way:
<screen>
"Dhcp6": {
    "option-def": [
        {
            <userinput>"name": "bar",
            "code": 101,
            "space": "dhcp6",
            "type": "record",
            "array": false,
            "record-types": "ipv6-address, uint16, boolean, string",
            "encapsulate": ""</userinput>
        }, ...
    ],
    ...
}
</screen>
      The "type" is set to "record" to indicate that the option contains
      multiple values of different types.  These types are given as a comma-separated
      list in the "record-types" field and should be those listed in <xref linkend="dhcp-types"/>.
      </para>
      <para>
      The values of the option are set as follows:
<screen>
"Dhcp6": {
    "option-data": [
        {
            <userinput>"name": "bar",
            "space": "dhcp6",
            "code": 101,
            "csv-format": true,
            "data": "2001:db8:1::10, 123, false, Hello World"</userinput>
        }
    ],
    ...
}</screen>

      <command>csv-format</command> is set <command>true</command> to indicate
      that the <command>data</command> field comprises a command-separated list
      of values.  The values in the "data" must correspond to the types set in
      the "record-types" field of the option definition.
      </para>

      <para>
      When <command>array</command> is set to <command>true</command>
      and <command>type</command> is set to "record", the last field
      is an array, i.e., it can contain more than one value as in:
<screen>
"Dhcp6": {
    "option-def": [
        {
            <userinput>"name": "bar",
            "code": 101,
            "space": "dhcp6",
            "type": "record",
            "array": true,
            "record-types": "ipv6-address, uint16",
            "encapsulate": ""</userinput>
        }, ...
    ],
    ...
}
</screen>
      The new option content is one IPv6 address followed by one or more 16
      bit unsigned integers.
      </para>

      <note>
       <para>In the general case, boolean values are specified as <command>true</command> or
       <command>false</command>, without quotes. Some specific boolean parameters may
       accept also <command>"true"</command>, <command>"false"</command>,
       <command>0</command>, <command>1</command>, <command>"0"</command> and
       <command>"1"</command>. Future versions of Kea will accept all those values
       for all boolean parameters.</para>
      </note>

    </section>

    <section xml:id="dhcp6-vendor-opts">
      <title>DHCPv6 Vendor-Specific Options</title>
      <para>
      Currently there are two option spaces defined for the DHCPv6
      daemon: "dhcp6" (for top level DHCPv6 options) and "vendor-opts-space",
      which is empty by default, but in which options can be defined.
      Those options will be carried in the Vendor-Specific
      Information option (code 17). The following examples show how to
      define an option "foo" with code 1 that consists of an IPv6 address,
      an unsigned 16 bit integer and a string. The "foo" option is
      conveyed in a Vendor-Specific Information option. This option
      comprises a single uint32 value that is set to "12345".
      The sub-option "foo" follows the data field holding this value.
      <screen>
"Dhcp6": {
    "option-def": [
        {
            <userinput>"name": "foo",
            "code": 1,
            "space": "vendor-opts-space",
            "type": "record",
            "array": false,
            "record-types": "ipv6-address, uint16, string",
            "encapsulate": ""</userinput>
        }
    ],
    ...
}</screen>
     (Note that the option space is set to <command>vendor-opts-space</command>.)
     Once the option format is defined, the next step is to define actual values
     for that option:
<screen>
"Dhcp6": {
    "option-data": [
        {
            <userinput>"name": "foo",
            "space": "vendor-opts-space",
            "data": "2001:db8:1::10, 123, Hello World"</userinput>
        },
        ...
    ],
    ...
}</screen>
    We should also define a value (enterprise-number) for the
    Vendor-specific Information option, that conveys our option "foo".
<screen>
"Dhcp6": {
    "option-data": [
        ...,
        {
            <userinput>"name": "vendor-opts",
            "data": "12345"</userinput>
        }
    ],
    ...
}</screen>
    Alternatively, the option can be specified using its code.
<screen>
"Dhcp6": {
    "option-data": [
        ...,
        {
            <userinput>"code": 17,
            "data": "12345"</userinput>
        }
    ],
    ...
}</screen>
      </para>
    </section>

    <section xml:id="dhcp6-option-spaces">
      <title>Nested DHCPv6 Options (Custom Option Spaces)</title>
      <para>It is sometimes useful to define completely new option
      spaces.  This is useful if the user wants their new option to
      convey sub-options that use a separate numbering scheme, for
      example sub-options with codes 1 and 2. Those option codes
      conflict with standard DHCPv6 options, so a separate option
      space must be defined.
      </para>
      <para>Note that it is not required to create a new option space when
      defining sub-options for a standard option because it is
      created by default if the standard option is meant to convey
      any sub-options (see <xref linkend="dhcp6-vendor-opts"/>).
      </para>
      <para>
      Assume that we want to have a DHCPv6 option called "container"
      with code 102 that conveys two sub-options with codes 1 and 2.
      First we need to define the new sub-options:
<screen>
"Dhcp6": {
    "option-def": [
        {
            <userinput>"name": "subopt1",
            "code": 1,
            "space": "isc",
            "type": "ipv6-address",
            "record-types": "",
            "array": false,
            "encapsulate": ""</userinput>
        },
        {
            <userinput>"name": "subopt2",
            "code": 2,
            "space": "isc",
            "type": "string",
            "record-types": "",
            "array": false
            "encapsulate": ""</userinput>
        }
    ],
    ...
}</screen>
    Note that we have defined the options to belong to a new option space
    (in this case, "isc").
    </para>
    <para>
The next step is to define a regular DHCPv6 option and specify that it
should include options from the isc option space:
<screen>
"Dhcp6": {
    "option-def": [
        ...,
        {
            <userinput>"name": "container",
            "code": 102,
            "space": "dhcp6",
            "type": "empty",
            "array": false,
            "record-types": "",
            "encapsulate": "isc"</userinput>
        }
    ],
    ...
}</screen>

    The name of the option space in which the sub-options are defined is set in
    the <command>encapsulate</command> field. The <command>type</command> field
    is set to <command>empty</command> which limits this option to only carrying
    data in sub-options.
    </para>
    <para>
    Finally, we can set values for the new options:
<screen>
"Dhcp6": {
    "option-data": [
        {
            <userinput>"name": "subopt1",
            "code": 1,
            "space": "isc",
            "data": "2001:db8::abcd"</userinput>
        },
        }
            <userinput>"name": "subopt2",
            "code": 2,
            "space": "isc",
            "data": "Hello world"</userinput>
        },
        {
            <userinput>"name": "container",
            "code": 102,
            "space": "dhcp6"</userinput>
        }
    ],
    ...
}
</screen>
    </para>

    <para>Note that it is possible to create an option which carries some data
    in addition to the sub-options defined in the encapsulated option space.
    For example, if the "container" option from the previous example was
    required to carry an uint16 value as well as the sub-options, the "type"
    value would have to be set to "uint16" in the option definition. (Such an
    option would then have the following data structure: DHCP header, uint16
    value, sub-options.) The value specified with the "data" parameter — which
    should be a valid integer enclosed in quotes, e.g. "123" — would then be
    assigned to the uint16 field in the "container" option.
    </para>
    </section>

    <section xml:id="dhcp6-option-data-defaults">
      <title>Unspecified Parameters for DHCPv6 Option Configuration</title>
      <para>In many cases it is not required to specify all parameters for
      an option configuration and the default values can be used. However, it is
      important to understand the implications of not specifying some of them
      as it may result in configuration errors. The list below explains
      the behavior of the server when a particular parameter is not explicitly
      specified:

      <itemizedlist>
        <listitem>
          <simpara><command>name</command> - the server requires an option name or
          option code to identify an option. If this parameter is unspecified, the
          option code must be specified.
          </simpara>
        </listitem>

        <listitem>
          <simpara><command>code</command> - the server requires an option name or
          option code to identify an option. This parameter may be left unspecified if
          the <command>name</command> parameter is specified. However, this also
          requires that the particular option has its definition (it is either a
          standard option or an administrator created a definition for the option
          using an 'option-def' structure), as the option definition associates an
          option with a particular name. It is possible to configure an option
          for which there is no definition (unspecified option format).
          Configuration of such options requires the use of option code.
          </simpara>
        </listitem>

        <listitem>
          <simpara><command>space</command> - if the option space is unspecified it
          will default to 'dhcp6' which is an option space holding DHCPv6 standard
          options.
          </simpara>
        </listitem>

        <listitem>
          <simpara><command>data</command> - if the option data is unspecified it
          defaults to an empty value. The empty value is mostly used for the
          options which have no payload (boolean options), but it is legal to specify
          empty values for some options which carry variable length data and which
          spec allows for the length of 0. For such options, the data parameter
          may be omitted in the configuration.</simpara>
        </listitem>

        <listitem>
          <simpara><command>csv-format</command> - if this value is not
          specified the server will assume that the option data is specified as
          a list of comma separated values to be assigned to individual fields
          of the DHCP option. This behavior has changed in Kea 1.2. Older
          versions used additional logic to determine whether the csv-format
          should be true or false. That is no longer the case.
          </simpara>
        </listitem>
      </itemizedlist>
      </para>

    </section>

    <section xml:id="dhcp6-config-subnets">
      <title>IPv6 Subnet Selection</title>
      <para>
        The DHCPv6 server may receive requests from local (connected to the
        same subnet as the server) and remote (connecting via relays) clients.
        As the server may have many subnet configurations defined, it must select
        an appropriate subnet for a given request.
      </para>
      <para>
        The server can not assume which of the configured subnets are local. In IPv4
        it is possible as there is a reasonable expectation that the
        server will have a (global) IPv4 address configured on the interface,
        and can use that information to detect whether a subnet is local or
        not. That assumption is not true in IPv6: the DHCPv6 server must be able
        to operate while only using link-local addresses. Therefore an optional
        <command>interface</command> parameter is available within a subnet definition
        to designate that a given subnet is local, i.e. reachable directly over
        the specified interface. For example the server that is intended to serve
        a local subnet over eth0 may be configured as follows:
        <screen>
"Dhcp6": {
    "subnet6": [
        {
            "subnet": "2001:db8:beef::/48",
            "pools": [
                 {
                     "pool": "2001:db8:beef::/48"
                 }
             ],
            <userinput>"interface": "eth0"</userinput>
        }
    ],
    ...
}
</screen>
        </para>
      </section>

      <section xml:id="dhcp6-rapid-commit">
        <title>Rapid Commit</title>
        <para>The Rapid Commit option, described in
        <link xmlns:xlink="http://www.w3.org/1999/xlink" xlink:href="http://tools.ietf.org/html/rfc3315">RFC 3315</link>, is supported
        by the Kea DHCPv6 server. However, support is disabled by default for
        all subnets. It can be enabled for a particular subnet using the
        <command>rapid-commit</command> parameter as shown below:
<screen>
"Dhcp6": {
    "subnet6": [
        {
            "subnet": "2001:db8:beef::/48",
            <userinput>"rapid-commit": true</userinput>,
            "pools": [
                 {
                     "pool": "2001:db8:beef::1-2001:db8:beef::10"
                 }
             ],
        }
    ],
    ...
}
</screen>
        </para>
        <para>
          This setting only affects the subnet for which the
          <command>rapid-commit</command> is set to <command>true</command>.
          For clients connected to other subnets, the server will ignore the
          Rapid Commit option sent by the client and will follow the 4-way
          exchange procedure, i.e. respond with an Advertise for a Solicit
          containing a Rapid Commit option.
        </para>
      </section>

      <section xml:id="dhcp6-relays">
        <title>DHCPv6 Relays</title>
        <para>
          A DHCPv6 server with multiple subnets defined must select the
          appropriate subnet when it receives a request from a client.  For clients
          connected via relays, two mechanisms are used:
        </para>
        <para>
          The first uses the linkaddr field in the RELAY_FORW message. The name
          of this field is somewhat misleading in that it does not contain a link-layer
          address: instead, it holds an address (typically a global address) that is
          used to identify a link. The DHCPv6 server checks if the address belongs
          to a defined subnet and, if it does, that subnet is selected for the client's
          request.
        </para>
        <para>
          The second mechanism is based on interface-id options. While forwarding a client's
          message, relays may insert an interface-id option into the message that
          identifies the interface on the relay that received the message. (Some
          relays allow configuration of that parameter, but it is sometimes
          hardcoded and may range from the very simple (e.g. "vlan100") to the very cryptic:
          one example seen on real hardware was "ISAM144|299|ipv6|nt:vp:1:110"). The
          server can use this information to select the appropriate subnet.
          The information is also returned to the relay which then knows the
          interface to use to transmit the response to the client. In order for
          this to work successfully, the relay interface IDs must be unique within
          the network and the server configuration must match those values.
        </para>
        <para>
          When configuring the DHCPv6 server, it should be noted that two
          similarly-named parameters can be configured for a subnet:
          <itemizedlist>
            <listitem><simpara>
              <command>interface</command> defines which local network interface can be used
              to access a given subnet.
            </simpara></listitem>
            <listitem><simpara>
              <command>interface-id</command> specifies the content of the interface-id option
              used by relays to identify the interface on the relay to which
              the response packet is sent.
            </simpara></listitem>
          </itemizedlist>
          The two are mutually exclusive: a subnet cannot be both reachable locally
          (direct traffic) and via relays (remote traffic). Specifying both is a
          configuration error and the DHCPv6 server will refuse such a configuration.
        </para>

        <para>
          The following example configuration shows how to specify an interface-id with
          a value of "vlan123".
          <screen>
"Dhcp6": {
    "subnet6": [
        {
            "subnet": "2001:db8:beef::/48",
            "pools": [
                 {
                     "pool": "2001:db8:beef::/48"
                 }
             ],
            <userinput>"interface-id": "vlan123"</userinput>
        }
    ],
    ...
}
</screen>
        </para>
      </section>

    <section xml:id="dhcp6-rsoo">
      <title>Relay-Supplied Options</title>
      <para><link xmlns:xlink="http://www.w3.org/1999/xlink" xlink:href="http://tools.ietf.org/html/rfc6422">RFC 6422</link>
      defines a mechanism called Relay-Supplied DHCP Options. In certain cases relay
      agents are the only entities that may have specific information. They can
      insert options when relaying messages from the client to the server. The
      server will then do certain checks and copy those options to the response
      that will be sent to the client.</para>

      <para>There are certain conditions that must be met for the option to be
      included. First, the server must not provide the option itself. In
      other words, if both relay and server provide an option, the server always
      takes precedence. Second, the option must be RSOO-enabled. IANA maintains a
      list of RSOO-enabled options <link xmlns:xlink="http://www.w3.org/1999/xlink" xlink:href="http://www.iana.org/assignments/dhcpv6-parameters/dhcpv6-parameters.xhtml#options-relay-supplied">here</link>.
      However, there may be cases when system administrators want to echo other
      options. Kea can be instructed to treat other options as RSOO-enabled.
      For example, to mark options 110, 120 and 130 as RSOO-enabled, the following
      syntax should be used:
<screen>
"Dhcp6": {
    <userinput>"relay-supplied-options": [ "110", "120", "130" ],</userinput>
    ...
}
</screen>
      </para>
      <para>As of March 2015, only option 65 is RSOO-enabled by IANA. This
      option will always be treated as such and there's no need to explicitly
      mark it. Also, when enabling standard options, it is possible to use their
      names, rather than option code, e.g. (e.g. use
      <command>dns-servers</command> instead of <command>23</command>). See
      <xref linkend="dhcp6-std-options-list"/> for the names. In certain cases
      it could also work for custom options, but due to the nature of the parser
      code this may be unreliable and should be avoided.
      </para>

    </section>

    <section xml:id="dhcp6-client-classifier">
      <title>Client Classification in DHCPv6</title>

      <para>
      The DHCPv6 server includes support for client classification.  For a deeper
      discussion of the classification process see <xref linkend="classify"/>.
      </para>

      <para>In certain cases it is useful to configure the server to differentiate between
      DHCP clients types and treat them accordingly. It is envisaged that client
      classification will be used for modifying the behavior of almost any part of
      the DHCP message processing. In the current release of Kea, there are three
      mechanisms that take advantage of the client classification in DHCPv6: subnet
      selection, address pool selection and DHCP options assignment.
      </para>

      <para>
      In certain cases it is useful to differentiate between different types
      of clients and treat them accordingly. It is envisaged that client
      classification will be used for changing the behavior of almost any part of
      the DHCP message processing, including the assignment of leases from different
      pools, the assignment of different options (or different values of the same
      options) etc. In the current release of the software however, there are
      only two mechanisms that take advantage of client classification:
      subnet selection and assignment of different options.
      </para>

      <para>
      Kea can be instructed to limit access to given subnets based on class information.
      This is particularly useful for cases where two types of devices share the
      same link and are expected to be served from two different subnets. The
      primary use case for such a scenario is cable networks. Here, there are two
      classes of devices: the cable modem itself, which should be handed a lease
      from subnet A and all other devices behind the modem that should get a lease
      from subnet B. That segregation is essential to prevent overly curious
      users from playing with their cable modems. For details on how to set up
      class restrictions on subnets, see <xref linkend="classification-subnets"/>.
      </para>

      <para>
      Client classification can also be used to restrict access to specific
      pools within a subnet. This is useful when to segregate clients belonging
      to the same subnet into different address or prefix ranges.
      </para>

      <para>
      The process of doing classification is conducted in three steps. The first step
      is to assess an incoming packet and assign it to zero or more classes.  The
      second step is to choose a subnet, possibly based on the class information.
      The third step is to assign options again possibly based on the class
      information.
      </para>

      <para>
      There are two methods of doing classification. The first is automatic and relies
      on examining the values in the vendor class options. Information from these
      options is extracted and a class name is constructed from it and added to
      the class list for the packet. The second allows you to specify an expression
      that is evaluated for each packet. If the result is true the packet is
      a member of the class.
      </para>

      <note><para>
        Care should be taken with client classification as it is easy for
        clients that do not meet class criteria to be denied any service altogether.
      </para></note>

      <section>
        <title>Defining and Using Custom Classes</title>
        <para>
        The following example shows how to configure a class using an expression
        and a subnet making use of that class. This configuration defines the
        class named "Client_enterprise". It is comprised
        of all clients whose client identifiers start with the given hex string (which
        would indicate a DUID based on an enterprise id of 0xAABBCCDD).
        They will be given an address from 2001:db8:1::0 to 2001:db8:1::FFFF and
        the addresses of their DNS servers set to 2001:db8:0::1 and 2001:db8:2::1.

        <screen>
"Dhcp6": {
    "client-classes": [
        {<userinput>
            "name": "Client_enterprise",
            "test": "substring(option[1].hex,0,6) == 0x0002AABBCCDD'",
            "option-data": [
                {
                    "name": "dns-servers",
                    "code": 23,
                    "space": "dhcp6",
                    "csv-format": true,
                    "data": "2001:db8:0::1, 2001:db8:2::1"
                }
            ]</userinput>
        },
        ...
    ],
    "subnet6": [
        {
            "subnet": "2001:db8:1::/64",
            "pools": [ { "pool": "2001:db8:1::-2001:db8:1::ffff" } ],
            <userinput>"client-class": "Client_enterprise"</userinput>
        }
    ],
    ...
}</screen>
      </para>

      <para>
      This example shows a configuration using an automatically generated
      "VENDOR_CLASS_" class. The Administrator of the network has
      decided that addresses from range 2001:db8:1::1 to 2001:db8:1::ffff are
      going to be managed by the Dhcp6 server and only clients belonging to the
      eRouter1.0 client class are allowed to use that pool.

        <screen>
"Dhcp6": {
    "subnet6": [
        {
            "subnet": "2001:db8:1::/64",
            "pools": [
                 {
                     "pool": "2001:db8:1::-2001:db8:1::ffff"
                 }
             ],
            <userinput>"client-class": "VENDOR_CLASS_eRouter1.0"</userinput>
        }
    ],
    ...
}
</screen>
        </para>
      </section>
    </section>

    <section xml:id="dhcp6-ddns-config">
      <title>DDNS for DHCPv6</title>
      <para>
      As mentioned earlier, kea-dhcp6 can be configured to generate requests to
      the DHCP-DDNS server (referred to here as "D2") to update
      DNS entries.  These requests are known as NameChangeRequests or NCRs.
      Each NCR contains the following information:
      <orderedlist>
      <listitem><para>
      Whether it is a request to add (update) or remove DNS entries
      </para></listitem>
      <listitem><para>
      Whether the change requests forward DNS updates (AAAA records), reverse
      DNS updates (PTR records), or both.
      </para></listitem>
      <listitem><para>
      The FQDN, lease address, and DHCID
      </para></listitem>
      </orderedlist>
      The parameters controlling the generation of NCRs for submission to D2
      are contained in the <command>dhcp-ddns</command> section of the kea-dhcp6
      configuration. The mandatory parameters for the DHCP DDNS configuration
      are <command>enable-updates</command> which is unconditionally
      required, and <command>qualifying-suffix</command> which has no
      default value and is required when <command>enable-updates</command>
      is set to <command>true</command>.

      The two (disabled and enabled) minimal DHCP DDNS configurations are:
<screen>
"Dhcp6": {
    "dhcp-ddns": {
        <userinput>"enable-updates": false</userinput>
    },
    ...
}
</screen>
      and for example:
<screen>
"Dhcp6": {
    "dhcp-ddns": {
        <userinput>"enable-updates": true,
        "qualifying-suffix": "example."</userinput>
    },
    ...
}
</screen>

      The default values for the "dhcp-ddns" section are as follows:
      <itemizedlist>
      <listitem><simpara>
      <command>"server-ip": "127.0.0.1"</command>
      </simpara></listitem>
      <listitem><simpara>
      <command>"server-port": 53001</command>
      </simpara></listitem>
      <listitem><simpara>
      <command>"sender-ip": ""</command>
      </simpara></listitem>
      <listitem><simpara>
      <command>"sender-port": 0</command>
      </simpara></listitem>
      <listitem><simpara>
      <command>"max-queue-size": 1024</command>
      </simpara></listitem>
      <listitem><simpara>
      <command>"ncr-protocol": "UDP"</command>
      </simpara></listitem>
      <listitem><simpara>
      <command>"ncr-format": "JSON"</command>
      </simpara></listitem>
      <listitem><simpara>
      <command>"override-no-update": false</command>
      </simpara></listitem>
      <listitem><simpara>
      <command>"override-client-update": false</command>
      </simpara></listitem>
      <listitem><simpara>
      <command>"replace-client-name": "never"</command>
      </simpara></listitem>
      <listitem><simpara>
      <command>"generated-prefix": "myhost"</command>
      </simpara></listitem>
      </itemizedlist>
      </para>

<<<<<<< HEAD
      <section id="dhcpv6-d2-io-config">
=======

      <section xml:id="dhcpv6-d2-io-config">
>>>>>>> 99902df4
      <title>DHCP-DDNS Server Connectivity</title>
      <para>
      In order for NCRs to reach the D2 server, kea-dhcp6 must be able
      to communicate with it.  kea-dhcp6 uses the following configuration
      parameters to control this communication:
      <itemizedlist>
      <listitem><simpara>
      <command>enable-updates</command> - determines whether or not kea-dhcp6 will
      generate NCRs.  If missing, this value is assumed to be false hence DDNS updates
      are disabled.  To enable DDNS updates set this value to true:
      </simpara></listitem>
      <listitem><simpara>
      <command>server-ip</command> - IP address on which D2 listens for requests. The default is
      the local loopback interface at address 127.0.0.1. You may specify
      either an IPv4 or IPv6 address.
      </simpara></listitem>
      <listitem><simpara>
      <command>server-port</command> - port on which D2 listens for requests.  The default value
      is 53001.
      </simpara></listitem>
      <listitem><simpara>
      <command>sender-ip</command> - IP address which kea-dhcp6 should use to send requests to D2.
      The default value is blank which instructs kea-dhcp6 to select a suitable
      address.
      </simpara></listitem>
      <listitem><simpara>
      <command>sender-port</command> - port which kea-dhcp6 should use to send requests to D2. The
      default value of 0 instructs kea-dhcp6 to select a suitable port.
      </simpara></listitem>
      <listitem><simpara>
      <command>max-queue-size</command> - maximum number of requests allowed to queue waiting to
      be sent to D2. This value guards against requests accumulating
      uncontrollably if they are being generated faster than they can be
      delivered.  If the number of requests queued for transmission reaches
      this value, DDNS updating will be turned off until the queue backlog has
      been sufficiently reduced.  The intent is to allow kea-dhcp6 to
      continue lease operations.  The default value is 1024.
      </simpara></listitem>
      <listitem><simpara>
      <command>ncr-protocol</command> - socket protocol use when sending requests to D2.  Currently
      only UDP is supported.  TCP may be available in an upcoming release.
      </simpara></listitem>
      <listitem><simpara>
      <command>ncr-format</command> - packet format to use when sending requests to D2.
      Currently only JSON format is supported.  Other formats may be available
      in future releases.
      </simpara></listitem>
      </itemizedlist>
      By default, kea-dhcp-ddns is assumed to running on the same machine as kea-dhcp6, and
      all of the default values mentioned above should be sufficient.
      If, however, D2 has been configured to listen on a different address or
      port, these values must altered accordingly. For example, if D2 has been
      configured to listen on 2001:db8::5 port 900, the following configuration
      would be required:
<screen>
"Dhcp6": {
    "dhcp-ddns": {
        <userinput>"server-ip": "2001:db8::5",
        "server-port": 900</userinput>,
        ...
    },
    ...
}
</screen>
      </para>
      </section>
      <section xml:id="dhcpv6-d2-rules-config">
      <title>When Does kea-dhcp6 Generate a DDNS Request?</title>
      <para>kea-dhcp6 follows the behavior prescribed for DHCP servers in
      <link xmlns:xlink="http://www.w3.org/1999/xlink" xlink:href="http://tools.ietf.org/html/rfc4704">RFC 4704</link>.
      It is important to keep in mind that kea-dhcp6 provides the initial
      decision making of when and what to update and forwards that
      information to D2 in the form of NCRs. Carrying out the actual
      DNS updates and dealing with such things as conflict resolution
      are within the purview of D2 itself (<xref linkend="dhcp-ddns-server"/>).
      This section describes when kea-dhcp6 will generate NCRs and the
      configuration parameters that can be used to influence this decision.
      It assumes that the <command>enable-updates</command> parameter is true.
      </para>
      <note>
        <para>
        Currently the interface between kea-dhcp6 and D2 only supports requests
        which update DNS entries for a single IP address.  If a lease grants
        more than one address, kea-dhcp6 will create the DDNS update request for
        only the first of these addresses.  Support for multiple address
        mappings may be provided in a future release.
        </para>
      </note>
      <para>
      In general, kea-dhcp6 will generate DDNS update requests when:
      <orderedlist>
      <listitem><para>
      A new lease is granted in response to a REQUEST
      </para></listitem>
      <listitem><para>
      An existing lease is renewed but the FQDN associated with it has
      changed.
      </para></listitem>
      <listitem><para>
      An existing lease is released in response to a RELEASE
      </para></listitem>
      </orderedlist>
      In the second case, lease renewal, two  DDNS requests will be issued: one
      request to remove entries for the previous FQDN and a second request to
      add entries for the new FQDN.  In the last case, a lease release, a
      single DDNS request to remove its entries will be made.
      </para>
      <para>
      The decision making involved when granting a new lease the first case) is more
      involved. When a new lease is granted, kea-dhcp6 will generate a DDNS
      update request only if the REQUEST contains the FQDN option (code 39).
      By default kea-dhcp6 will respect the FQDN N and S flags specified by the client
      as shown in the following table:
      </para>
        <table xml:id="dhcp6-fqdn-flag-table">
          <title>Default FQDN Flag Behavior</title>
          <tgroup cols="4" align="left">
          <colspec colname="cflags"/>
          <colspec colname="meaning"/>
          <colspec colname="response"/>
          <colspec colname="sflags"/>
          <thead>
              <row>
                <entry>Client Flags:N-S</entry>
                <entry>Client Intent</entry>
                <entry>Server Response</entry>
                <entry>Server Flags:N-S-O</entry>
              </row>
          </thead>
          <tbody>
            <row>
                <entry>0-0</entry>
                <entry>
                Client wants to do forward updates, server should do reverse updates
                </entry>
                <entry>Server generates reverse-only request</entry>
                <entry>1-0-0</entry>
            </row>
            <row>
                <entry>0-1</entry>
                <entry>Server should do both forward and reverse updates</entry>
                <entry>Server generates request to update both directions</entry>
                <entry>0-1-0</entry>
            </row>
            <row>
                <entry>1-0</entry>
                <entry>Client wants no updates done</entry>
                <entry>Server does not generate a request</entry>
                <entry>1-0-0</entry>
            </row>
          </tbody>
          </tgroup>
        </table>
      <para>
      The first row in the table above represents "client delegation". Here
      the DHCP client states that it intends to do the forward DNS updates and
      the server should do the reverse updates.  By default, kea-dhcp6 will honor
      the client's wishes and generate a DDNS request to D2 to update only
      reverse DNS data.  The parameter, <command>override-client-update</command>, can be used
      to instruct the server to override client delegation requests.  When
      this parameter is true, kea-dhcp6 will disregard requests for client
      delegation and generate a DDNS request to update both forward and
      reverse DNS data.  In this case, the N-S-O flags in the server's
      response to the client will be 0-1-1 respectively.
      </para>
      <para>
      (Note that the flag combination N=1, S=1 is prohibited according to
      <link xmlns:xlink="http://www.w3.org/1999/xlink" xlink:href="http://tools.ietf.org/html/rfc4702">RFC 4702</link>. If such a
      combination is received from the client, the packet will be dropped by kea-dhcp6.)
      </para>
      <para>
      To override client delegation, set the following values in the configuration:
      </para>
<screen>
"Dhcp6": {
    "dhcp-ddns": {
        <userinput>"override-client-update": true</userinput>,
        ...
    },
    ...
}
</screen>
      <para>
      The third row in the table above describes the case in which the client
      requests that no DNS updates be done. The parameter, <command>override-no-update</command>,
      can be used to instruct the server to disregard the client's wishes. When
      this parameter is true, kea-dhcp6 will generate DDNS update requests to
      kea-dhcp-ddns even if the client requests no updates be done.  The N-S-O
      flags in the server's response to the client will be 0-1-1.
      </para>
      <para>
      To override client delegation, issue the following commands:
      </para>
<screen>
"Dhcp6": {
    "dhcp-ddns": {
        <userinput>"override-no-update": true</userinput>,
        ...
    },
    ...
}
</screen>
      </section>
      <section xml:id="dhcpv6-fqdn-name-generation">
      <title>kea-dhcp6 Name Generation for DDNS Update Requests</title>
      <para>Each NameChangeRequest must of course include the fully qualified
      domain name whose DNS entries are to be affected.  kea-dhcp6 can be
      configured to supply a portion or all of that name based upon what it
      receives from the client.</para>
      <para>
       The default rules for constructing the FQDN that will be used for DNS
       entries are:
      <orderedlist>
      <listitem><para>
        If the DHCPREQUEST contains the client FQDN option, the candidate name
        is taken from there.
      </para></listitem>
      <listitem><para>
        If the candidate name is a partial (i.e. unqualified) name then add a
        configurable suffix to the name and use the result as the FQDN.
      </para></listitem>
      <listitem><para>
        If the candidate name provided is empty, generate an FQDN using a
        configurable prefix and suffix.
      </para></listitem>
      <listitem><para>
        If the client provided neither option, then no DNS action will be taken.
      </para></listitem>
      </orderedlist>
        These rules can amended by setting the
        <command>replace-client-name</command> parameter which provides the
        following modes of behavior:
      <itemizedlist>
      <listitem><para>
        <command>never</command> - Use the name the client sent.  If the client
        sent no name, do not generate one.  This is the default mode.
      </para></listitem>
      <listitem><para>
        <command>always</command> - Replace the name the client sent. If the
        client sent no name, generate one for the client.
      </para></listitem>
      <listitem><para>
        <command>when-present</command> - Replace the name the client sent.
        If the client sent no name, do not generate one.
      </para></listitem>
      <listitem><para>
        <command>when-not-present</command> - Use the name the client sent.
        If the client sent no name, generate one for the client.
      </para></listitem>
      </itemizedlist>
    <note>
    Note that formerly, this parameter was a boolean and permitted only values
    of <command>true</command> and <command>false</command>.  Boolean values
    have been deprecated and are no longer accepted.  If you are currently using
    booleans, you must replace them with the desired mode name. A value of
    <command>true</command> maps to <command>"when-present"</command>, while
    <command>false</command> maps to <command>"never"</command>.
    </note>

      For example, To instruct kea-dhcp6 to always generate the FQDN for a
      client, set the parameter <command>replace-client-name</command> to
      <command>always</command> as follows:
      </para>
<screen>
"Dhcp6": {
    "dhcp-ddns": {
        <userinput>"replace-client-name": "always"</userinput>,
        ...
    },
    ...
}
</screen>
      <para>
      The prefix used in the generation of an FQDN is specified by the
      <command>generated-prefix</command> parameter.  The default value is "myhost".  To alter
      its value, simply set it to the desired string:
      </para>
<screen>
"Dhcp6": {
    "dhcp-ddns": {
        <userinput>"generated-prefix": "another.host"</userinput>,
        ...
    },
    ...
}
</screen>
      <para>
      The suffix used when generating an FQDN or when qualifying a
      partial name is specified by
      the <command>qualifying-suffix</command> parameter. This
      parameter has no default value, thus it is mandatory when
      DDNS updates are enabled.
      To set its value simply set it to the desired string:
      </para>
<screen>
"Dhcp6": {
    "dhcp-ddns": {
        <userinput>"qualifying-suffix": "foo.example.org"</userinput>,
        ...
    },
    ...
}
</screen>
      </section>
      <para>
      When qualifying a partial name, kea-dhcp6 will construct a name with the
      format:
      </para>
      <para>
        [candidate-name].[qualifying-suffix].
      </para>
      <para>
      where candidate-name is the partial name supplied in the REQUEST.
      For example, if FQDN domain name value was "some-computer" and
      qualifying-suffix "example.com", the generated FQDN would be:
      </para>
      <para>
        some-computer.example.com.
      </para>
      <para>
      When generating the entire name, kea-dhcp6 will construct name of the
      format:
      </para>
      <para>
        [generated-prefix]-[address-text].[qualifying-suffix].
      </para>
      <para>
      where address-text is simply the lease IP address converted to a
      hyphenated string.  For example, if lease address is 3001:1::70E,
      the qualifying suffix "example.com", and the default value is used for
      <command>generated-prefix</command>, the generated FQDN would be:
      </para>
      <para>
        myhost-3001-1--70E.example.com.
      </para>
    </section>

    <section xml:id="dhcp6-dhcp4o6-config">
      <title>DHCPv4-over-DHCPv6: DHCPv6 Side</title>
      <para>
      The support of DHCPv4-over-DHCPv6 transport is described in
      <link xmlns:xlink="http://www.w3.org/1999/xlink" xlink:href="http://tools.ietf.org/html/rfc7341">RFC 7341</link>
      and is implemented using cooperating DHCPv4 and DHCPv6 servers.
      This section is about the configuration of the DHCPv6 side
      (the DHCPv4 side is described in <xref linkend="dhcp4-dhcp4o6-config"/>).
      </para>
      <note>
      DHCPv4-over-DHCPv6 support is experimental and the details of
      the inter-process communication can change: both the
      DHCPv4 and DHCPv6 sides should be running the same version of Kea.
      </note>
      <para>
      There is only one specific parameter for the DHCPv6 side:
      <command>dhcp4o6-port</command> which specifies the first of the
      two consecutive ports of the UDP sockets used for the communication
      between the DHCPv6 and DHCPv4 servers (the DHCPv6 server is bound
      to ::1 on <command>port</command> and connected to ::1 on
      <command>port</command> + 1).
      </para>
      <para>
      Two other configuration entries are in general required: unicast traffic
      support (see <xref linkend="dhcp6-unicast"/>) and DHCP 4o6 server
      address option (name "dhcp4o6-server-addr", code  88).
      </para>
      <para>
      The following configuration was used during some tests:
<screen>
{

# DHCPv6 conf
"Dhcp6": {

    "interfaces-config": {
        "interfaces": [ "eno33554984/2001:db8:1:1::1" ]
    },

    "lease-database": {
        "type": "memfile",
        "name": "leases6"
    },

    "preferred-lifetime": 3000,
    "valid-lifetime": 4000,
    "renew-timer": 1000,
    "rebind-timer": 2000,

    "subnet6": [ {
        "subnet": "2001:db8:1:1::/64",
        "interface": "eno33554984",
        "pools": [ { "pool": "2001:db8:1:1::1:0/112" } ]
    } ],

    <userinput>"dhcp4o6-port": 6767,

    "option-data": [ {
        "name": "dhcp4o6-server-addr",
        "code": 88,
        "space": "dhcp6",
        "csv-format": true,
        "data": "2001:db8:1:1::1"
    } ]
</userinput>
},

"Logging": {
    "loggers": [ {
        "name": "kea-dhcp6",
        "output_options": [ {
            "output": "/tmp/kea-dhcp6.log"
        } ],
        "severity": "DEBUG",
        "debuglevel": 0
    } ]
}

}
</screen>
      </para>
      <note>
      Relayed DHCPv4-QUERY DHCPv6 messages are not yet supported.
      </note>
    </section>

   </section>

  <!-- Host reservation is a large topic. There will be many subsections,
   so it should be a section on its own. -->
  <section xml:id="host-reservation-v6">
    <title>Host Reservation in DHCPv6</title>

    <para>There are many cases where it is useful to provide a configuration on
    a per host basis. The most obvious one is to reserve specific, static IPv6
    address or/and prefix for exclusive use by a given client (host) ‐ returning
    client will get the same address or/and prefix every time and other clients will
    never get that address. Note that there may be cases when the
    new reservation has been made for the client for the address or prefix being
    currently in use by another client. We call this situation a "conflict". The
    conflicts get resolved automatically over time as described in the subsequent
    sections. Once conflict is resolved, the client will keep receiving the reserved
    configuration when it renews.</para>

    <para>Another example when the host reservations are applicable is when a host
    has specific requirements, e.g. a printer that needs additional DHCP options
    or a cable modem needs specific parameters. Yet another possible use case for
    host reservation is to define unique names for hosts.</para>

    <para>Hosts reservations are defined as parameters for each subnet. Each host
    can be identified by either DUID or its hardware/MAC address. See
    <xref linkend="mac-in-dhcpv6"/> for details. There is an optional
    <command>reservations</command> array in the
    <command>subnet6</command> structure. Each element in that array
    is a structure, that holds information about a single host. In
    particular, the structure has an identifier that
    uniquely identifies a host.  In the DHCPv6 context, such an identifier
    is usually a DUID, but can also be a hardware or MAC address.  Also,
    either one or more addresses or prefixes may be specified. It is
    possible to specify a hostname and DHCPv6 options for a given host.</para>

    <para>The following example shows how to reserve addresses and prefixes
    for specific hosts:

<screen>
"subnet6": [
    {
        "subnet": "2001:db8:1::/48",
        "pools": [ { "pool": "2001:db8:1::/80" } ],
        "pd-pools": [
            {
                "prefix": "2001:db8:1:8000::",
                "prefix-len": 48,
                "delegated-len": 64
            }
        ],
        <userinput>"reservations": [
            {
                "duid": "01:02:03:04:05:0A:0B:0C:0D:0E",
                "ip-addresses": [ "2001:db8:1::100" ]
            },
            {
                "hw-address": "00:01:02:03:04:05",
                "ip-addresses": [ "2001:db8:1::101", "2001:db8:1::102" ]
            },
            {
                "duid": "01:02:03:04:05:06:07:08:09:0A",
                "ip-addresses": [ "2001:db8:1::103" ],
                "prefixes": [ "2001:db8:2:abcd::/64" ],
                "hostname": "foo.example.com"
            }
        ]</userinput>
    }
]
</screen>

    This example includes reservations for three different clients. The first reservation
    is made for the address 2001:db8:1::100 for a client using DUID
    01:02:03:04:05:0A:0B:0C:0D:0E. The second reservation is made for two addresses
    2001:db8:1::101 and 2001:db8:1::102 for a client using MAC address
    00:01:02:03:04:05. Lastly, address 2001:db8:1::103 and prefix 2001:db8:2:abcd::/64
    are reserved for a client using DUID 01:02:03:04:05:06:07:08:09:0A. The
    last reservation also assigns a hostname to this client.
    </para>

    <para>Note that DHCPv6 allows for a single client to lease multiple addresses
    and multiple prefixes at the same time. Therefore <command>ip-addresses</command>
    and <command>prefixes</command> are plural and are actually arrays.
    When the client sends multiple IA options (IA_NA or IA_PD), each reserved
    address or prefix is assigned to an individual IA of the appropriate type. If
    the number of IAs of specific type is lower than the number of reservations
    of that type, the number of reserved addresses or prefixes assigned to the
    client is equal to the number of IA_NAs or IA_PDs sent by the client, i.e.
    some reserved addresses or prefixes are not assigned. However,
    they still remain reserved for this client and the server will not assign
    them to any other client. If the number of IAs of specific type sent by the
    client is greater than the number of reserved addresses or prefixes, the
    server will try to assign all reserved addresses or prefixes to the individual
    IAs and dynamically allocate addresses or prefixes to remaining IAs. If the
    server cannot assign a reserved address or prefix because it is in use,
    the server will select the next reserved address or prefix and try to assign it to
    the client. If the server subsequently finds that there are no more reservations
    that can be assigned to the client at the moment, the server will try to
    assign leases dynamically.
    </para>

    <para>Making a reservation for a mobile host that may visit multiple subnets
    requires a separate host definition in each subnet it is expected to visit.
    It is not allowed to define multiple host definitions with the same hardware
    address in a single subnet. Multiple host definitions with the same hardware
    address are valid if each is in a different subnet.  The reservation for a given host
    should include only one identifier, either DUID or hardware address. Defining
    both for the same host is considered a configuration error, but as of 1.1.0,
    it is not rejected.
    </para>

    <para>Adding host reservation incurs a performance penalty. In principle,
    when a server that does not support host reservation responds to a query,
    it needs to check whether there is a lease for a given address being
    considered for allocation or renewal. The server that also supports host
    reservation, has to perform additional checks: not only if the address is
    currently used (i.e. if there is a lease for it), but also whether the address
    could be used by someone else (i.e. if there is a reservation for it). That
    additional check incurs additional overhead.</para>

    <section xml:id="reservation6-types">
      <title>Address/Prefix Reservation Types</title>

      <para>In a typical scenario there is an IPv6 subnet defined with a certain
      part of it dedicated for dynamic address allocation by the DHCPv6
      server. There may be an additional address space defined for prefix
      delegation. Those dynamic parts are referred to as dynamic pools, address
      and prefix pools or simply pools. In principle, the host reservation can
      reserve any address or prefix that belongs to the subnet. The reservations
      that specify an address that belongs to configured pools are called
      "in-pool reservations". In contrast, those that do not
      belong to dynamic pools are called "out-of-pool
      reservations". There is no formal difference in the reservation
      syntax and both reservation types are handled
      uniformly. However, upcoming releases may offer improved performance if
      there are only out-of-pool reservations as the server will be able to skip
      reservation checks when dealing with existing leases. Therefore, system
      administrators are encouraged to use out-of-pool reservations if
      possible.</para>
    </section>

    <section xml:id="reservation6-conflict">
      <title>Conflicts in DHCPv6 Reservations</title>
      <para>As reservations and lease information are stored separately,
      conflicts may arise. Consider the following series of events. The server
      has configured the dynamic pool of addresses from the range of 2001:db8::10
      to 2001:db8::20. Host A requests an address and gets 2001:db8::10. Now the
      system administrator decides to reserve address 2001:db8::10 for Host B.
      In general, reserving an address
      that is currently assigned to someone else is not recommended, but there
      are valid use cases where such an operation is warranted.</para>

      <para>The server now has a conflict to resolve. Let's analyze the
      situation here. If Host B boots up and request an address, the server is
      not able to assign the reserved address 2001:db8::10. A naive approach
      would to be immediately remove the lease for Host A and create a new one
      for Host B. That would not solve the problem, though, because as soon as
      Host B get the address, it will detect that the address is already in use
      by someone else (Host A) and would send a Decline message. Therefore in this
      situation, the server has to temporarily assign a different address from the
      dynamic pool (not matching what has been reserved) to Host B.</para>

      <para>When Host A renews its address, the server will discover that
      the address being renewed is now reserved for someone else (Host
      B). Therefore the server will remove the lease for 2001:db8::10, select
      a new address and create a new lease for it. It will send two
      addresses in its response: the old address with lifetime set to 0 to
      explicitly indicate that it is no longer valid and the new address with a
      non-zero lifetime. When Host B renews its temporarily assigned
      address, the server will detect that the existing lease does not match
      reservation, so it will release the current address Host B has and will
      create a new lease matching the reservation. Similar as before, the server
      will send two addresses: the temporarily assigned one with zeroed
      lifetimes, and the new one that matches reservation with proper lifetimes
      set.</para>

      <para>This recovery will succeed, even if other hosts will attempt to get
      the reserved address. Had Host C requested address 2001:db8::10 after
      the reservation was made, the server will propose a different address.</para>

      <para>This recovery mechanism allows the server to fully recover from a
      case where reservations conflict with existing leases. This procedure
      takes time and will roughly take as long as renew-timer value specified.
      The best way to avoid such recovery is to not define new reservations that
      conflict with existing leases. Another recommendation is to use
      out-of-pool reservations. If the reserved address does not belong to a
      pool, there is no way that other clients could get this address.
      </para>
    </section>

    <section xml:id="reservation6-hostname">
      <title>Reserving a Hostname</title>
      <para>When the reservation for the client includes the <command>hostname</command>,
      the server will assign this hostname to the client and send
      it back in the Client FQDN, if the client sent the FQDN option to the
      server. The reserved hostname always takes precedence over the hostname
       supplied by the client (via the FQDN option) or the autogenerated
      (from the IPv6 address) hostname.</para>

      <para>The server qualifies the reserved hostname with the value
      of the <command>qualifying-suffix</command> parameter. For example, the
      following subnet configuration:
<screen>
"subnet6": [
    {
        "subnet": "2001:db8:1::/48",
        "pools": [ { "pool": "2001:db8:1::/80" } ],
        "reservations": [
            {
                "duid": "01:02:03:04:05:0A:0B:0C:0D:0E",
                "ip-addresses": [ "2001:db8:1::100" ]
                "hostname": "alice-laptop"
            }
        ]
    }
],
"dhcp-ddns": {
    "enable-updates": true,
    "qualifying-suffix": "example.isc.org."
}
</screen>
      will result in assigning the "alice-laptop.example.isc.org." hostname to the
      client using the DUID "01:02:03:04:05:0A:0B:0C:0D:0E". If the <command>qualifying-suffix
      </command> is not specified, the default (empty) value will be used, and
      in this case the value specified as a <command>hostname</command> will
      be treated as fully qualified name.  Thus, by leaving the
      <command>qualifying-suffix</command> empty it is possible to qualify
      hostnames for the different clients with different domain names:
<screen>
"subnet6": [
    {
        "subnet": "2001:db8:1::/48",
        "pools": [ { "pool": "2001:db8:1::/80" } ],
        "reservations": [
            {
                "duid": "01:02:03:04:05:0A:0B:0C:0D:0E",
                "ip-addresses": [ "2001:db8:1::100" ]
                "hostname": "mark-desktop.example.org."
            }
        ]
    }
],
"dhcp-ddns": {
    "enable-updates": true,
}
</screen>
      The above example results in the assignment of the "mark-desktop.example.org." hostname to the
      client using the DUID "01:02:03:04:05:0A:0B:0C:0D:0E".
    </para>
</section>

    <section xml:id="reservation6-options">
      <title>Including Specific DHCPv6 Options in Reservations</title>
      <para>Kea 1.1.0 introduced the ability to specify options on a
      per host basis. The options follow the same rules as any other
      options. These can be standard options (see <xref linkend="dhcp6-std-options"/>), custom options (see <xref linkend="dhcp6-custom-options"/>) or vendor specific options
      (see <xref linkend="dhcp6-vendor-opts"/>). The following
      example demonstrates how standard options can be defined.</para>

      <screen>
"reservations": [
{
   "duid": "01:02:03:05:06:07:08",
   "ip-addresses": [ "2001:db8:1::2" ],
    <userinput>"option-data": [
    {
        "option-data": [ {
            "name": "dns-servers",
            "data": "3000:1::234"
        },
        {
            "name": "nis-servers",
            "data": "3000:1::234"
        }
    } ]</userinput>
} ]</screen>

    <para>Vendor specific options can be reserved in a similar manner:</para>

    <screen>
"reservations": [
{
    "duid": "aa:bb:cc:dd:ee:ff",
    "ip-addresses": [ "2001:db8::1" ],
    <userinput>"option-data": [
    {
        "name": "vendor-opts",
        "data": 4491
    },
    {
        "name": "tftp-servers",
        "space": "vendor-4491",
        "data": "3000:1::234"
    } ]</userinput>
} ]</screen>

<para>
 Options defined on host level have the highest priority. In other words,
 if there are options defined with the same type on global, subnet, class and
 host level, the host specific values will be used.
</para>

    </section>

    <section xml:id="reservation6-client-classes">
      <title>Reserving Client Classes in DHCPv6</title>
      <para>The <xref linkend="classification-using-expressions"/> explains how
      to configure the server to assign classes to a client based on the content
      of the options that this client sends to the server. Host reservations
      mechanisms also allow for the static assignment of classes to clients.
      The definitions of these classes are placed in the Kea
      configuration. The following configuration snippet shows how to specify
      that the client belongs to classes <command>reserved-class1</command>
      and <command>reserved-class2</command>. Those classes are associated with
      specific options being sent to the clients which belong to them.
      </para>
<screen>
{
    "client-classes": [
    {
       "name": "reserved-class1",
       "option-data": [
       {
           "name": "dns-servers",
           "data": "2001:db8:1::50"
       }
       ]
   },
   {
       "name": "reserved-class2",
       "option-data": [
       {
           "name": "nis-servers",
           "data": "2001:db8:1::100"
       }
       ]
    }
    ],
    "subnet6": [
    {   "pools": [ { "pool": "2001:db8:1::/64" } ],
        "subnet": "2001:db8:1::/48",
        "reservations": [
        {
            "duid": "01:02:03:04:05:06:07:08",
            <userinput>
            "client-classes": [ "reserved-class1", "reserved-class2" ]
            </userinput>
         } ]
     } ]
 }

</screen>
    <para>Static class assignments, as shown above, can be used in conjunction
    with classification using expressions.</para>
    </section>

<<<<<<< HEAD
    <section id="reservations6-mysql-pgsql-cql">
      <title>Storing Host Reservations in MySQL, PostgreSQL or Cassandra</title>

      <para>
        It is possible to store host reservations in MySQL, PostgreSQL or Cassandra. See
        <xref linkend="hosts6-storage" /> for information on how to configure Kea to use
        reservations stored in MySQL, PostgreSQL or Cassandra. Kea provides dedicated hook for
        managing reservations in a database, section <xref linkend="host-cmds" /> provide
        detailed information.
=======
    <section xml:id="reservations6-mysql-pgsql">
      <title>Storing Host Reservations in MySQL or PostgreSQL</title>

      <para>
        It is possible to store host reservations in MySQL or PostgreSQL. See <xref linkend="hosts6-storage"/> for information on how to configure Kea to use
        reservations stored in MySQL or PostgreSQL. Kea does not provide any dedicated
        tools for managing reservations in a database. The Kea wiki <uri xmlns:xlink="http://www.w3.org/1999/xlink" xlink:href="http://kea.isc.org/wiki/HostReservationsHowTo">http://kea.isc.org/wiki/HostReservationsHowTo</uri> provides detailed
        information and examples of how reservations can be inserted into the
        database.
>>>>>>> 99902df4
      </para>

      <note><simpara>In Kea maximum length of an option specified per host is
      arbitrarily set to 4096 bytes.</simpara></note>
    </section>

<<<<<<< HEAD
    <section id="reservations6-tuning">
=======
    <section xml:id="reservations6-cql">
      <title>Storing Host Reservations in CQL (Cassandra)</title>
      <para>Kea currently does not support storing reservations in
      Cassandra (CQL).</para>
    </section>

    <section xml:id="reservations6-tuning">
>>>>>>> 99902df4
      <title>Fine Tuning DHCPv6 Host Reservation</title>

      <para>The host reservation capability introduces additional restrictions for the
      allocation engine (the component of Kea that selects an address for a client)
      during lease selection and renewal. In particular, three
      major checks are necessary. First, when selecting a new lease, it is not
      sufficient for a candidate lease to not be used by another DHCP client. It
      also must not be reserved for another client. Second, when renewing a lease,
      additional check must be performed whether the address being renewed is not
      reserved for another client. Finally, when a host renews an address or a
      prefix, the server has to check whether there is a reservation for this host,
      so the existing (dynamically allocated) address should be revoked and the
      reserved one be used instead.</para>
      <para>Some of those checks may be unnecessary in certain deployments and not
      performing them may improve performance. The Kea server provides the
      <command>reservation-mode</command> configuration parameter to select the
      types of reservations allowed for the particular subnet. Each reservation
      type has different constraints for the checks to be performed by the
      server when allocating or renewing a lease for the client.
      Allowed values are:

      <itemizedlist>
      <listitem><simpara> <command>all</command> - enables all host reservation
      types. This is the default value. This setting is the safest and the most
      flexible. It allows in-pool and out-of-pool reservations. As all checks
      are conducted, it is also the slowest.
      </simpara></listitem>

      <listitem><simpara> <command>out-of-pool</command> - allows only out of
      pool host reservations.  With this setting in place, the server may assume
      that all host reservations are for addresses that do not belong to the
      dynamic pool. Therefore it can skip the reservation checks when dealing
      with in-pool addresses, thus improving performance. Do not use this mode
      if any of your reservations use in-pool address. Caution is advised when
      using this setting. Kea does not sanity check the reservations against
      <command>reservation-mode</command> and misconfiguration may cause problems.
      </simpara></listitem>

      <listitem><simpara>
      <command>disabled</command> - host reservation support is disabled. As there
      are no reservations, the server will skip all checks. Any reservations defined
      will be completely ignored. As the checks are skipped, the server may
      operate faster in this mode.
      </simpara></listitem>

      </itemizedlist>
      </para>

      <para>
        An example configuration that disables reservation looks like follows:
        <screen>
"Dhcp6": {
    "subnet6": [
        {
        "subnet": "2001:db8:1::/64",
        <userinput>"reservation-mode": "disabled"</userinput>,
        ...
        }
    ]
}
</screen>
      </para>

      <para>Another aspect of the host reservations are different types of
      identifiers. Kea 1.1.0 supports two types of identifiers
      in DHCPv6: hw-address and duid, but more identifier types
      are likely to be added in the future. This is beneficial from a
      usability perspective. However, there is a drawback. For each incoming
      packet Kea has to to extract each identifier type and then query the
      database to see if there is a reservation done by this particular
      identifier. If nothing is found, the next identifier is extracted and next
      query is issued. This process continues until either a reservation is
      found or all identifier types have been checked. Over time with an increasing
      number of supported identifier types, Kea would become slower and
      slower.</para>

      <para>To address this problem, a parameter called
      <command>host-reservation-identifiers</command> has been introduced. It
      takes a list of identifier types as a parameter. Kea will check only those
      identifier types enumerated in host-reservation-identifiers. From a
      performance perspective the number of identifier types should be kept to
      minimum, ideally limited to one. If your deployment uses several
      reservation types, please enumerate them from most to least frequently
      used as this increases the chances of Kea finding the reservation using the
      fewest number of queries. An example of host reservation identifiers looks
      as follows:

<screen>
<userinput>"host-reservation-identifiers": [ "duid", "hw-address" ],</userinput>
"subnet6": [
    {
        "subnet": "2001:db8:1::/64",
        ...
    }
]</screen>
</para>

<para>
If not specified, the default value is:
<screen>
<userinput>"host-reservation-identifiers": [ "hw-address", "duid" ]</userinput>
</screen>

</para>
<!-- see CfgHostOperations::createConfig6() in
     src/lib/dhcpsrv/cfg_host_operations.cc -->

   </section>

    <!-- @todo: add support for per IA reservation (that specifies IAID in
                the ip-addresses and prefixes) -->
  </section>
  <!-- end of host reservations section -->

<<<<<<< HEAD
  <!-- shared networks starts here -->
  <section id="shared-network6">
    <title>Shared networks in DHCPv6</title>

    <para>DHCP servers use subnet information in two ways. First, it is used
    to determine the point of attachment, or simply put, where the client is
    connected to the network. Second, the subnet information is used to group
    information pertaining to specific location in the network. This approach
    works well in general case, but the are scenarios where the boundaries are
    blurred. Sometimes it is useful to have more than one logical IP subnet
    being deployed on the same physical link. The need to understand
    that two or more subnets are used on the same link requires additional logic
    in the DHCP server. This capability has been added in Kea 1.3.0.  It is
    called "shared networks" in Kea and ISC DHCP projects. It is sometimes also
    called "shared subnets". In Microsoft's nomenclature it is called "multinet".
    </para>

    <para>There are many use cases where the feature is useful. The most common
    example in the IPv4 case is when the server is running out of available
    addresses in a subnet. This is less common in IPv6, but the shared networks
    are still useful in IPv6. One of the use cases is an exhaustion of IPv6
    delegated prefixes within a subnet. Another IPv6 specific example
    is an experiment with addressing scheme. With the advent of IPv6 deployment
    and vast address space, many organizations split the address space into
    subnets, then deploy it and after a while discover that they want to split it
    differently. In the transition period they want both old and new addressing
    to be available. Thus the need for more than one subnet on the same physical
    link.</para>

    <para>Finally, the case of cable networks is directly applicable in
    IPv6. There are two types of devices in cable networks: cable modems and the
    end user devices behind them. It is a common practice to use different
    subnet for cable modems to prevent users from tinkering with their cable
    modems. In this case, the distinction is based on the type of device, rather
    than coming out of running out address space.</para>

    <para>A client connected to a shared network may be assigned a lease (address
    or prefix) from any of the pools defined within the subnets belonging to the
    shared network. Internally, the server selects one of the subnets belonging to the
    shared network and tries to allocate a lease from this subnet. If the
    server is unable to allocate a lease from the selected subnet (e.g. due
    to pools exhaustion) it will use another subnet from the same shared
    network and try to allocate a lease from this subnet etc. Therefore, in the
    typical case, the server will allocate all leases available in a given
    subnet before it starts allocating leases from other subnets belonging to
    the same shared network. However, in certain situations the client can be
    allocated a lease from the other subnets before the pools in the first
    subnet get exhausted, e.g. when the client provides a hint that belongs
    to another subnet or the client has reservations in a different than
    default subnet.
    </para>

    <note>
    <para>It is strongly discouraged for the Kea deployments to assume that the
      server doesn't allocate leases from other subnets until it uses all
      the leases from the first subnet in the shared network. Apart from the
      fact that hints, host reservations and client classification affect subnet
      selection, it is also foreseen that we will enhance allocation strategies
      for shared networks in the future versions of Kea, so as the selection
      of subnets within a shared network is equally probable (unpredictable).</para>
    </note>

    <para>In order to define a shared network an additional configuration scope
    is introduced:
<screen>
{
"Dhcp6": {
    <userinput>"shared-networks": [
        {
            // Name of the shared network. It may be an arbitrary string
            // and it must be unique among all shared networks.
            "name": "ipv6-lab-1",

            // Subnet selector can be specifed on the shared network level.
            // Subnets from this shared network will be selected for clients
            // communicating via relay agent having the specified IP address.
            "relay": {
                "ip-address": "2001:db8:2:34::1"
            },

            // This starts a list of subnets in this shared network.
            // There are two subnets in this example.
            "subnet6": [
                {
                    "subnet": "2001:db8::/48",
                    "pools": [ { "pool":  "2001:db8::1 - 2001:db8::ffff" } ]
                },
                {
                    "subnet": "3ffe:ffe::/64",
                    "pools": [ { "pool":  "3ffe:ffe::/64" } ]
                }
            ]
        } ]</userinput>, // end of shared-networks

    // It is likely that in your network you'll have a mix of regular,
    // "plain" subnets and shared networks. It is perfectly valid to mix
    // them in the same config file.
    //
    // This is regular subnet. It's not part of any shared-network.
    "subnet6": [
        {
            "subnet": "2001:db9::/48",
            "pools": [ { "pool":  "2001:db9::/64" } ],
            "relay": {
                "ip-address": "2001:db8:1:2::1"
            }
        }
    ]

} // end of Dhcp6
}
</screen>
    </para>
    <para>As you see in the example, it is possible to mix shared and regular
    ("plain") subnets. Each shared network must have a unique name. This is a
    similar concept to ID for subnets, but it offers more flexibility. This is used
    for logging, but also internally for identifying shared networks.</para>

    <para>In principle it makes sense to define only shared networks that
    consist of two or more subnets. However, for testing purposes it is allowed
    to define a shared network with just one subnet or even an empty one.  This
    is not a recommended practice in production networks, as the shared network
    logic requires additional processing and thus lowers server's performance.
    To avoid unnecessary performance degradation the shared subnets should only
    be defined when required by the deployment.
    </para>

    <para>Shared networks provide an ability to specify many parameters in
    the shared network scope that will apply to all subnets within it. If
    necessary, you can specify a parameter in the shared network scope and then
    override its value on the subnet scope. For example:
<screen>
"shared-networks": [
    {
        "name": "lab-network3",
        "relay": {
             "ip-address": "2001:db8:2:34::1"
        },

        // This applies to all subnets in this shared network, unless
        // values are overridden on subnet scope.
        <userinput>"valid-lifetime": 600</userinput>,

        // This option is made available to all subnets in this shared
        // network.
        <userinput>"option-data": [ {
            "name": "dns-servers",
            "data": "2001:db8::8888"
        } ]</userinput>,

        "subnet6": [
            {
                "subnet": "2001:db8:1::/48",
                "pools": [ { "pool":  "2001:db8:1::1 - 2001:db8:1::ffff" } ],

                // This particular subnet uses different values.
                <userinput>"valid-lifetime": 1200,
                "option-data": [
                {
                    "name": "dns-servers",
                    "data": "2001:db8::1:2"
                },
                {
                    "name": "unicast",
                    "data": "2001:abcd::1"
                } ]</userinput>
            },
            {
                 "subnet": "2001:db8:2::/48",
                 "pools": [ { "pool":  "2001:db8:2::1 - 2001:db8:2::ffff" } ],

                 // This subnet does not specify its own valid-lifetime value,
                 // so it is inherited from shared network scope.
                 <userinput>"option-data": [
                 {
                     "name": "dns-servers",
                     "data": "2001:db8:cafe::1"
                 } ]</userinput>
            }
        ],
    } ]</screen>

    In this example, there is a dns-servers option defined that is available to
    clients in both subnets in this shared network. Also, a valid lifetime is
    set to 10 minutes (600s). However, the first subnet overrides some of the values
    (valid lifetime is 20 minutes, different IP address for dns-servers), but
    also adds its own option (unicast address). Assuming a client asking for a
    server unicast and dns servers options is assigned a lease from this subnet,
    he will get a lease for 20 minutes and dns-servers and be allowed to use
    server unicast at address 2001:abcd::1. If the same client is assigned to
    the second subnet, he will get a 10 minutes long lease, dns-servers value of
    2001:db8:cafe::1 and no server unicast.
    </para>

    <para>Some parameters must be the same in all subnets in the same shared
    network. This restriction applies to <command>interface</command> and
    <command>rapid-commit</command> settings. The most convenient way is to
    define them on shared network scope, but you may specify them for each
    subnet. However, care should be taken for each subnet to have the same
    value.</para>

    <section>
      <title>Local and relayed traffic in shared networks</title>

    <para>It is possible to specify interface name in the shared network scope to
    tell the server that this specific shared network is reachable directly (not
    via relays) using local network interface. It is sufficient to specify
    it once in the shared network level. As all subnets in a shared network are
    expected to be used on the same physical link, it is a configuration error
    to attempt to make a shared network out of subnets that are reachable over
    different interfaces. It is allowed to specify interface parameter on each
    subnet, although its value must be the same for each subnet. Thus it's
    usually more convenient to specify it once on the shared network level.
<screen>
"shared-networks": [
    {
        "name": "office-floor-2",

        // This tells Kea that the whole shared networks is reachable over
        // local interface. This applies to all subnets in this network.
        <userinput>"interface": "eth0"</userinput>,

        "subnet6": [
            {
                "subnet": "2001:db8::/64",
                "pools": [ { "pool":  "2001:db8::1 - 2001:db8::ffff" } ],
                <userinput>"interface": "eth0"</userinput>
            },
            {
                 "subnet": "3ffe:abcd::/64",
                 "pools": [ { "pool":  "3ffe:abcd::1 - 3ffe:abcd::ffff" } ]

                 // Specifying a different interface name is configuration
                 // error:
                 // "interface": "eth1"
            }
        ],
    } ]
</screen>
</para>

<para>Somewhat similar to interface names, also relay IP addresses can be
specified for the whole shared network. However, depending on your relay
configuration, it may use different IP addresses depending on which subnet
is being used. Thus there is no requirement to use the same IP relay address
for each subnet. Here's an example:

<screen>
"shared-networks": [
    {"
        "name": "kakapo",
        <userinput>"relay": {
            "ip-address": "2001:db8::abcd"
        }</userinput>,
        "subnet6": [
            {
                "subnet": "2001:db8::/64",
                <userinput>"relay": {
                    "ip-address": "2001:db8::1234"
                }</userinput>,
                "pools": [ { "pool":  "2001:db8::1 - 2001:db8::ffff" } ]
            },
            {
                 "subnet": "3ffe:abcd::/64",
                 "pools": [ { "pool":  "3ffe:abcd::1 - 3ffe:abcd::ffff" } ],
                 <userinput>"relay": {
                    "ip-address": "3ffe:abcd::cafe"
                 }</userinput>
            }
        ]
    }
]</screen>
In this particular case the relay IP address specified on network level doesn't
have much sense, as it is overridden in both subnets, but it was left there
as an example of how one could be defined on network level. Note that the
relay agent IP address typically belongs to the subnet it relays packets from,
but this is not a strict requirement. Therefore Kea accepts any value here
as long as it is valid IPv6 address.</para>

    </section>
    <section>
      <title>Client classification in shared networks</title>

      <para>Sometimes it is desired to segregate clients into specific subnets
      based on some properties. This mechanism is called client classification
      and is described in <xref linkend="classify"/>. Client classification
      can be applied to subnets belonging to shared networks in the same way
      as it is used for subnets specified outside of shared networks.
      It is important to understand how the server selects subnets for
      the clients when client classification is in use, to assure that the
      desired subnet is selected for a given client type.</para>

      <para>If a subnet is associated with some classes, only the clients
      belonging to any of these classes can use this subnet. If there are no
      classes specified for a subnet, any client connected to a given shared
      network can use this subnet. A common mistake is to assume that the
      subnet including client classes is preferred over subnets without
      client classes. Consider the following example:

<screen>
{
    "client-classes": [
        {
            "name": "b-devices",
            "test": "option[1234].hex == 0x0002"
        }
    ],
    "shared-networks": [
        {
            "name": "galah",
            "relay": {
                "ip-address": "2001:db8:2:34::1"
            },
            "subnet6": [
                {
                    "subnet": "2001:db8:1::/64",
                    "pools": [ { "pool": "2001:db8:1::20 - 2001:db8:1::ff" } ],
                },
                {
                    "subnet": "2001:db8:3::/64",
                    "pools": [ { "pool": "2001:db8:3::20 - 2001:db8:3::ff" } ],
                    <userinput>"client-class": "b-devices"</userinput>
                }
            ]
        }
    ]
}
</screen>

        If the client belongs to "b-devices" class (because it includes option
        1234 with a value of 0x0002) it doesn't guarantee that the subnet 2001:db8:3::/64
        will be used (or preferred) for this client. The server can use any of
        the two subnets because the subnet 2001:db8:1::/64 is also allowed for
        this client. The client classification used in this case should be pereceived
        as a way to restrict access to certain subnets, rather than a way to express
        subnet preference. For example, if the client doesn't belong to the
        "b-devices" class it may only use the subnet 2001:db8:1::/64 and will
        never use the subnet 2001:db8:3::/64.
      </para>

      <para>A typical use case for client classification is in the cable network,
      where cable modems should use one subnet and other devices should use
      another subnet within the same shared network. In this case it is required
      to apply classification on all subnets. The following example defines two
      classes of devices. The subnet selection is made based on option 1234 values.
<screen>
{
    "client-classes": [
        {

            "name": "a-devices",
            "test": "option[1234].hex == 0x0001"
        },
        {
            "name": "b-devices",
            "test": "option[1234].hex == 0x0002"
        }
    ],
    "shared-networks": [
        {
            "name": "galah",
            "relay": {
                "ip-address": "2001:db8:2:34::1"
            },
            "subnet6": [
                {
                    "subnet": "2001:db8:1::/64",
                    "pools": [ { "pool": "2001:db8:1::20 - 2001:db8:1::ff" } ],
                    <userinput>"client-class": "a-devices"</userinput>
                },
                {
                    "subnet": "2001:db8:3::/64",
                    "pools": [ { "pool": "2001:db8:3::20 - 2001:db8:3::ff" } ],
                    <userinput>"client-class": "b-devices"</userinput>
                }
            ]
        }
    ]
}
</screen>
In this example each class has its own restriction. Only clients that belong to
class a-devices will be able to use subnet 2001:db8:1::/64 and only clients
belonging to b-devices will be able to use subnet 2001:db8:3::/64. Care should
be taken to not define too restrictive classification rules, as clients that are
unable to use any subnets will be refused service. Although, this may be
desired outcome if one desires to service only clients of known properties
(e.g. only VoIP phones allowed on a given link).</para>

    <para>
      Note that it is possible to achieve similar effect as presented in this
      section without the use of shared networks. If the subnets are placed in
      the global subnets scope, rather than in the shared network, the server
      will still use classification rules to pick the right subnet for a given
      class of devices. The major benefit of placing subnets within the
      shared network is that common parameters for the logically grouped
      subnets can be specified once, in the shared network scope, e.g.
      "interface" or "relay" parameter. All subnets belonging to this shared
      network will inherit those parameters.
    </para>

    </section>

    <section>
      <title>Host reservations in shared networks</title>

<para>
  Subnets being part of a shared network allow host reservations, similar to
  regular subnets:
  <screen>
{
    "shared-networks": [
    {
        "name": "frog",
        "relay": {
            "ip-address": "2001:db8:2:34::1"
        },
        "subnet6": [
            {
                "subnet": "2001:db8:1::/64",
                "id": 100,
                "pools": [ { "2001:db8:1::1 - 2001:db8:1::64" } ],
                <userinput>"reservations": [
                {
                    "duid": "00:03:00:01:11:22:33:44:55:66",
                    "ip-addresses": [ "2001:db8:1::28" ]
                }
                ]</userinput>
            },
            {
                "subnet": "2001:db8:3::/64",
                "id": 101,
                "pools": [ { "pool": "2001:db8:3::1 - 2001:db8:3::64" } ],
                <userinput>"reservations": [
                    {
                        "duid": "00:03:00:01:aa:bb:cc:dd:ee:ff",
                        "ip-addresses": [ "2001:db8:2::28" ]
                    }
                ]</userinput>
            }
        ]
    }
    ]
}
  </screen>
</para>
<para>It is worth noting that Kea conducts additional checks when processing a
packet if shared networks are defined. First, instead of simply checking if
there's a reservation for a given client in his initially selected subnet, it
goes through all subnets in a shared network looking for a reservation. This is
one of the reasons why defining a shared network may impact performance. If
there is a reservation for a client in any subnet, that particular subnet will
be picked for the client. Although it's technically not an error, it is
considered a bad practice to define reservations for the same host in multiple
subnets belonging to the same shared network.</para>

<para>While not strictly mandatory, it is strongly recommended to use explicit
"id" values for subnets if you plan to use database storage for host
reservations. If ID is not specified, the values for it be autogenerated,
i.e. it will assign increasing integer values starting from 1. Thus, the
autogenerated IDs are not stable across configuration changes.
</para>
    </section>

  </section>

  <!-- end of shared networks -->

    <section id="dhcp6-serverid">
=======
    <section xml:id="dhcp6-serverid">
>>>>>>> 99902df4
      <title>Server Identifier in DHCPv6</title>
      <para>The DHCPv6 protocol uses a "server identifier" (also known
      as a DUID) for clients to be able to discriminate between several
      servers present on the same link.
      <link xmlns:xlink="http://www.w3.org/1999/xlink" xlink:href="http://tools.ietf.org/html/rfc3315">RFC 3315</link>
      defines three DUID types: DUID-LLT, DUID-EN and DUID-LL.
      <link xmlns:xlink="http://www.w3.org/1999/xlink" xlink:href="http://tools.ietf.org/html/rfc6355">RFC 6355</link>
      also defines DUID-UUID. Future specifications may introduce new
      DUID types.</para>

      <para>The Kea DHCPv6 server generates a server identifier once, upon
      the first startup, and stores it in a file. This identifier isn't
      modified across restarts of the server and so is a stable identifier.</para>

      <para>Kea follows recommendation from
      <link xmlns:xlink="http://www.w3.org/1999/xlink" xlink:href="http://tools.ietf.org/html/rfc3315">RFC 3315</link>
      to use DUID-LLT as the default server identifier. However, we have
      received reports that some deployments require different DUID
      types, and there is a need to administratively select both DUID
      type and/or its contents.</para>

      <para>The server identifier can be configured using parameters
      within the <command>server-id</command> map element in the global
      scope of the Kea configuration file. The following example
      demonstrates how to select DUID-EN as a server identifier:

<screen>
"Dhcp6": {
    "server-id": {
        "type": "EN"
    },
    ...
}
</screen>

      </para>

      <para>Currently supported values for <command>type</command>
      parameter are: "LLT", "EN" and "LL", for DUID-LLT, DUID-EN and
      DUID-LL respectively.</para>

      <para>When a new DUID type is selected the server will generate its
      value and replace any existing DUID in the file. The server will then
      use the new server identifier in all future interactions with the
      clients.</para>

      <note><para>If the new server identifier is created after some clients
      have obtained their leases, the clients using the old identifier will not
      be able to renew the leases: the server will ignore messages
      containing the old server identifier. Clients will continue sending
      Renew until they transition to the rebinding state. In this state they
      will start sending Rebind messages to multicast address without
      a server identifier. The server will respond to the Rebind messages
      with a new server identifier and the clients will associate the
      new server identifier with their leases. Although the clients will
      be able to keep their leases and will eventually learn the new server
      identifier, this will be at the cost of increased number of renewals
      and multicast traffic due to a need to rebind. Therefore it is
      recommended that modification of the server identifier type
      and value is avoided if the server has already assigned leases and these
      leases are still valid.</para></note>

      <para>There are cases when an administrator needs to explicitly
      specify a DUID value rather than allow the server to generate it.
      The following example demonstrates how to explicitly set all
      components of a DUID-LLT.

<screen>
"Dhcp6": {
    "server-id": {
        "type": "LLT",
        "htype": 8,
        "identifier": "A65DC7410F05",
        "time": 2518920166
    },
    ...
}
</screen>

      where:
      <itemizedlist>
        <listitem><simpara><command>htype</command> is a 16-bit unsigned value
        specifying hardware type,</simpara></listitem>
        <listitem><simpara><command>identifier</command> is a link layer
        address, specified as a string of hexadecimal digits,</simpara>
        </listitem>
        <listitem><simpara><command>time</command> is a 32-bit unsigned
        time value.</simpara></listitem>
      </itemizedlist>
      </para>

      <para>The hexadecimal representation of the DUID generated as a result
      of the configuration specified above will be:
<screen>
 00:01:00:08:96:23:AB:E6:A6:5D:C7:41:0F:05
|type |htype|   time    |   identifier    |
</screen>
      </para>

      <para>It is allowed to use special value of 0 for "htype" and "time",
      which indicates that the server should use ANY value for these
      components. If the server already uses a DUID-LLT it will use the
      values from this DUID. If the server uses a DUID of a different type
      or doesn't use any DUID yet, it will generate these values.
      Similarly, if the "identifier" is assigned an empty string, the
      value of the identifier will be generated. Omitting any of these
      parameters is equivalent to setting them to those special values.
      </para>

      <para>For example, the following configuration:
<screen>
"Dhcp6": {
    "server-id": {
        "type": "LLT",
        "htype": 0,
        "identifier": "",
        "time": 2518920166
    },
    ...
}
</screen>

      indicates that the server should use ANY link layer address and
      hardware type. If the server is already using DUID-LLT it will
      use the link layer address and hardware type from the existing DUID.
      If the server is not using any DUID yet, it will use link layer
      address and hardware type from one of the available network
      interfaces. The server will use an explicit value of time. If it
      is different than a time value present in the currently used
      DUID, that value will be replaced, effectively causing
      modification of the current server identifier.
      </para>

      <para>
        The following example demonstrates an explicit configuration of
        a DUID-EN:

<screen>
"Dhcp6": {
    "server-id": {
        "type": "EN",
        "enterprise-id": 2495,
        "identifier": "87ABEF7A5BB545"
    },
    ...
}
</screen>

      where:
      <itemizedlist>
        <listitem><simpara><command>enterprise-id</command> is a 32-bit
        unsigned value holding enterprise number,</simpara></listitem>
        <listitem><simpara><command>identifier</command> is a variable
        length identifier within DUID-EN.</simpara></listitem>
      </itemizedlist>
      </para>

      <para>
        The hexadecimal representation of the DUID-EN created according to
        the configuration above is:
<screen>
 00:02:00:00:09:BF:87:AB:EF:7A:5B:B5:45
|type |  ent-id   |     identifier     |
</screen>
      </para>

      <para>As in the case of the DUID-LLT, special values can be used for the
      configuration of the DUID-EN. If <command>enterprise-id</command> is 0, the server
      will use a value from the existing DUID-EN. If the server is not using
      any DUID or the existing DUID has a different type, the ISC enterprise
      id will be used. When an empty string is used for <command>identifier</command>, the
      identifier from the existing DUID-EN will be used. If the server is
      not using any DUID-EN the new 6-bytes long identifier will be generated.
      </para>

      <para>DUID-LL is configured in the same way as DUID-LLT with an exception
      that the <command>time</command> parameter has no effect for DUID-LL,
      because this DUID type only comprises a hardware type and link layer
      address. The following example demonstrates how to configure DUID-LL:

<screen>
"Dhcp6": {
    "server-id": {
        "type": "LL",
        "htype": 8,
        "identifier": "A65DC7410F05"
    },
    ...
}
</screen>

      </para>

      <para>
      which will result in the following server identifier:

<screen>
 00:03:00:08:A6:5D:C7:41:0F:05
|type |htype|   identifier    |
</screen>
      </para>

      <para>The server stores the generated server identifier in the following
      location: [kea-install-dir]/var/kea/kea-dhcp6-serverid.
      </para>

      <para>In some uncommon deployments where no stable storage is
      available, the server should be configured not to try to
      store the server identifier. This choice is controlled
      by the value of <command>persist</command> boolean parameter:
<screen>
"Dhcp6": {
    "server-id": {
        "type": "EN",
        "enterprise-id": 2495,
        "identifier": "87ABEF7A5BB545",
        "persist": false
    },
    ...
}
</screen>
      </para>
      <para>The default value of the "persist" parameter is
      <command>true</command> which configures the server to store the
      server identifier on a disk.</para>

      <para>In the example above, the server is configured to not store
      the generated server identifier on a disk. But, if the server
      identifier is not modified in the configuration the same value
      will be used after server restart, because entire server
      identifier is explicitly specified in the configuration.</para>
    </section>

    <section xml:id="stateless-dhcp6">
      <title>Stateless DHCPv6 (Information-Request Message)</title>
      <para>Typically DHCPv6 is used to assign both addresses and options. These
      assignments (leases) have state that changes over time, hence
      their name, stateful. DHCPv6 also supports a stateless mode,
      where clients request configuration options only. This mode is
      considered lightweight from the server perspective as it does not require
      any state tracking; hence its name.</para>
      <para>The Kea server supports stateless mode. Clients can send
      Information-Request messages and the server will send back
      answers with the requested options (providing the options are
      available in the server configuration).  The server will attempt to
      use per-subnet options first. If that fails - for whatever reason - it
      will then try to provide options defined in the global scope.</para>

      <para>Stateless and stateful mode can be used together. No special
      configuration directives are required to handle this. Simply use the
      configuration for stateful clients and the stateless clients will get
      just options they requested.</para>

      <para>This usage of global options allows for an interesting case.
      It is possible to run a server that provides just options and no
      addresses or prefixes. If the options have the same value in each
      subnet, the configuration can define required options in the global
      scope and skip subnet definitions altogether. Here's a simple example of
      such a configuration:
<screen>
"Dhcp6": {
    "interfaces-config": {
        "interfaces": [ "ethX" ]
    },
    <userinput>"option-data": [ {
        "name": "dns-servers",
        "data": "2001:db8::1, 2001:db8::2"
    } ]</userinput>,
    "lease-database": { "type": "memfile" }
 }
</screen>
      This very simple configuration will provide DNS server information
      to all clients in the network, regardless of their location. Note the
      specification of the memfile lease database: this is needed as
      Kea requires a lease database to be specified
      even if it is not used.</para>
    </section>

    <section xml:id="dhcp6-rfc7550">
      <title>Support for RFC 7550</title>
      <para>The <link xmlns:xlink="http://www.w3.org/1999/xlink" xlink:href="http://tools.ietf.org/html/rfc7550">RFC 7550</link>
      introduced some changes to the DHCPv6 protocol to resolve a few issues
      with the coexistence of multiple stateful options in the messages sent
      between the clients and servers.</para>

      <para>The typical example is when the client, such as a requesting
      router, requests an allocation of both addresses and prefixes when
      it performs the 4-way (SARR) exchange with the server. If the
      server is not configured to allocate any prefixes but it can allocate
      some addresses, it will respond with the IA_NA(s) containing allocated
      addresses and the IA_PD(s) containing the NoPrefixAvail status code. If
      the client can operate without prefixes it may transition to the
      'bound' state when it sends Renew/Rebind messages to the server,
      according to the T1 and T2 times, to extend the lifetimes of the
      allocated addresses. If the client is still interested in obtaining
      prefixes from the server it may also include an IA_PD in the Renew/Rebind
      to request allocation of the prefixes. If the server still cannot
      allocate the prefixes, it will respond with the IA_PD(s) containing
      NoPrefixAvail status code. However, if the server can now allocate
      the prefixes it will do so, and send them in the IA_PD(s) to the client.
      Allocation of leases during the Renew/Rebind was not supported in the
      <link xmlns:xlink="http://www.w3.org/1999/xlink" xlink:href="http://tools.ietf.org/html/rfc3315">RFC 3315</link>
      and <link xmlns:xlink="http://www.w3.org/1999/xlink" xlink:href="http://tools.ietf.org/html/rfc3633">RFC 3633</link>,
      and has been introduced in
      <link xmlns:xlink="http://www.w3.org/1999/xlink" xlink:href="http://tools.ietf.org/html/rfc7550">RFC 7550</link>.
      Kea supports this new behavior and it doesn't provide any configuration
      mechanisms to disable it.
      </para>

      <para>
        The following are the other behaviors specified in the
        <link xmlns:xlink="http://www.w3.org/1999/xlink" xlink:href="http://tools.ietf.org/html/rfc7550">RFC 7550</link>
        supported by the Kea DHCPv6 server:
        <itemizedlist>
          <listitem><simpara>Set T1/T2 timers to the same value for all
          stateful (IA_NA and IA_PD) options to facilitate renewal of all
          client's leases at the same time (in a single message exchange),
          </simpara></listitem>
          <listitem><simpara>NoAddrsAvail and NoPrefixAvail status codes
          are placed in the IA_NA and IA_PD options in the Advertise message,
          rather than as the top level options.</simpara></listitem>
        </itemizedlist>
      </para>
    </section>

    <section xml:id="dhcp6-relay-override">
      <title>Using Specific Relay Agent for a Subnet</title>
      <para>
        The relay has to have an interface connected to the link on which
        the clients are being configured. Typically the relay has a global IPv6
        address configured on the interface that belongs to the subnet from which
        the server will assign addresses. In the typical case, the
        server is able to use the IPv6 address inserted by the relay (in the link-addr
        field in RELAY-FORW message) to select the appropriate subnet.
      </para>
      <para>
        However, that is not always the case. The relay
        address may not match the subnet in certain deployments. This
        usually means that there is more than one subnet allocated for a given
        link. The two most common examples where this is the case are long lasting
        network renumbering (where both old and new address space is still being
        used) and a cable network. In a cable network both cable modems and the
        devices behind them are physically connected to the same link, yet
        they use distinct addressing. In such case, the DHCPv6 server needs
        additional information (like the value of interface-id option or IPv6
        address inserted in the link-addr field in RELAY-FORW message) to
        properly select an appropriate subnet.
      </para>
      <para>
        The following example assumes that there is a subnet 2001:db8:1::/64
        that is accessible via a relay that uses 3000::1 as its IPv6 address.
        The server will be able to select this subnet for any incoming packets
        that came from a relay with an address in 2001:db8:1::/64 subnet.
        It will also select that subnet for a relay with address 3000::1.
        <screen>
"Dhcp6": {
    "subnet6": [
        {
            "subnet": "2001:db8:1::/64",
            "pools": [
                 {
                     "pool": "2001:db8:1::1-2001:db8:1::ffff"
                 }
             ],
             <userinput>"relay": {
                 "ip-address": "3000::1"
             }</userinput>
        }
    ]
}
</screen>
      </para>

      <para>If "relay" is specified, the "ip-address" parameter within
      it is mandatory.</para>

    </section>

      <section xml:id="dhcp6-client-class-relay">
        <title>Segregating IPv6 Clients in a Cable Network</title>
        <para>
          In certain cases, it is useful to mix relay address information,
          introduced in <xref linkend="dhcp6-relay-override"/> with client
          classification, explained in <xref linkend="classify"/>.
          One specific example is a cable network, where typically modems
          get addresses from a different subnet than all devices connected
          behind them.
        </para>
        <para>
          Let's assume that there is one CMTS (Cable Modem Termination System)
          with one CM MAC (a physical link that modems are connected to).
          We want the modems to get addresses from the 3000::/64 subnet,
          while everything connected behind modems should get addresses from
          another subnet (2001:db8:1::/64). The CMTS that acts as a relay
          an uses address 3000::1. The following configuration can serve
          that configuration:
        <screen>
"Dhcp6": {
    "subnet6": [
        {
            "subnet": "3000::/64",
            "pools": [
                { "pool": "3000::2 - 3000::ffff" }
            ],
            <userinput>"client-class": "VENDOR_CLASS_docsis3.0",
            "relay": {
                "ip-address": "3000::1"
            }</userinput>
        },

        {
            "subnet": "2001:db8:1::/64",
            "pools": [
                 {
                     "pool": "2001:db8:1::1-2001:db8:1::ffff"
                 }
             ],
             <userinput>"relay": {
                 "ip-address": "3000::1"
             }</userinput>
        }
    ]
}
</screen>
      </para>
      </section>

    <section xml:id="mac-in-dhcpv6">
      <title>MAC/Hardware Addresses in DHCPv6</title>
      <para>MAC/hardware addresses are available in DHCPv4 messages
      from the clients and administrators
      frequently use that information to perform certain tasks, like per host
      configuration, address reservation for specific MAC addresses and other.
      Unfortunately, the DHCPv6 protocol does not provide any completely reliable way
      to retrieve that information. To mitigate that issue a number of mechanisms
      have been implemented in Kea that attempt to gather it. Each
      of those mechanisms works in certain cases, but may fail in other cases.
      Whether the mechanism works or not in the particular deployment is
      somewhat dependent on the network topology and the technologies used.</para>

      <para>Kea allows configuration of which of the supported methods should be
      used and in what order. This configuration may be considered a fine tuning
      of the DHCP deployment. In a typical deployment the default
      value of <command>"any"</command> is sufficient and there is no
      need to select specific methods. Changing the value of this parameter
      is the most useful in cases when an administrator wants to disable
      certain method, e.g. if the administrator trusts the network infrastructure
      more than the information provided by the clients themselves, the
      administrator may prefer information provided by the relays over that
      provided by the clients.
      </para>
      <para>
      The configuration is controlled by the <command>mac-sources</command>
      parameter as follows:
        <screen>
"Dhcp6": {
    <userinput>"mac-sources": [ "method1", "method2", "method3", ... ]</userinput>,

    "subnet6": [ ... ],

    ...
}
</screen>

    When not specified, a special value of "any" is used, which
    instructs the server to attempt to use all the methods in sequence and use
    value returned by the first one that succeeds. If specified, it
    has to have at least one value.</para>

    <para>Supported methods are:
    <itemizedlist>
      <listitem>
        <simpara><command>any</command> - Not an actual method, just a keyword that
        instructs Kea to try all other methods and use the first one that succeeds.
        This is the default operation if no <command>mac-sources</command> are defined.
        </simpara>
      </listitem>
      <listitem>
        <simpara><command>raw</command> - In principle, a DHCPv6 server could use raw
        sockets to receive incoming traffic and extract MAC/hardware address
        information. This is currently not implemented for DHCPv6 and this value has
        no effect.
        </simpara>
      </listitem>
      <listitem>
        <simpara><command>duid</command> - DHCPv6 uses DUID identifiers instead of
        MAC addresses. There are currently four DUID types defined, with two of them
        (DUID-LLT, which is the default one and DUID-LL) convey MAC address information.
        Although <link xmlns:xlink="http://www.w3.org/1999/xlink" xlink:href="" utl="http://tools.ietf.org/html/rfc3315">RFC 3315</link> forbids
        it, it is possible to parse those DUIDs and extract
        necessary information from them. This method is not completely reliable, as
        clients may use other DUID types, namely DUID-EN or DUID-UUID.
        </simpara>
      </listitem>
      <listitem>
        <simpara><command>ipv6-link-local</command> - Another possible acquisition
        method comes from the source IPv6 address. In typical usage, clients are
        sending their packets from IPv6 link-local addresses. There is a good chance
        that those addresses are based on EUI-64, which contains MAC address. This
        method is not completely reliable, as clients may use other link-local address
        types.  In particular, privacy extensions, defined in
        <link xmlns:xlink="http://www.w3.org/1999/xlink" xlink:href="http://tools.ietf.org/html/rfc4941">RFC 4941</link>, do not use
        MAC addresses.  Also note that successful extraction requires that the
        address's u-bit must be set to 1 and its g-bit set to 0, indicating that it
        is an interface identifier as per
        <link xmlns:xlink="http://www.w3.org/1999/xlink" xlink:href="http://tools.ietf.org/html/rfc2373#section-2.5.1">
        RFC 2373, section 2.5.1</link>.
        </simpara>
      </listitem>
      <listitem>
        <simpara><command>client-link-addr-option</command> - One extension defined
        to alleviate missing MAC issues is client link-layer address option, defined
        in <link xmlns:xlink="http://www.w3.org/1999/xlink" xlink:href="http://tools.ietf.org/html/rfc6939">RFC 6939</link>. This is
        an option that is inserted by a relay and contains information about client's
        MAC address. This method requires a relay agent that supports the option and
        is configured to insert it. This method is useless for directly connected
        clients. This parameter can also be specified as <command>rfc6939</command>,
        which is an alias for <command>client-link-addr-option</command>.
        </simpara>
      </listitem>
      <listitem>
        <simpara><command>remote-id</command> -
        <link xmlns:xlink="http://www.w3.org/1999/xlink" xlink:href="http://tools.ietf.org/html/rfc4649">RFC 4649</link>
        defines a remote-id option that is inserted by a relay agent. Depending
        on the relay agent configuration, the inserted option may convey the client's
        MAC address information. This parameter can also be specified as
        <command>rfc4649</command>, which is an alias for <command>remote-id</command>.
        </simpara>
      </listitem>
      <listitem>
        <simpara><command>subscriber-id</command> - Another option
        that is somewhat similar to the previous one is subscriber-id,
        defined in <link xmlns:xlink="http://www.w3.org/1999/xlink" xlink:href="http://tools.ietf.org/html/rfc4580">RFC
        4580</link>. It is, too, inserted by a relay agent that is
        configured to insert it. This parameter can also be specified
        as <command>rfc4580</command>, which is an alias for
        <command>subscriber-id</command>. This method is currently not
        implemented.
        </simpara>
      </listitem>
      <listitem>
        <simpara><command>docsis-cmts</command> - Yet another possible source of MAC
        address information are the DOCSIS options inserted by a CMTS that acts
        as a DHCPv6 relay agent in cable networks. This method attempts to extract
        MAC address information from suboption 1026 (cm mac) of the vendor specific option
        with vendor-id=4491. This vendor option is extracted from the relay-forward message,
        not the original client's message.
        </simpara>
      </listitem>
      <listitem>
        <simpara><command>docsis-modem</command> - Yet another possible source of MAC
        address information are the DOCSIS options inserted by the cable modem itself.
        This method attempts to extract MAC address information from suboption 36 (device id)
        of the vendor specific option with vendor-id=4491. This vendor option is extracted from
        the original client's message, not from any relay options.
        </simpara>
      </listitem>
    </itemizedlist>
  </para>

  <para>Empty mac-sources is not allowed. If you do not want to specify it,
  either simply omit mac-sources definition or specify it with the "any" value
  which is the default.</para>
  </section>

    <section xml:id="dhcp6-decline">
      <title>Duplicate Addresses (DECLINE Support)</title>

      <para>The DHCPv6 server is configured with a certain pool of
      addresses that it is expected to hand out to the DHCPv6 clients.
      It is assumed that the server is authoritative and has complete
      jurisdiction over those addresses. However, due to various
      reasons, such as misconfiguration or a faulty client implementation
      that retains its address beyond the valid lifetime, there may be
      devices connected that use those addresses without the server's
      approval or knowledge.</para>

      <para>Such an unwelcome event can be detected
      by legitimate clients (using Duplicate Address Detection) and
      reported to the DHCPv6 server using a DECLINE message. The server
      will do a sanity check (if the client declining an address really
      was supposed to use it), then will conduct a clean up operation
      and confirm it by sending back a REPLY message. Any DNS entries
      related to that address will be removed, the fact will be logged
      and hooks will be triggered. After that is done, the address
      will be marked as declined (which indicates that it is used by
      an unknown entity and thus not available for assignment to
      anyone) and a probation time will be set on it. Unless otherwise
      configured, the probation period lasts 24 hours. After that
      period, the server will recover the lease (i.e. put it back into
      the available state) and the address will be available for assignment
      again. It should be noted that if the underlying issue of a
      misconfigured device is not resolved, the duplicate address
      scenario will repeat. On the other hand, it provides an
      opportunity to recover from such an event automatically, without
      any sysadmin intervention.</para>

      <para>To configure the decline probation period to a value other
      than the default, the following syntax can be used:
<screen>
  "Dhcp6": {
    <userinput>"decline-probation-period": 3600</userinput>,
    "subnet6": [ ... ],
    ...
}
</screen>
      The parameter is expressed in seconds, so the example above will instruct
      the server to recycle declined leases after an hour.</para>

      <para>There are several statistics and hook points associated with the
      Decline handling procedure. The lease6_decline hook is triggered after the
      incoming Decline message has been sanitized and the server is about to decline
      the lease. The declined-addresses statistic is increased after the
      hook returns (both global and subnet specific variants). (See
      <xref linkend="dhcp4-stats"/> and <xref linkend="hooks-libraries"/> for more details
      on DHCPv4 statistics and Kea hook points.)</para>

      <para>Once the probation time elapses, the declined lease is recovered
      using the standard expired lease reclamation procedure, with several
      additional steps. In particular, both declined-addresses statistics
      (global and subnet specific) are decreased. At the same time,
      reclaimed-declined-addresses statistics (again in two variants, global and
      subnet specific) are increased.</para>

      <para>Note about statistics: The server does not decrease the
      assigned-addresses statistics when a DECLINE message is received and
      processed successfully. While technically a declined address is no longer
      assigned, the primary usage of the assigned-addresses statistic is to
      monitor pool utilization. Most people would forget to include
      declined-addresses in the calculation, and simply do
      assigned-addresses/total-addresses. This would have a bias towards
      under-representing pool utilization. As this has a potential for major
      issues, we decided not to decrease assigned addresses immediately after
      receiving Decline, but to do it later when we recover the address back to
      the available pool.</para>
    </section>

    <section xml:id="dhcp6-stats">
      <title>Statistics in the DHCPv6 Server</title>
      <note>
        <para>This section describes DHCPv6-specific statistics. For a general
        overview and usage of statistics, see <xref linkend="stats"/>.</para>
      </note>

      <para>
        The DHCPv6 server supports the following statistics:
      </para>
        <table frame="all" xml:id="dhcp6-statistics">
          <title>DHCPv6 Statistics</title>
          <tgroup cols="3">
          <colspec colname="statistic" align="center"/>
          <colspec colname="type" align="center"/>
          <colspec colname="description" align="left"/>
          <thead>
            <row>
              <entry>Statistic</entry>
              <entry>Data Type</entry>
              <entry>Description</entry>
            </row>
          </thead>
          <tbody>

            <row>
              <entry>pkt6-received</entry>
              <entry>integer</entry>
              <entry>Number of DHCPv6 packets received. This includes all packets:
              valid, bogus, corrupted, rejected etc. This statistic is expected
              to grow rapidly.</entry>
            </row>

            <row>
              <entry>pkt6-receive-drop</entry>
              <entry>integer</entry>
              <entry>Number of incoming packets that were dropped. The exact reason
              for dropping packets is logged, but the most common reasons may
              be: an unacceptable or not supported packet type, direct responses
              are forbidden, the server-id sent by the client does not match the
              server's server-id or the packet is malformed.</entry>
            </row>

            <row>
              <entry>pkt6-parse-failed</entry>
              <entry>integer</entry>
              <entry>Number of incoming packets that could not be parsed.
              A non-zero value of this statistic indicates that the server
              received a malformed or truncated packet. This may indicate problems
              in your network, faulty clients, faulty relay agents or a bug in the
              server.</entry>
            </row>

            <row>
              <entry>pkt6-solicit-received</entry>
              <entry>integer</entry>
              <entry>
                Number of SOLICIT packets received. This statistic is expected
                to grow.  Its increase means that clients that just booted
                started their configuration process and their initial packets
                reached your server.
              </entry>
            </row>

            <row>
              <entry>pkt6-advertise-received</entry>
              <entry>integer</entry>
              <entry>
                Number of ADVERTISE packets received. Advertise packets are sent
                by the server and the server is never expected to receive them. A non-zero
                value of this statistic indicates an error occurring in the network.
                One likely cause would be a misbehaving relay agent that incorrectly
                forwards ADVERTISE messages towards the server rather back to the
                clients.
              </entry>
            </row>

            <row>
              <entry>pkt6-request-received</entry>
              <entry>integer</entry>
              <entry>Number of REQUEST packets received. This statistic
                is expected to grow. Its increase means that clients that just booted
                received the server's response (ADVERTISE), accepted it and are now
                requesting an address (REQUEST).
              </entry>
            </row>

            <row>
              <entry>pkt6-reply-received</entry>
              <entry>integer</entry>
              <entry>Number of REPLY packets received. This statistic is
              expected to remain zero at all times, as REPLY packets are sent by
              the server and the server is never expected to receive
              them. A non-zero value indicates an error. One likely cause would be
              a misbehaving relay agent that incorrectly forwards REPLY messages
              towards the server, rather back to the clients.
              </entry>
            </row>

            <row>
              <entry>pkt6-renew-received</entry>
              <entry>integer</entry>
              <entry>Number of RENEW packets received. This statistic
                is expected to grow. Its increase means that clients received their
                addresses and prefixes and are trying to renew them.
              </entry>
            </row>

            <row>
              <entry>pkt6-rebind-received</entry>
              <entry>integer</entry>
              <entry>Number of REBIND packets received. A non-zero value
              indicates that clients didn't receive responses to their RENEW messages
              (regular lease renewal mechanism) and are attempting to find any server
              that is able to take over their leases. It may mean that some server's
              REPLY messages never reached the clients.
              </entry>
            </row>

            <row>
              <entry>pkt6-release-received</entry>
              <entry>integer</entry>
              <entry>Number of RELEASE packets received. This statistic is expected
              to grow when a device is being shut down in the network. It
              indicates that the address or prefix assigned is reported as no longer
              needed. Note that many devices, especially wireless, do not send RELEASE
              packets either because of design choice or due to the client moving out
              of range.
              </entry>
            </row>

            <row>
            <entry>pkt6-decline-received</entry>
            <entry>integer</entry>
            <entry>
              Number of DECLINE packets received. This statistic is expected to
              remain close to zero. Its increase means that a client leased an
              address, but discovered that the address is currently used by an
              unknown device in your network. If this statistic is growing, it
              may indicate a misconfigured server or devices that have statically
              assigned conflicting addresses.
            </entry>
            </row>

            <row>
              <entry>pkt6-infrequest-received</entry>
              <entry>integer</entry>
              <entry>
                Number of INFORMATION-REQUEST packets received. This statistic
                is expected to grow if there are devices that are using
                stateless DHCPv6. INFORMATION-REQUEST messages are used by
                clients that request stateless configuration, i.e. options
                and parameters other than addresses or prefixes.
              </entry>
            </row>

            <row>
              <entry>pkt6-dhcpv4-query-received</entry>
              <entry>integer</entry>
              <entry>
                Number of DHCPv4-QUERY packets received. This
                statistic is expected to grow if there are devices
                that are using DHCPv4-over-DHCPv6. DHCPv4-QUERY
                messages are used by DHCPv4 clients on an IPv6 only
                line which encapsulates the requests over DHCPv6.
              </entry>
            </row>

            <row>
              <entry>pkt6-dhcpv4-response-received</entry>
              <entry>integer</entry>
              <entry>
                Number of DHCPv4-RESPONSE packets received. This
                statistic is expected to remain zero at all times, as
                DHCPv4-RESPONSE packets are sent by the server and the
                server is never expected to receive them. A non-zero
                value indicates an error.  One likely cause would be a
                misbehaving relay agent that incorrectly forwards
                DHCPv4-RESPONSE message towards the server rather
                back to the clients.
              </entry>
            </row>

            <row>
              <entry>pkt6-unknown-received</entry>
              <entry>integer</entry>
              <entry>Number of packets received of an unknown type. A non-zero
              value of this statistic indicates that the server received a
              packet that it wasn't able to recognize: either it had an unsupported
              type or was possibly malformed.</entry>
            </row>

            <row>
              <entry>pkt6-sent</entry>
              <entry>integer</entry>
              <entry>Number of DHCPv6 packets sent. This statistic is expected
              to grow every time the server transmits a packet. In general, it
              should roughly match pkt6-received, as most incoming packets cause
              the server to respond. There are exceptions (e.g. server receiving a
              REQUEST with server-id matching other server), so do not worry, if
              it is lesser than pkt6-received.</entry>
            </row>

            <row>
              <entry>pkt6-advertise-sent</entry>
              <entry>integer</entry>
              <entry>Number of ADVERTISE packets sent. This statistic is
              expected to grow in most cases after a SOLICIT is processed. There
              are certain uncommon, but valid cases where incoming SOLICIT is
              dropped, but in general this statistic is expected to be close to
              pkt6-solicit-received.</entry>
            </row>

            <row>
              <entry>pkt6-reply-sent</entry>
              <entry>integer</entry>
              <entry>Number of REPLY packets sent. This statistic is expected to
              grow in most cases after a SOLICIT (with rapid-commit), REQUEST,
              RENEW, REBIND, RELEASE, DECLINE or INFORMATION-REQUEST is
              processed. There are certain cases where there is no response.
              </entry>
            </row>

            <row>
              <entry>pkt6-dhcpv4-response-sent</entry>
              <entry>integer</entry>
              <entry>Number of DHCPv4-RESPONSE packets sent. This
              statistic is expected to grow in most cases after a
              DHCPv4-QUERY is processed. There are certain cases where
              there is no response.
              </entry>
            </row>

            <row>
            <entry>subnet[id].total-nas</entry>
            <entry>integer</entry>
            <entry>
            This statistic shows the total number of NA addresses available for
            DHCPv6 management for a given subnet. In other words, this is the sum
            of all addresses in all configured pools. This statistic changes only
            during configuration changes. Note that it does not take into account any
            addresses that may be reserved due to host reservation. The
            <emphasis>id</emphasis> is the subnet-id of a given subnet. This
            statistic is exposed for each subnet separately and is
            reset during a reconfiguration event.
            </entry>
            </row>

            <row>
            <entry>subnet[id].assigned-nas</entry>
            <entry>integer</entry>
            <entry>
            This statistic shows the number of NA addresses in a given subnet that
            are assigned. This statistic increases every time a new lease is allocated
            (as a result of receiving a REQUEST message) and is decreased every time a
            lease is released (a RELEASE message is received) or expires. The
            <emphasis>id</emphasis> is the subnet-id of a given subnet. This
            statistic is exposed for each subnet separately and is
            reset during a reconfiguration event.
            </entry>
            </row>

            <row>
            <entry>subnet[id].total-pds</entry>
            <entry>integer</entry>
            <entry>
            This statistic shows the total number of PD prefixes available for
            DHCPv6 management for a given subnet. In other words, this is the sum
            of all prefixes in all configured pools. This statistic changes only
            during configuration changes. Note it does not take into account any
            prefixes that may be reserved due to host reservation. The
            <emphasis>id</emphasis> is the subnet-id of a given subnet. This
            statistic is exposed for each subnet separately and is
            reset during a reconfiguration event.
            </entry>
            </row>

            <row>
            <entry>subnet[id].assigned-pds</entry>
            <entry>integer</entry>
            <entry>
            This statistic shows the number of PD prefixes in a given subnet that
            are assigned. This statistic increases every time a new lease is allocated
            (as a result of receiving a REQUEST message) and is decreased every time a
            lease is released (a RELEASE message is received) or expires. The
            <emphasis>id</emphasis> is the subnet-id of a given subnet. This statistic
            is exposed for each subnet separately and is reset during a
            reconfiguration event.
            </entry>
            </row>

            <row>
              <entry>reclaimed-leases</entry>
              <entry>integer</entry>
              <entry> This statistic is the number of expired leases that have been
              reclaimed since server startup. It is incremented each time an expired
              lease is reclaimed (it counts both NA and PD reclamations) and is reset
              when the server is reconfigured.
              </entry>
            </row>

            <row>
              <entry>subnet[id].reclaimed-leases</entry>
              <entry>integer</entry>
              <entry>This statistic is the number of expired leases associated with
              a given subnet (<emphasis>"id"</emphasis> is the subnet-id) that have
              been reclaimed since server startup. It is incremented each time an expired
              lease is reclaimed (it counts both NA and PD reclamations) and is reset
              when the server is reconfigured.
              </entry>
            </row>

            <row>
            <entry>declined-addresses</entry>
            <entry>integer</entry>
            <entry>
              This statistic shows the number of IPv6 addresses that are
              currently declined and so counts the number of leases
              currently unavailable. Once a lease is recovered, this
              statistic will be decreased. Ideally, this statistic should be
              zero. If this statistic is non-zero (or worse, increasing),
              the network administrator should investigate if there is
              a misbehaving device in the network. This is a global statistic
              that covers all subnets.
            </entry>
            </row>

            <row>
            <entry>subnet[id].declined-addresses</entry>
            <entry>integer</entry>
            <entry>
              This statistic shows the number of IPv6 addresses that are
              currently declined in a given subnet. This statistic counts the
              number of leases currently unavailable. Once a lease is
              recovered, this statistic will be decreased. Ideally, this
              statistic should be zero. If this statistic is
              non-zero (or worse, increasing), a network administrator should
              investigate if there is a misbehaving device in the network. The
              <emphasis>id</emphasis> is the subnet-id of a given subnet. This
              statistic is exposed for each subnet separately.
            </entry>
            </row>

            <row>
            <entry>reclaimed-declined-addresses</entry>
            <entry>integer</entry>
            <entry>
              This statistic shows the number of IPv6 addresses that were
              declined, but have now been recovered. Unlike
              declined-addresses, this statistic never decreases. It can be used
              as a long term indicator of how many actual valid Declines were
              processed and recovered from. This is a global statistic that
              covers all subnets.
            </entry>
            </row>

            <row>
            <entry>subnet[id].reclaimed-declined-addresses</entry>
            <entry>integer</entry>
            <entry>
              This statistic shows the number of IPv6 addresses that were
              declined, but have now been recovered. Unlike
              declined-addresses, this statistic never decreases. It can be used
              as a long term indicator of how many actual valid Declines were
              processed and recovered from. The
              <emphasis>id</emphasis> is the subnet-id of a given subnet. This
              statistic is exposed for each subnet separately.
            </entry>
            </row>

        </tbody>
        </tgroup>
        </table>
    </section>

    <section xml:id="dhcp6-ctrl-channel">
      <title>Management API for the DHCPv6 Server</title>
      <para>
        The management API allows the issuing of specific
        management commands, such as statistics retrieval, reconfiguration or shutdown.
        For more details, see <xref linkend="ctrl-channel"/>. Currently the only
        supported communication channel type is UNIX stream socket. By default there
        are no sockets open. To instruct Kea to open a socket, the following entry
        in the configuration file can be used:
<screen>
"Dhcp6": {
    "control-socket": {
        "socket-type": "unix",
        "socket-name": <userinput>"/path/to/the/unix/socket"</userinput>
    },

    "subnet6": [
        ...
    ],
    ...
}
</screen>
      </para>

      <para>
        The length of the path specified by the <command>socket-name</command>
        parameter is restricted by the maximum length for the unix socket name
        on your operating system, i.e. the size of the <command>sun_path</command>
        field in the <command>sockaddr_un</command> structure, decreased by 1.
        This value varies on different operating systems between 91 and 107
        characters. Typical values are 107 on Linux and 103 on FreeBSD.
      </para>

      <para>
        Communication over control channel is conducted using JSON structures.
        See the Control Channel section in the Kea Developer's Guide for more details.
      </para>

      <para>The DHCPv6 server supports the following operational commands:
        <itemizedlist>
            <listitem>build-report</listitem>
            <listitem>config-get</listitem>
            <listitem>config-reload</listitem>
            <listitem>config-set</listitem>
            <listitem>config-test</listitem>
            <listitem>config-write</listitem>
            <listitem>dhcp-disable</listitem>
            <listitem>dhcp-enable</listitem>
            <listitem>leases-reclaim</listitem>
            <listitem>list-commands</listitem>
            <listitem>shutdown</listitem>
            <listitem>version-get</listitem>
        </itemizedlist>
         as described in <xref linkend="commands-common"/>.  In addition,
         it supports the following statistics related commands:
        <itemizedlist>
            <listitem>statistic-get</listitem>
            <listitem>statistic-reset</listitem>
            <listitem>statistic-remove</listitem>
            <listitem>statistic-get-all</listitem>
            <listitem>statistic-reset-all</listitem>
            <listitem>statistic-remove-all</listitem>
        </itemizedlist>
        as described here <xref linkend="command-stats"/>.
      </para>

    </section>

      <section id="dhcp6-user-contexts">
        <title>User contexts in IPv6</title>
        <para>
          Kea allows loading hook libraries that sometimes could benefit from
          additional parameters. If such a parameter is specific to the whole
          library, it is typically defined as a parameter for the hook library.
          However, sometimes there is a need to specify parameters that are
          different for each pool.
        </para>

        <para>
          User contexts can store arbitrary data as long as it is valid JSON
          syntax and its top level element is a map (i.e. the data must be
          enclosed in curly brackets). Some hook libraries may expect specific
          formatting, though.  Please consult specific hook library
          documentation for details.
        </para>

        <para>
          User contexts can be specified on either global scope,
          shared network, subnet, pool, client class, option data or
          definition level, and host reservation. One other useful
          usage is the ability to store comments or descriptions.
        </para>

        <para>
          Let's consider a lightweight 4over6 deployment as an example. It is an
          IPv6 transition technology that allows mapping IPv6 prefix into full
          or parts of IPv4 addresses. In DHCP context, these are certain
          parameters that are supposed to be delivered to clients in form of
          additional options. Values of those options are correlated to
          delegated prefixes, so it is reasonable to keep those parameters
          together with the PD pool. On the other hand, lightweight 4over6 is
          not a commonly used feature, so it is not a part of the base Kea
          code. The solution to this problem is to use user context. For each PD
          pool that is expected to be used for lightweight 4over6, user context
          with extra parameters is defined. Those extra parameters will be used
          by hook library that would be loaded only when dynamic calculation of
          the lightweight 4over6 option is actually needed. An example
          configuration looks as follows:
          <screen>
"Dhcp6": {
    "subnet6": [ {
        "pd-pools": [
        {
            "prefix":  "2001:db8::",
            "prefix-len": 56,
            "delegated-len": 64,

            // This is a pool specific context.
            <userinput>"user-context": {
                "threshold-percent": 85,
                "v4-network": "192.168.0.0/16",
                "v4-overflow": "10.0.0.0/16",
                "lw4over6-sharing-ratio": 64,
                "lw4over6-v4-pool": "192.0.2.0/24",
                "lw4over6-sysports-exclude": true,
                "lw4over6-bind-prefix-len": 56
            }</userinput>
        } ],
        "subnet": "2001:db8::/32",

        // This is a subnet specific context. You can put any type of
        // information here as long as it is a valid JSON.
        <userinput>"user-context": {
            "comment": "Those v4-v6 migration technologies are tricky.",
            "experimental": true,
            "billing-department": 42,
            "contact-points": [ "Alice", "Bob" ]
        }</userinput>
    } ],
    ...
}</screen>
        </para>

        <para>
          Kea does not interpret or use the content of the user context:
          it just stores it, making it available to the hook
          libraries. It is up to each hook library to extract the information
          and make use of it.
          The parser translates a "comment" entry into a user-context
          with the entry, this allows to attach a comment inside the
          configuration itself.
        </para>
        <para>
<<<<<<< HEAD
          For more background information, see <xref linkend="user-context"/>.
=======
          Currently only address and prefix pools allow definition of user
          contexts, but this concept is expected to be enhanced to other
          structures in the future. For more background information, see <xref linkend="user-context"/>
>>>>>>> 99902df4
        </para>
    </section>

    <section xml:id="dhcp6-std">
      <title>Supported DHCPv6 Standards</title>
      <para>The following standards are currently
      supported:</para>
      <itemizedlist>
          <listitem>
            <simpara><emphasis>Dynamic Host Configuration Protocol for IPv6</emphasis>,
            <link xmlns:xlink="http://www.w3.org/1999/xlink" xlink:href="http://tools.ietf.org/html/rfc3315">RFC 3315</link>:
            Supported messages are SOLICIT,
            ADVERTISE, REQUEST, RELEASE, RENEW, REBIND, INFORMATION-REQUEST,
            CONFIRM and REPLY.</simpara>
          </listitem>
          <listitem>
            <simpara><emphasis>IPv6 Prefix Options for
            Dynamic Host Configuration Protocol (DHCP) version 6</emphasis>,
            <link xmlns:xlink="http://www.w3.org/1999/xlink" xlink:href="http://tools.ietf.org/html/rfc3633">RFC 3633</link>:
            Supported options are IA_PD and
            IA_PREFIX. Also supported is the status code NoPrefixAvail.</simpara>
          </listitem>
          <listitem>
            <simpara><emphasis>DNS Configuration options for Dynamic Host
            Configuration Protocol for IPv6 (DHCPv6)</emphasis>,
            <link xmlns:xlink="http://www.w3.org/1999/xlink" xlink:href="http://tools.ietf.org/html/rfc3646">RFC 3646</link>:
            Supported option is DNS_SERVERS.</simpara>
          </listitem>
          <listitem>
            <simpara><emphasis>The Dynamic Host Configuration Protocol for IPv6 (DHCPv6)
            Relay Agent Remote-ID Option</emphasis>,
            <link xmlns:xlink="http://www.w3.org/1999/xlink" xlink:href="http://tools.ietf.org/html/rfc4649">RFC 4649</link>:
            REMOTE-ID option is supported.</simpara>
          </listitem>
          <listitem>
            <simpara><emphasis>The Dynamic Host Configuration Protocol for IPv6 (DHCPv6) Client
            Fully Qualified Domain Name (FQDN) Option</emphasis>,
            <link xmlns:xlink="http://www.w3.org/1999/xlink" xlink:href="http://tools.ietf.org/html/rfc4704">RFC 4704</link>:
            Supported option is CLIENT_FQDN.</simpara>
          </listitem>
          <listitem>
            <simpara><emphasis>Dynamic Host Configuration Protocol for IPv6 (DHCPv6)
            Option for Dual-Stack Lite</emphasis>,
            <link xmlns:xlink="http://www.w3.org/1999/xlink" xlink:href="http://tools.ietf.org/html/rfc6334">RFC 6334</link>:
            the AFTR-Name DHCPv6 Option is supported.</simpara>
          </listitem>
          <listitem>
            <simpara><emphasis>Relay-Supplied DHCP Options</emphasis>,
            <link xmlns:xlink="http://www.w3.org/1999/xlink" xlink:href="http://tools.ietf.org/html/rfc6422">RFC 6422</link>:
            Full functionality is supported: OPTION_RSOO, ability of the server
            to echo back the options, checks whether an option is RSOO-enabled,
            ability to mark additional options as RSOO-enabled.</simpara>
          </listitem>
          <listitem>
            <simpara><emphasis>Prefix Exclude Option for DHCPv6-based Prefix
            Delegation</emphasis>,
            <link xmlns:xlink="http://www.w3.org/1999/xlink" xlink:href="http://tools.ietf.org/html/rfc6603">RFC
            6603</link>: Prefix Exclude option is supported.</simpara>
          </listitem>
          <listitem>
            <simpara><emphasis>Client Link-Layer Address Option in
            DHCPv6</emphasis>,
            <link xmlns:xlink="http://www.w3.org/1999/xlink" xlink:href="http://tools.ietf.org/html/rfc6939">RFC
            6939</link>: Supported option is client link-layer
            address option.</simpara>
          </listitem>
          <listitem>
            <simpara><emphasis>Issues and Recommendations with Multiple
            Stateful DHCPv6 Options</emphasis>,
            <link xmlns:xlink="http://www.w3.org/1999/xlink" xlink:href="http://tools.ietf.org/html/rfc7550">RFC
            7550</link>: All recommendations related to the DHCPv6 server
            operation are supported.</simpara>
          </listitem>
          <listitem>
            <simpara><emphasis>DHCPv6 Options for Configuration of Softwire
            Address and Port-Mapped Clients</emphasis>,
            <ulink url="http://tools.ietf.org/html/rfc7598">RFC
            7598</ulink>: All options specified in this specification are
            supported by the DHCPv6 server.</simpara>
          </listitem>
      </itemizedlist>
    </section>

    <section xml:id="dhcp6-limit">
      <title>DHCPv6 Server Limitations</title>
      <para> These are the current limitations of the DHCPv6 server
      software. Most of them are reflections of the early stage of
      development and should be treated as <quote>not implemented
      yet</quote>, rather than actual limitations.</para>
      <itemizedlist>
        <listitem>
          <simpara>
            The server will allocate, renew or rebind a maximum of one lease
            for a particular IA option (IA_NA or IA_PD) sent by a client.
            <link xmlns:xlink="http://www.w3.org/1999/xlink" xlink:href="http://tools.ietf.org/html/rfc3315">RFC 3315</link> and
            <link xmlns:xlink="http://www.w3.org/1999/xlink" xlink:href="http://tools.ietf.org/html/rfc3633">RFC 3633</link> allow
            for multiple addresses or prefixes to be allocated for a single IA.
          </simpara>
        </listitem>

        <listitem>
          <simpara>Temporary addresses are not supported.</simpara>
        </listitem>

        <listitem>
          <simpara>
            Client reconfiguration (RECONFIGURE) is not yet supported.
          </simpara>
        </listitem>
      </itemizedlist>
    </section>

    <section id="dhcp6-srv-examples">
      <title>Kea DHCPv6 server examples</title>

      <para>
        A collection of simple to use examples for DHCPv6 component of Kea is
        available with the sources. It is located in doc/examples/kea6
        directory. At the time of writing this text there were 18 examples,
        but the number is growing slowly with each release.
      </para>

    </section>

  </chapter><|MERGE_RESOLUTION|>--- conflicted
+++ resolved
@@ -1,3 +1,10 @@
+<!--
+ - Copyright (C) 2014-2018 Internet Systems Consortium, Inc. ("ISC")
+ -
+ - This Source Code Form is subject to the terms of the Mozilla Public
+ - License, v. 2.0. If a copy of the MPL was not distributed with this
+ - file, You can obtain one at http://mozilla.org/MPL/2.0/.
+-->
 <!-- Converted by db4-upgrade version 1.1 -->
 <chapter xmlns="http://docbook.org/ns/docbook" version="5.0" xml:id="dhcp6">
     <title>The DHCPv6 Server</title>
@@ -593,12 +600,7 @@
 
 </section>
 
-<<<<<<< HEAD
-<section id="dhcp6-interface-selection">
-=======
-
 <section xml:id="dhcp6-interface-selection">
->>>>>>> 99902df4
   <title>Interface Selection</title>
   <para>The DHCPv6 server has to be configured to listen on specific network
   interfaces.  The simplest network interface configuration instructs the server to
@@ -1356,7 +1358,6 @@
     </para>
     </section>
 
-<<<<<<< HEAD
     <section id="s46-options">
       <title>Common Softwire46 Options</title>
       <para>
@@ -1538,10 +1539,7 @@
         </section>
     </section>
 
-    <section id="dhcp6-custom-options">
-=======
     <section xml:id="dhcp6-custom-options">
->>>>>>> 99902df4
       <title>Custom DHCPv6 Options</title>
       <para>It is possible to define options in addition to the standard ones.
       Assume that we want to define a new DHCPv6 option called "foo" which will have
@@ -2328,12 +2326,7 @@
       </itemizedlist>
       </para>
 
-<<<<<<< HEAD
-      <section id="dhcpv6-d2-io-config">
-=======
-
       <section xml:id="dhcpv6-d2-io-config">
->>>>>>> 99902df4
       <title>DHCP-DDNS Server Connectivity</title>
       <para>
       In order for NCRs to reach the D2 server, kea-dhcp6 must be able
@@ -3112,7 +3105,6 @@
     with classification using expressions.</para>
     </section>
 
-<<<<<<< HEAD
     <section id="reservations6-mysql-pgsql-cql">
       <title>Storing Host Reservations in MySQL, PostgreSQL or Cassandra</title>
 
@@ -3121,35 +3113,18 @@
         <xref linkend="hosts6-storage" /> for information on how to configure Kea to use
         reservations stored in MySQL, PostgreSQL or Cassandra. Kea provides dedicated hook for
         managing reservations in a database, section <xref linkend="host-cmds" /> provide
-        detailed information.
-=======
-    <section xml:id="reservations6-mysql-pgsql">
-      <title>Storing Host Reservations in MySQL or PostgreSQL</title>
-
-      <para>
-        It is possible to store host reservations in MySQL or PostgreSQL. See <xref linkend="hosts6-storage"/> for information on how to configure Kea to use
-        reservations stored in MySQL or PostgreSQL. Kea does not provide any dedicated
-        tools for managing reservations in a database. The Kea wiki <uri xmlns:xlink="http://www.w3.org/1999/xlink" xlink:href="http://kea.isc.org/wiki/HostReservationsHowTo">http://kea.isc.org/wiki/HostReservationsHowTo</uri> provides detailed
-        information and examples of how reservations can be inserted into the
-        database.
->>>>>>> 99902df4
+        detailed information. The Kea wiki <uri
+        xmlns:xlink="http://www.w3.org/1999/xlink"
+        xlink:href="http://kea.isc.org/wiki/HostReservationsHowTo">http://kea.isc.org/wiki/HostReservationsHowTo</uri>
+        provides some examples how to conduct some common operations
+        on host reservations.
       </para>
 
       <note><simpara>In Kea maximum length of an option specified per host is
       arbitrarily set to 4096 bytes.</simpara></note>
     </section>
 
-<<<<<<< HEAD
-    <section id="reservations6-tuning">
-=======
-    <section xml:id="reservations6-cql">
-      <title>Storing Host Reservations in CQL (Cassandra)</title>
-      <para>Kea currently does not support storing reservations in
-      Cassandra (CQL).</para>
-    </section>
-
     <section xml:id="reservations6-tuning">
->>>>>>> 99902df4
       <title>Fine Tuning DHCPv6 Host Reservation</title>
 
       <para>The host reservation capability introduces additional restrictions for the
@@ -3264,7 +3239,6 @@
   </section>
   <!-- end of host reservations section -->
 
-<<<<<<< HEAD
   <!-- shared networks starts here -->
   <section id="shared-network6">
     <title>Shared networks in DHCPv6</title>
@@ -3732,10 +3706,7 @@
 
   <!-- end of shared networks -->
 
-    <section id="dhcp6-serverid">
-=======
     <section xml:id="dhcp6-serverid">
->>>>>>> 99902df4
       <title>Server Identifier in DHCPv6</title>
       <para>The DHCPv6 protocol uses a "server identifier" (also known
       as a DUID) for clients to be able to discriminate between several
@@ -4901,13 +4872,7 @@
           configuration itself.
         </para>
         <para>
-<<<<<<< HEAD
           For more background information, see <xref linkend="user-context"/>.
-=======
-          Currently only address and prefix pools allow definition of user
-          contexts, but this concept is expected to be enhanced to other
-          structures in the future. For more background information, see <xref linkend="user-context"/>
->>>>>>> 99902df4
         </para>
     </section>
 
