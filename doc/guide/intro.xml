<!-- Converted by db4-upgrade version 1.1 -->
<chapter xmlns="http://docbook.org/ns/docbook" version="5.0" xml:id="intro">
    <title>Introduction</title>
    <para>
      Kea is the next generation of DHCP software developed by ISC.
      It supports both DHCPv4 and DHCPv6 protocols along with their
      extensions, e.g. prefix delegation and dynamic updates to DNS.
    </para>

    <para>
      Kea was initially developed as a part of the BIND 10 framework.
      In early 2014, ISC made the decision to discontinue active
      development of BIND 10 and continue development of Kea as
      standalone DHCP software.
    </para>

    <para>
      This guide covers Kea version .
    </para>

    <section>
      <title>Supported Platforms</title>
      <para>
        Kea is officially supported on Red Hat Enterprise Linux,
	    CentOS, Fedora and FreeBSD systems. It is also likely to work on many
	    other platforms: Kea 1.3.0 builds have been tested on (in no
        particular order) Red Hat Enterprise Linux 6.4, Debian GNU/Linux 7,
        Ubuntu 12.04, Ubuntu 14.04, Ubuntu 16.04, Fedora 22, Fedora 25, CentOS Linux 7,
        FreeBSD 11.0 OS X 10.11, OS X 10.12, Debian 7.11
      </para>
      <para>There are currently no plans to port Kea to Windows platforms.</para>
    </section>

    <section xml:id="required-software">
      <title>Required Software at Run-time</title>

      <para>
        Running Kea uses various extra software which may
        not be provided in the default installation of some operating systems,
        nor in the standard package collections. You may
        need to install this required software separately.
        (For the build requirements, also see
        <xref linkend="build-requirements"/>.)
      </para>

      <itemizedlist>

        <listitem>
            <simpara>
        Kea supports two crypto libraries: Botan and OpenSSL. Only one of them
        is required to be installed during compilation. Kea uses the Botan
        crypto library for C++ (<uri xmlns:xlink="http://www.w3.org/1999/xlink" xlink:href="http://botan.randombit.net/">http://botan.randombit.net/</uri>),
        version 1.8 or later. As an alternative to Botan, Kea can use the
        OpenSSL crypto library (<uri xmlns:xlink="http://www.w3.org/1999/xlink" xlink:href="http://www.openssl.org/">http://www.openssl.org/</uri>),
        version 1.0.1 or later.
            </simpara>
        </listitem>

        <listitem>
            <simpara>
        Kea uses the log4cplus C++ logging library
        (<uri xmlns:xlink="http://www.w3.org/1999/xlink" xlink:href="http://log4cplus.sourceforge.net/">http://log4cplus.sourceforge.net/</uri>).
        It requires log4cplus version 1.0.3 or later.
            </simpara>
        </listitem>

        <listitem>
            <simpara>
	In order to store lease information in a MySQL database, Kea requires MySQL
    headers and libraries.  This is an optional dependency in that Kea can be
    built without MySQL support.
            </simpara>
        </listitem>

        <listitem>
            <simpara>
	In order to store lease information in a PostgreSQL database, Kea requires PostgreSQL
    headers and libraries.  This is an optional dependency in that Kea can be
    built without PostgreSQL support.
            </simpara>
        </listitem>

        <listitem>
            <simpara>
	In order to store lease information in a Cassandra  database (CQL), Kea
    requires Cassandra headers and libraries. This is an optional dependency
    in that Kea can be built without Cassandra support.
            </simpara>
        </listitem>
      </itemizedlist>
    </section>

    <section xml:id="kea_software">
      <title>Kea Software</title>
      <para>
        Kea is modular.  Part of this modularity is
        accomplished using multiple cooperating processes which, together,
        provide the server functionality.
        The following software is included with Kea:
      </para>

      <para>

        <itemizedlist>

          <listitem>
            <simpara>
              <command>keactrl</command> —
              Tool to start, stop, reconfigure, and report status
              for the Kea servers.
            </simpara>
          </listitem>

          <listitem>
            <simpara>
              <command>kea-dhcp4</command> —
              The DHCPv4 server process.
              This process responds to DHCPv4 queries from clients.
            </simpara>
          </listitem>

          <listitem>
            <simpara>
              <command>kea-dhcp6</command> —
              The DHCPv6 server process.
              This process responds to DHCPv6 queries from clients.
            </simpara>
          </listitem>

          <listitem>
            <simpara>
              <command>kea-dhcp-ddns</command> —
              The DHCP Dynamic DNS process.
              This process acts as an intermediary between the DHCP servers
              and DNS servers. It receives name update requests from the DHCP
              servers and sends DNS Update messages to the DNS servers.
            </simpara>
          </listitem>

          <listitem>
            <simpara>
              <command>kea-admin</command> —
              A useful tool for database backend maintenance (creating a new
              database, checking versions, upgrading etc.)
            </simpara>
          </listitem>

          <listitem>
            <simpara>
              <command>kea-lfc</command> —
              This process removes redundant information from the files used
              to provide persistent storage for the memfile data base backend.
              While it can be run standalone, it is normally run as and when 
              required by the Kea DHCP servers.
            </simpara>
          </listitem>

          <listitem>
            <simpara>
<<<<<<< HEAD
              <command>kea-ctrl-agent</command> &mdash;
              Kea Control Agent (CA) is a daemon exposes a RESTful control
              interface for managing Kea servers.
            </simpara>
          </listitem>

          <listitem>
            <simpara>
              <command>perfdhcp</command> &mdash;
=======
              <command>perfdhcp</command> —
>>>>>>> 00f4b5b0
              A DHCP benchmarking tool which simulates multiple clients to
              test both DHCPv4 and DHCPv6 server performance.
            </simpara>
          </listitem>

        </itemizedlist>
      </para>

    </section>

    <para>
      The tools and modules are covered in full detail in this guide.
<!-- TODO point to these -->
      In addition, manual pages are also provided in the default installation.
    </para>

    <para>
      Kea also provides C++ libraries and programmer interfaces for
      DHCP.  These include detailed developer documentation and
      code examples.
<!-- TODO point to this -->
    </para>

  </chapter><|MERGE_RESOLUTION|>--- conflicted
+++ resolved
@@ -1,4 +1,17 @@
-<!-- Converted by db4-upgrade version 1.1 -->
+<!--
+ - Copyright (C) 2014-2018 Internet Systems Consortium, Inc. ("ISC")
+ -
+ - This Source Code Form is subject to the terms of the Mozilla Public
+ - License, v. 2.0. If a copy of the MPL was not distributed with this
+ - file, You can obtain one at http://mozilla.org/MPL/2.0/.
+-->
+
+<!-- need this include to make the &keaversion; macro work -->
+<!DOCTYPE book [
+<!ENTITY % keaversion SYSTEM "version.ent">
+%keaversion;
+]>
+
 <chapter xmlns="http://docbook.org/ns/docbook" version="5.0" xml:id="intro">
     <title>Introduction</title>
     <para>
@@ -15,7 +28,7 @@
     </para>
 
     <para>
-      This guide covers Kea version .
+      This guide covers Kea version &keaversion;.
     </para>
 
     <section>
@@ -157,8 +170,7 @@
 
           <listitem>
             <simpara>
-<<<<<<< HEAD
-              <command>kea-ctrl-agent</command> &mdash;
+              <command>kea-ctrl-agent</command> —
               Kea Control Agent (CA) is a daemon exposes a RESTful control
               interface for managing Kea servers.
             </simpara>
@@ -166,10 +178,7 @@
 
           <listitem>
             <simpara>
-              <command>perfdhcp</command> &mdash;
-=======
               <command>perfdhcp</command> —
->>>>>>> 00f4b5b0
               A DHCP benchmarking tool which simulates multiple clients to
               test both DHCPv4 and DHCPv6 server performance.
             </simpara>
