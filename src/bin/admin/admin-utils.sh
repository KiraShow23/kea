--- conflicted
+++ resolved
@@ -22,7 +22,6 @@
         mysql -N -B "$@" -e "${QUERY}"
         retcode=$?
     else
-<<<<<<< HEAD
         mysql -N -B --database="${db_name}" --user="${db_user}" --password="${db_password}" -e "${QUERY}"
         retcode=$?
     fi
@@ -39,10 +38,6 @@
     else
         mysql -N -B --database="${db_name}" --user="${db_user}" --password="${db_password}" < "${file}"
         retcode=$?
-=======
-        mysql -N -B --host=$db_host --user=$db_user --password=$db_password -e "${QUERY}" $db_name
-        retcode="$?"
->>>>>>> 33dbf016
     fi
 
     return $retcode
@@ -71,11 +66,7 @@
         retcode=$?
     else
         export PGPASSWORD=$db_password
-<<<<<<< HEAD
         echo "${QUERY}" | psql --set ON_ERROR_STOP=1 -A -t -h localhost -q -U "${db_user}" -d "${db_name}"
-=======
-        echo $QUERY | psql --set ON_ERROR_STOP=1 -A -t -h $db_host -q -U $db_user -d $db_name
->>>>>>> 33dbf016
         retcode=$?
     fi
     return $retcode
@@ -99,11 +90,7 @@
         retcode=$?
     else
         export PGPASSWORD=$db_password
-<<<<<<< HEAD
         psql --set ON_ERROR_STOP=1 -A -t -h localhost -q -U "${db_user}" -d "${db_name}" -f "${file}"
-=======
-        psql --set ON_ERROR_STOP=1 -A -t -h $db_host -q -U $db_user -d $db_name -f $file
->>>>>>> 33dbf016
         retcode=$?
     fi
     return $retcode
