--- conflicted
+++ resolved
@@ -27,10 +27,7 @@
 
 #include <datasrc/data_source.h>
 #include <datasrc/client_list.h>
-<<<<<<< HEAD
-=======
 #include <datasrc/memory/zone_writer.h>
->>>>>>> 6d45cdc2
 
 #include <auth/auth_log.h>
 #include <auth/datasrc_config.h>
@@ -41,10 +38,7 @@
 #include <boost/noncopyable.hpp>
 
 #include <exception>
-<<<<<<< HEAD
-=======
 #include <cassert>
->>>>>>> 6d45cdc2
 #include <list>
 #include <utility>
 
@@ -63,12 +57,9 @@
     RECONFIGURE,  ///< Reconfigure the datasource client lists,
                   ///  the argument to the command is the full new
                   ///  datasources configuration.
-<<<<<<< HEAD
-=======
     LOADZONE,     ///< Load a new version of zone into a memory,
                   ///  the argument to the command is a map containing 'class'
                   ///  and 'origin' elements, both should have been validated.
->>>>>>> 6d45cdc2
     SHUTDOWN,     ///< Shutdown the builder; no argument
     NUM_COMMANDS
 };
@@ -304,14 +295,11 @@
 /// threads or locks.
 template <typename MutexType, typename CondVarType>
 class DataSrcClientsBuilderBase : boost::noncopyable {
-<<<<<<< HEAD
-=======
 private:
     typedef std::map<dns::RRClass,
                      boost::shared_ptr<datasrc::ConfigurableClientList> >
     ClientListsMap;
 
->>>>>>> 6d45cdc2
 public:
     /// \brief Internal errors in handling commands.
     ///
@@ -398,14 +386,11 @@
         }
     }
 
-<<<<<<< HEAD
-=======
     void doLoadZone(const isc::data::ConstElementPtr& arg);
     boost::shared_ptr<datasrc::memory::ZoneWriter> getZoneWriter(
         datasrc::ConfigurableClientList& client_list,
         const dns::RRClass& rrclass, const dns::Name& origin);
 
->>>>>>> 6d45cdc2
     // The following are shared with the manager
     std::list<Command>* command_queue_;
     CondVarType* cond_;
@@ -473,11 +458,7 @@
     }
 
     const boost::array<const char*, NUM_COMMANDS> command_desc = {
-<<<<<<< HEAD
-        {"NOOP", "RECONFIGURE", "SHUTDOWN"}
-=======
         {"NOOP", "RECONFIGURE", "LOADZONE", "SHUTDOWN"}
->>>>>>> 6d45cdc2
     };
     LOG_DEBUG(auth_logger, DBGLVL_TRACE_BASIC,
               AUTH_DATASRC_CLIENTS_BUILDER_COMMAND).arg(command_desc.at(cid));
@@ -485,12 +466,9 @@
     case RECONFIGURE:
         doReconfigure(command.second);
         break;
-<<<<<<< HEAD
-=======
     case LOADZONE:
         doLoadZone(command.second);
         break;
->>>>>>> 6d45cdc2
     case SHUTDOWN:
         return (false);
     case NOOP:
