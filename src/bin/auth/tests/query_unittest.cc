--- conflicted
+++ resolved
@@ -209,6 +209,7 @@
 const char* const unsigned_delegation_nsec_txt =
     "unsigned-delegation.example.com. 3600 IN NSEC "
     "unsigned-delegation-optout.example.com. NS RRSIG NSEC\n";
+// This one will be added on demand
 const char* const unsigned_delegation_nsec3_txt =
     "q81r598950igr1eqvc60aedlq66425b5.example.com. 3600 IN NSEC3 1 1 12 "
     "aabbccdd 0p9mhaveqvm6t7vbl5lop2u3t2rp3tom NS RRSIG\n";
@@ -298,7 +299,7 @@
             nsec3_apex_txt << nsec3_www_txt <<
             signed_delegation_txt << signed_delegation_ds_txt <<
             unsigned_delegation_txt << unsigned_delegation_nsec_txt <<
-            unsigned_delegation_nsec3_txt << unsigned_delegation_optout_txt <<
+            unsigned_delegation_optout_txt <<
             unsigned_delegation_optout_nsec_txt <<
             bad_delegation_txt;
 
@@ -329,21 +330,17 @@
         hash_map_[Name("nxdomain3.example.com")] =
             "009mhaveqvm6t7vbl5lop2u3t2rp3tom";
         hash_map_[Name("unsigned-delegation.example.com")] =
-<<<<<<< HEAD
-            "q04jkcevqvmu85r014c7dkba38o0ji8r"; // a bit larger than H(www)
+            "q81r598950igr1eqvc60aedlq66425b5"; // a bit larger than H(www)
         hash_map_[Name("*.uwild.example.com")] =
             "b4um86eghhds6nea196smvmlo4ors995";
+        hash_map_[Name("unsigned-delegation-optout.example.com")] =
+            "vld46lphhasfapj8og1pglgiasa5o5gt";
 
         // For closest encloser proof for www1.uwild.example.com:
         hash_map_[Name("uwild.example.com")] =
             "t644ebqk9bibcna874givr6joj62mlhv";
         hash_map_[Name("www1.uwild.example.com")] =
             "q04jkcevqvmu85r014c7dkba38o0ji6r"; // a bit larger than H(www)
-=======
-            "q81r598950igr1eqvc60aedlq66425b5";
-        hash_map_[Name("unsigned-delegation-optout.example.com")] =
-            "vld46lphhasfapj8og1pglgiasa5o5gt";
->>>>>>> 47ed2b14
     }
     virtual isc::dns::Name getOrigin() const { return (origin_); }
     virtual isc::dns::RRClass getClass() const { return (rrclass_); }
@@ -1063,11 +1060,8 @@
     // Similar to the previous case, but the zone is signed with NSEC3,
     // and this delegation is NOT an optout.
     const Name insecurechild_name("unsigned-delegation.example.com");
-    const string nsec3_insecurechild_str =
-        mock_finder->hash_map_[insecurechild_name] + ".example.com. 3600 "
-        "IN NSEC3 1 1 12 aabbccdd 2t7b4g4vsa5smi47k61mv5bv1a22bojr NS\n";
     mock_finder->setNSEC3Flag(true);
-    mock_finder->addRecord(nsec3_insecurechild_str);
+    mock_finder->addRecord(unsigned_delegation_nsec3_txt);
 
     Query(memory_client, Name("foo.unsigned-delegation.example.com"),
           qtype, response, true).process();
@@ -1076,7 +1070,7 @@
     responseCheck(response, Rcode::NOERROR(), 0, 0, 3, 0,
                   NULL,
                   (string(unsigned_delegation_txt) +
-                   nsec3_insecurechild_str +
+                   string(unsigned_delegation_nsec3_txt) +
                    mock_finder->hash_map_[insecurechild_name] +
                    ".example.com. 3600 IN RRSIG " +
                    getCommonRRSIGText("NSEC3")).c_str(),
@@ -1094,6 +1088,7 @@
     // proof (and their RRSIGs).  The closest encloser is the apex (origin),
     // and with our faked hash the covering NSEC3 for the next closer
     // (= child zone name) is that for www.example.com.
+    cout << response << endl;
     responseCheck(response, Rcode::NOERROR(), 0, 0, 5, 0,
                   NULL,
                   (string(unsigned_delegation_txt) +
@@ -1817,7 +1812,6 @@
 
     // Non existent name.  Disabling recursion, a covering NSEC3 should be
     // returned.
-<<<<<<< HEAD
     {
         SCOPED_TRACE("nxdomain, non recursive");
         nsec3Check(false, 4, nsec3_www_txt,
@@ -1857,28 +1851,6 @@
                    mock_finder->findNSEC3(Name("nxdomain3.example.com"),
                                           false));
     }
-=======
-    nsec3Check(false, 4, unsigned_delegation_nsec3_txt,
-               mock_finder->findNSEC3(Name("nxdomain.example.com"), false));
-
-    // Non existent name.  The closest provable encloser is the apex,
-    // and next closer is the query name.
-    nsec3Check(true, expected_closest_labels,
-               string(nsec3_apex_txt) + string(unsigned_delegation_nsec3_txt),
-               mock_finder->findNSEC3(Name("nxdomain.example.com"), true));
-
-    // Similar to the previous case, but next closer name is different
-    // (is the parent) of the non existent name.
-    nsec3Check(true, expected_closest_labels,
-               string(nsec3_apex_txt) + string(unsigned_delegation_nsec3_txt),
-               mock_finder->findNSEC3(Name("nx.domain.example.com"), true));
-
-    // In the rest of test we check hash comparison for wrap around cases.
-    nsec3Check(false, 4, nsec3_apex_txt,
-               mock_finder->findNSEC3(Name("nxdomain2.example.com"), false));
-    nsec3Check(false, 4, unsigned_delegation_nsec3_txt,
-               mock_finder->findNSEC3(Name("nxdomain3.example.com"), false));
->>>>>>> 47ed2b14
 }
 
 // This tests that the DS is returned above the delegation point as
@@ -2130,6 +2102,7 @@
 }
 
 TEST_F(QueryTest, nxrrsetWithNSEC3_ds_exact) {
+    mock_finder->addRecord(unsigned_delegation_nsec3_txt);
     mock_finder->setNSEC3Flag(true);
 
     // This delegation has no DS, but does have a matching NSEC3 record
@@ -2148,6 +2121,7 @@
 }
 
 TEST_F(QueryTest, nxrrsetWithNSEC3_ds_no_exact) {
+    mock_finder->addRecord(unsigned_delegation_nsec3_txt);
     mock_finder->setNSEC3Flag(true);
 
     // This delegation has no DS, and no directly matching NSEC3 record
