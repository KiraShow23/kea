#!/bin/sh

<<<<<<< HEAD
=======
# We use this wrapper script both for production and in-source tests; in
# the latter case B10_FROM_BUILD environment is expected to be defined.
>>>>>>> eb223195
if test -n "${B10_FROM_BUILD}"; then
	exec ${B10_FROM_BUILD}/src/bin/bind10/b10-init $*
else
	prefix=@prefix@
	exec_prefix=@exec_prefix@
	exec @libexecdir@/@PACKAGE@/b10-init $*
fi<|MERGE_RESOLUTION|>--- conflicted
+++ resolved
@@ -1,10 +1,7 @@
 #!/bin/sh
 
-<<<<<<< HEAD
-=======
 # We use this wrapper script both for production and in-source tests; in
 # the latter case B10_FROM_BUILD environment is expected to be defined.
->>>>>>> eb223195
 if test -n "${B10_FROM_BUILD}"; then
 	exec ${B10_FROM_BUILD}/src/bin/bind10/b10-init $*
 else
