--- conflicted
+++ resolved
@@ -601,24 +601,12 @@
     def register_process(self, pid, component):
         """
         Put another process into boss to watch over it.  When the process
-<<<<<<< HEAD
-        dies, the info.failed() is called with the exit code.
+        dies, the component.failed() is called with the exit code.
 
         It is expected the info is a isc.bind10.component.BaseComponent
         subclass (or anything having the same interface).
         """
-        if '_procinfo' in dir(info):
-            # FIXME: This is temporary and the interface of the component
-            # doesn't guarantee the existence.
-            self.processes[pid] = info._procinfo
-        else:
-            # XXX: a short term hack.  This is the sockcreator.
-            self.sockcreator = info._SockCreator__creator
-=======
-        dies, the component.failed() is called with the exit code.
-        """
         self.components[pid] = component
->>>>>>> 4aa0057d
 
     def start_simple(self, name):
         """
@@ -921,42 +909,6 @@
                 # XXX: should be impossible to get any other error here
                 raise
             if pid == 0: break
-<<<<<<< HEAD
-            if self.sockcreator is not None and self.sockcreator.pid() == pid:
-                # This is the socket creator, started and terminated
-                # differently. This can't be restarted.
-                if self.runnable:
-                    logger.fatal(BIND10_SOCKCREATOR_CRASHED)
-                    self.sockcreator = None
-                    self.runnable = False
-            elif pid in self.processes:
-                # One of the processes we know about.  Get information on it.
-                proc_info = self.processes.pop(pid)
-                proc_info.restart_schedule.set_run_stop_time()
-                self.dead_processes[proc_info.pid] = proc_info
-
-                # Write out message, but only if in the running state:
-                # During startup and shutdown, these messages are handled
-                # elsewhere.
-                if self.runnable:
-                    if exit_status is None:
-                        logger.warn(BIND10_PROCESS_ENDED_NO_EXIT_STATUS,
-                                    proc_info.name, proc_info.pid)
-                    else:
-                        logger.warn(BIND10_PROCESS_ENDED_WITH_EXIT_STATUS,
-                                    proc_info.name, proc_info.pid,
-                                    exit_status)
-
-                    # Was it a special process?
-                    if proc_info.name == "b10-msgq":
-                        logger.fatal(BIND10_MSGQ_DAEMON_ENDED)
-                        self.runnable = False
-
-                # If we're in 'brittle' mode, we want to shutdown after
-                # any process dies.
-                if self.brittle:
-                    self.runnable = False
-=======
             if pid in self.components:
                 # One of the components we know about.  Get information on it.
                 component = self.components.pop(pid)
@@ -967,7 +919,6 @@
                     # not shutting down and the component considers itself
                     # to be running.
                     component.failed(exit_status);
->>>>>>> 4aa0057d
             else:
                 logger.info(BIND10_UNKNOWN_CHILD_PROCESS_ENDED, pid)
 
