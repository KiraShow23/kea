--- conflicted
+++ resolved
@@ -310,12 +310,7 @@
         // Now create the test transaction as would occur in update manager.
         // Instantiate the transaction as would be done by update manager.
         return (NameChangeStubPtr(new NameChangeStub(io_service_, ncr_,
-<<<<<<< HEAD
                                   forward_domain_, reverse_domain_, cfg_mgr_)));
-=======
-                                  forward_domain_, reverse_domain_)));
-
->>>>>>> fa96affb
     }
 
     /// @brief Builds and then sends an update request
