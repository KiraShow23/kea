--- conflicted
+++ resolved
@@ -402,88 +402,6 @@
         TOKEN_RECORD_TYPES = 310,
         TOKEN_ENCAPSULATE = 311,
         TOKEN_ARRAY = 312,
-<<<<<<< HEAD
-        TOKEN_POOLS = 313,
-        TOKEN_POOL = 314,
-        TOKEN_USER_CONTEXT = 315,
-        TOKEN_SUBNET = 316,
-        TOKEN_INTERFACE = 317,
-        TOKEN_INTERFACE_ID = 318,
-        TOKEN_ID = 319,
-        TOKEN_RAPID_COMMIT = 320,
-        TOKEN_RESERVATION_MODE = 321,
-        TOKEN_DISABLED = 322,
-        TOKEN_OUT_OF_POOL = 323,
-        TOKEN_ALL = 324,
-        TOKEN_HOST_RESERVATION_IDENTIFIERS = 325,
-        TOKEN_CLIENT_CLASSES = 326,
-        TOKEN_TEST = 327,
-        TOKEN_CLIENT_CLASS = 328,
-        TOKEN_RESERVATIONS = 329,
-        TOKEN_DUID = 330,
-        TOKEN_HW_ADDRESS = 331,
-        TOKEN_CIRCUIT_ID = 332,
-        TOKEN_CLIENT_ID = 333,
-        TOKEN_HOSTNAME = 334,
-        TOKEN_FLEX_ID = 335,
-        TOKEN_RELAY = 336,
-        TOKEN_IP_ADDRESS = 337,
-        TOKEN_HOOKS_LIBRARIES = 338,
-        TOKEN_LIBRARY = 339,
-        TOKEN_PARAMETERS = 340,
-        TOKEN_EXPIRED_LEASES_PROCESSING = 341,
-        TOKEN_RECLAIM_TIMER_WAIT_TIME = 342,
-        TOKEN_FLUSH_RECLAIMED_TIMER_WAIT_TIME = 343,
-        TOKEN_HOLD_RECLAIMED_TIME = 344,
-        TOKEN_MAX_RECLAIM_LEASES = 345,
-        TOKEN_MAX_RECLAIM_TIME = 346,
-        TOKEN_UNWARNED_RECLAIM_CYCLES = 347,
-        TOKEN_DHCP4O6_PORT = 348,
-        TOKEN_CONTROL_SOCKET = 349,
-        TOKEN_SOCKET_TYPE = 350,
-        TOKEN_SOCKET_NAME = 351,
-        TOKEN_DHCP_DDNS = 352,
-        TOKEN_ENABLE_UPDATES = 353,
-        TOKEN_QUALIFYING_SUFFIX = 354,
-        TOKEN_SERVER_IP = 355,
-        TOKEN_SERVER_PORT = 356,
-        TOKEN_SENDER_IP = 357,
-        TOKEN_SENDER_PORT = 358,
-        TOKEN_MAX_QUEUE_SIZE = 359,
-        TOKEN_NCR_PROTOCOL = 360,
-        TOKEN_NCR_FORMAT = 361,
-        TOKEN_ALWAYS_INCLUDE_FQDN = 362,
-        TOKEN_OVERRIDE_NO_UPDATE = 363,
-        TOKEN_OVERRIDE_CLIENT_UPDATE = 364,
-        TOKEN_REPLACE_CLIENT_NAME = 365,
-        TOKEN_GENERATED_PREFIX = 366,
-        TOKEN_TCP = 367,
-        TOKEN_JSON = 368,
-        TOKEN_WHEN_PRESENT = 369,
-        TOKEN_NEVER = 370,
-        TOKEN_ALWAYS = 371,
-        TOKEN_WHEN_NOT_PRESENT = 372,
-        TOKEN_LOGGING = 373,
-        TOKEN_LOGGERS = 374,
-        TOKEN_OUTPUT_OPTIONS = 375,
-        TOKEN_OUTPUT = 376,
-        TOKEN_DEBUGLEVEL = 377,
-        TOKEN_SEVERITY = 378,
-        TOKEN_FLUSH = 379,
-        TOKEN_MAXSIZE = 380,
-        TOKEN_MAXVER = 381,
-        TOKEN_DHCP6 = 382,
-        TOKEN_DHCPDDNS = 383,
-        TOKEN_CONTROL_AGENT = 384,
-        TOKEN_TOPLEVEL_JSON = 385,
-        TOKEN_TOPLEVEL_DHCP4 = 386,
-        TOKEN_SUB_DHCP4 = 387,
-        TOKEN_SUB_INTERFACES4 = 388,
-        TOKEN_SUB_SUBNET4 = 389,
-        TOKEN_SUB_POOL4 = 390,
-        TOKEN_SUB_RESERVATION = 391,
-        TOKEN_SUB_OPTION_DEFS = 392,
-=======
         TOKEN_SHARED_NETWORKS = 313,
         TOKEN_POOLS = 314,
         TOKEN_POOL = 315,
@@ -564,15 +482,15 @@
         TOKEN_SUB_SUBNET4 = 390,
         TOKEN_SUB_POOL4 = 391,
         TOKEN_SUB_RESERVATION = 392,
->>>>>>> 2dff5d7c
-        TOKEN_SUB_OPTION_DEF = 393,
-        TOKEN_SUB_OPTION_DATA = 394,
-        TOKEN_SUB_HOOKS_LIBRARY = 395,
-        TOKEN_SUB_DHCP_DDNS = 396,
-        TOKEN_STRING = 397,
-        TOKEN_INTEGER = 398,
-        TOKEN_FLOAT = 399,
-        TOKEN_BOOLEAN = 400
+        TOKEN_SUB_OPTION_DEFS = 393,
+        TOKEN_SUB_OPTION_DEF = 394,
+        TOKEN_SUB_OPTION_DATA = 395,
+        TOKEN_SUB_HOOKS_LIBRARY = 396,
+        TOKEN_SUB_DHCP_DDNS = 397,
+        TOKEN_STRING = 398,
+        TOKEN_INTEGER = 399,
+        TOKEN_FLOAT = 400,
+        TOKEN_BOOLEAN = 401
       };
     };
 
@@ -1472,18 +1390,12 @@
     enum
     {
       yyeof_ = 0,
-<<<<<<< HEAD
-      yylast_ = 756,     ///< Last index in yytable_.
-      yynnts_ = 321,  ///< Number of nonterminal symbols.
+      yylast_ = 787,     ///< Last index in yytable_.
+      yynnts_ = 329,  ///< Number of nonterminal symbols.
       yyfinal_ = 26, ///< Termination state number.
-=======
-      yylast_ = 787,     ///< Last index in yytable_.
-      yynnts_ = 326,  ///< Number of nonterminal symbols.
-      yyfinal_ = 24, ///< Termination state number.
->>>>>>> 2dff5d7c
       yyterror_ = 1,
       yyerrcode_ = 256,
-      yyntokens_ = 146  ///< Number of tokens.
+      yyntokens_ = 147  ///< Number of tokens.
     };
 
 
@@ -1540,9 +1452,9 @@
      115,   116,   117,   118,   119,   120,   121,   122,   123,   124,
      125,   126,   127,   128,   129,   130,   131,   132,   133,   134,
      135,   136,   137,   138,   139,   140,   141,   142,   143,   144,
-     145
+     145,   146
     };
-    const unsigned int user_token_number_max_ = 400;
+    const unsigned int user_token_number_max_ = 401;
     const token_number_type undef_token_ = 2;
 
     if (static_cast<int>(t) <= yyeof_)
@@ -1575,39 +1487,29 @@
   {
       switch (other.type_get ())
     {
-<<<<<<< HEAD
-      case 160: // value
-      case 164: // map_value
-      case 202: // socket_type
-      case 212: // db_type
-      case 289: // hr_mode
-      case 424: // ncr_protocol_value
-      case 432: // replace_client_name_value
-=======
-      case 159: // value
-      case 163: // map_value
-      case 201: // socket_type
-      case 211: // db_type
-      case 288: // hr_mode
-      case 429: // ncr_protocol_value
-      case 437: // replace_client_name_value
->>>>>>> 2dff5d7c
+      case 161: // value
+      case 165: // map_value
+      case 203: // socket_type
+      case 213: // db_type
+      case 290: // hr_mode
+      case 433: // ncr_protocol_value
+      case 441: // replace_client_name_value
         value.copy< ElementPtr > (other.value);
         break;
 
-      case 145: // "boolean"
+      case 146: // "boolean"
         value.copy< bool > (other.value);
         break;
 
-      case 144: // "floating point"
+      case 145: // "floating point"
         value.copy< double > (other.value);
         break;
 
-      case 143: // "integer"
+      case 144: // "integer"
         value.copy< int64_t > (other.value);
         break;
 
-      case 142: // "constant string"
+      case 143: // "constant string"
         value.copy< std::string > (other.value);
         break;
 
@@ -1628,39 +1530,29 @@
     (void) v;
       switch (this->type_get ())
     {
-<<<<<<< HEAD
-      case 160: // value
-      case 164: // map_value
-      case 202: // socket_type
-      case 212: // db_type
-      case 289: // hr_mode
-      case 424: // ncr_protocol_value
-      case 432: // replace_client_name_value
-=======
-      case 159: // value
-      case 163: // map_value
-      case 201: // socket_type
-      case 211: // db_type
-      case 288: // hr_mode
-      case 429: // ncr_protocol_value
-      case 437: // replace_client_name_value
->>>>>>> 2dff5d7c
+      case 161: // value
+      case 165: // map_value
+      case 203: // socket_type
+      case 213: // db_type
+      case 290: // hr_mode
+      case 433: // ncr_protocol_value
+      case 441: // replace_client_name_value
         value.copy< ElementPtr > (v);
         break;
 
-      case 145: // "boolean"
+      case 146: // "boolean"
         value.copy< bool > (v);
         break;
 
-      case 144: // "floating point"
+      case 145: // "floating point"
         value.copy< double > (v);
         break;
 
-      case 143: // "integer"
+      case 144: // "integer"
         value.copy< int64_t > (v);
         break;
 
-      case 142: // "constant string"
+      case 143: // "constant string"
         value.copy< std::string > (v);
         break;
 
@@ -1740,39 +1632,29 @@
     // Type destructor.
     switch (yytype)
     {
-<<<<<<< HEAD
-      case 160: // value
-      case 164: // map_value
-      case 202: // socket_type
-      case 212: // db_type
-      case 289: // hr_mode
-      case 424: // ncr_protocol_value
-      case 432: // replace_client_name_value
-=======
-      case 159: // value
-      case 163: // map_value
-      case 201: // socket_type
-      case 211: // db_type
-      case 288: // hr_mode
-      case 429: // ncr_protocol_value
-      case 437: // replace_client_name_value
->>>>>>> 2dff5d7c
+      case 161: // value
+      case 165: // map_value
+      case 203: // socket_type
+      case 213: // db_type
+      case 290: // hr_mode
+      case 433: // ncr_protocol_value
+      case 441: // replace_client_name_value
         value.template destroy< ElementPtr > ();
         break;
 
-      case 145: // "boolean"
+      case 146: // "boolean"
         value.template destroy< bool > ();
         break;
 
-      case 144: // "floating point"
+      case 145: // "floating point"
         value.template destroy< double > ();
         break;
 
-      case 143: // "integer"
+      case 144: // "integer"
         value.template destroy< int64_t > ();
         break;
 
-      case 142: // "constant string"
+      case 143: // "constant string"
         value.template destroy< std::string > ();
         break;
 
@@ -1799,39 +1681,29 @@
     super_type::move(s);
       switch (this->type_get ())
     {
-<<<<<<< HEAD
-      case 160: // value
-      case 164: // map_value
-      case 202: // socket_type
-      case 212: // db_type
-      case 289: // hr_mode
-      case 424: // ncr_protocol_value
-      case 432: // replace_client_name_value
-=======
-      case 159: // value
-      case 163: // map_value
-      case 201: // socket_type
-      case 211: // db_type
-      case 288: // hr_mode
-      case 429: // ncr_protocol_value
-      case 437: // replace_client_name_value
->>>>>>> 2dff5d7c
+      case 161: // value
+      case 165: // map_value
+      case 203: // socket_type
+      case 213: // db_type
+      case 290: // hr_mode
+      case 433: // ncr_protocol_value
+      case 441: // replace_client_name_value
         value.move< ElementPtr > (s.value);
         break;
 
-      case 145: // "boolean"
+      case 146: // "boolean"
         value.move< bool > (s.value);
         break;
 
-      case 144: // "floating point"
+      case 145: // "floating point"
         value.move< double > (s.value);
         break;
 
-      case 143: // "integer"
+      case 144: // "integer"
         value.move< int64_t > (s.value);
         break;
 
-      case 142: // "constant string"
+      case 143: // "constant string"
         value.move< std::string > (s.value);
         break;
 
@@ -1904,7 +1776,7 @@
      365,   366,   367,   368,   369,   370,   371,   372,   373,   374,
      375,   376,   377,   378,   379,   380,   381,   382,   383,   384,
      385,   386,   387,   388,   389,   390,   391,   392,   393,   394,
-     395,   396,   397,   398,   399,   400
+     395,   396,   397,   398,   399,   400,   401
     };
     return static_cast<token_type> (yytoken_number_[type]);
   }
@@ -2782,7 +2654,7 @@
 
 #line 14 "dhcp4_parser.yy" // lalr1.cc:377
 } } // isc::dhcp
-#line 2647 "dhcp4_parser.h" // lalr1.cc:377
+#line 2658 "dhcp4_parser.h" // lalr1.cc:377
 
 
 
