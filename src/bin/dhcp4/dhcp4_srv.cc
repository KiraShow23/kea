--- conflicted
+++ resolved
@@ -35,14 +35,8 @@
     /// @todo: instantiate LeaseMgr here once it is imlpemented.
     IfaceMgr::instance().printIfaces();
 
-<<<<<<< HEAD
-#if 0
     // uncomment this once #1238, #992 and #1239 are merged
     IfaceMgr::instance().openSockets4(port);
-#endif
-=======
-    IfaceMgr::instance().openSockets4(port);
->>>>>>> 3e3ba930
 
     setServerID();
 
