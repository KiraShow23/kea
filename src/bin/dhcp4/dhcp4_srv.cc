// Copyright (C) 2011-2013 Internet Systems Consortium, Inc. ("ISC")
//
// Permission to use, copy, modify, and/or distribute this software for any
// purpose with or without fee is hereby granted, provided that the above
// copyright notice and this permission notice appear in all copies.
//
// THE SOFTWARE IS PROVIDED "AS IS" AND ISC DISCLAIMS ALL WARRANTIES WITH
// REGARD TO THIS SOFTWARE INCLUDING ALL IMPLIED WARRANTIES OF MERCHANTABILITY
// AND FITNESS.  IN NO EVENT SHALL ISC BE LIABLE FOR ANY SPECIAL, DIRECT,
// INDIRECT, OR CONSEQUENTIAL DAMAGES OR ANY DAMAGES WHATSOEVER RESULTING FROM
// LOSS OF USE, DATA OR PROFITS, WHETHER IN AN ACTION OF CONTRACT, NEGLIGENCE
// OR OTHER TORTIOUS ACTION, ARISING OUT OF OR IN CONNECTION WITH THE USE OR
// PERFORMANCE OF THIS SOFTWARE.

#include <asiolink/io_address.h>
#include <dhcp/dhcp4.h>
#include <dhcp/duid.h>
#include <dhcp/hwaddr.h>
#include <dhcp/iface_mgr.h>
#include <dhcp/option4_addrlst.h>
#include <dhcp/option_int.h>
#include <dhcp/option_int_array.h>
#include <dhcp/option_vendor.h>
#include <dhcp/pkt4.h>
#include <dhcp/docsis3_option_defs.h>
#include <dhcp4/dhcp4_log.h>
#include <dhcp4/dhcp4_srv.h>
#include <dhcpsrv/addr_utilities.h>
#include <dhcpsrv/callout_handle_store.h>
#include <dhcpsrv/cfgmgr.h>
#include <dhcpsrv/lease_mgr.h>
#include <dhcpsrv/lease_mgr_factory.h>
#include <dhcpsrv/subnet.h>
#include <dhcpsrv/utils.h>
#include <dhcpsrv/utils.h>
#include <hooks/callout_handle.h>
#include <hooks/hooks_manager.h>

#include <boost/algorithm/string/erase.hpp>
#include <boost/bind.hpp>
#include <boost/foreach.hpp>

#include <iomanip>
#include <fstream>

using namespace isc;
using namespace isc::asiolink;
using namespace isc::dhcp;
using namespace isc::hooks;
using namespace isc::log;
using namespace std;

/// Structure that holds registered hook indexes
struct Dhcp4Hooks {
    int hook_index_buffer4_receive_;///< index for "buffer4_receive" hook point
    int hook_index_pkt4_receive_;   ///< index for "pkt4_receive" hook point
    int hook_index_subnet4_select_; ///< index for "subnet4_select" hook point
    int hook_index_lease4_release_; ///< index for "lease4_release" hook point
    int hook_index_pkt4_send_;      ///< index for "pkt4_send" hook point
    int hook_index_buffer4_send_;   ///< index for "buffer4_send" hook point

    /// Constructor that registers hook points for DHCPv4 engine
    Dhcp4Hooks() {
        hook_index_buffer4_receive_= HooksManager::registerHook("buffer4_receive");
        hook_index_pkt4_receive_   = HooksManager::registerHook("pkt4_receive");
        hook_index_subnet4_select_ = HooksManager::registerHook("subnet4_select");
        hook_index_pkt4_send_      = HooksManager::registerHook("pkt4_send");
        hook_index_lease4_release_ = HooksManager::registerHook("lease4_release");
        hook_index_buffer4_send_   = HooksManager::registerHook("buffer4_send");
    }
};

// Declare a Hooks object. As this is outside any function or method, it
// will be instantiated (and the constructor run) when the module is loaded.
// As a result, the hook indexes will be defined before any method in this
// module is called.
Dhcp4Hooks Hooks;

namespace isc {
namespace dhcp {

/// @brief file name of a server-id file
///
/// Server must store its server identifier in persistent storage that must not
/// change between restarts. This is name of the file that is created in dataDir
/// (see isc::dhcp::CfgMgr::getDataDir()). It is a text file that uses
/// regular IPv4 address, e.g. 192.0.2.1. Server will create it during
/// first run and then use it afterwards.
static const char* SERVER_ID_FILE = "b10-dhcp4-serverid";

// These are hardcoded parameters. Currently this is a skeleton server that only
// grants those options and a single, fixed, hardcoded lease.

Dhcpv4Srv::Dhcpv4Srv(uint16_t port, const char* dbconfig, const bool use_bcast,
                     const bool direct_response_desired)
: serverid_(), shutdown_(true), alloc_engine_(), port_(port),
    use_bcast_(use_bcast), hook_index_pkt4_receive_(-1),
    hook_index_subnet4_select_(-1), hook_index_pkt4_send_(-1) {

    LOG_DEBUG(dhcp4_logger, DBG_DHCP4_START, DHCP4_OPEN_SOCKET).arg(port);
    try {
        // First call to instance() will create IfaceMgr (it's a singleton)
        // it may throw something if things go wrong.
        // The 'true' value of the call to setMatchingPacketFilter imposes
        // that IfaceMgr will try to use the mechanism to respond directly
        // to the client which doesn't have address assigned. This capability
        // may be lacking on some OSes, so there is no guarantee that server
        // will be able to respond directly.
        IfaceMgr::instance().setMatchingPacketFilter(direct_response_desired);

        if (port) {
            // open sockets only if port is non-zero. Port 0 is used
            // for non-socket related testing.
            IfaceMgr::instance().openSockets4(port_, use_bcast_);
        }

        string srvid_file = CfgMgr::instance().getDataDir() + "/" + string(SERVER_ID_FILE);
        if (loadServerID(srvid_file)) {
            LOG_DEBUG(dhcp4_logger, DBG_DHCP4_START, DHCP4_SERVERID_LOADED)
                .arg(srvidToString(getServerID()))
                .arg(srvid_file);
        } else {
            generateServerID();
            LOG_INFO(dhcp4_logger, DHCP4_SERVERID_GENERATED)
                .arg(srvidToString(getServerID()))
                .arg(srvid_file);

            if (!writeServerID(srvid_file)) {
                LOG_WARN(dhcp4_logger, DHCP4_SERVERID_WRITE_FAIL)
                    .arg(srvid_file);
            }

        }

        // Instantiate LeaseMgr
        LeaseMgrFactory::create(dbconfig);
        LOG_INFO(dhcp4_logger, DHCP4_DB_BACKEND_STARTED)
            .arg(LeaseMgrFactory::instance().getType())
            .arg(LeaseMgrFactory::instance().getName());

        // Instantiate allocation engine
        alloc_engine_.reset(new AllocEngine(AllocEngine::ALLOC_ITERATIVE, 100,
                                            false /* false = IPv4 */));

        // Register hook points
        hook_index_pkt4_receive_   = Hooks.hook_index_pkt4_receive_;
        hook_index_subnet4_select_ = Hooks.hook_index_subnet4_select_;
        hook_index_pkt4_send_      = Hooks.hook_index_pkt4_send_;

        /// @todo call loadLibraries() when handling configuration changes

    } catch (const std::exception &e) {
        LOG_ERROR(dhcp4_logger, DHCP4_SRV_CONSTRUCT_ERROR).arg(e.what());
        shutdown_ = true;
        return;
    }

    shutdown_ = false;
}

Dhcpv4Srv::~Dhcpv4Srv() {
    IfaceMgr::instance().closeSockets();
}

void
Dhcpv4Srv::shutdown() {
    LOG_DEBUG(dhcp4_logger, DBG_DHCP4_BASIC, DHCP4_SHUTDOWN_REQUEST);
    shutdown_ = true;
}

Pkt4Ptr
Dhcpv4Srv::receivePacket(int timeout) {
    return (IfaceMgr::instance().receive4(timeout));
}

void
Dhcpv4Srv::sendPacket(const Pkt4Ptr& packet) {
    IfaceMgr::instance().send(packet);
}

bool
Dhcpv4Srv::run() {
    while (!shutdown_) {
        /// @todo: calculate actual timeout once we have lease database
        //cppcheck-suppress variableScope This is temporary anyway
        const int timeout = 1000;

        // client's message and server's response
        Pkt4Ptr query;
        Pkt4Ptr rsp;

        try {
            query = receivePacket(timeout);
        } catch (const std::exception& e) {
            LOG_ERROR(dhcp4_logger, DHCP4_PACKET_RECEIVE_FAIL).arg(e.what());
        }

        // Timeout may be reached or signal received, which breaks select()
        // with no reception ocurred
        if (!query) {
            continue;
        }

        // In order to parse the DHCP options, the server needs to use some
        // configuration information such as: existing option spaces, option
        // definitions etc. This is the kind of information which is not
        // available in the libdhcp, so we need to supply our own implementation
        // of the option parsing function here, which would rely on the
        // configuration data.
        query->setCallback(boost::bind(&Dhcpv4Srv::unpackOptions, this,
                                       _1, _2, _3));

        bool skip_unpack = false;

        // The packet has just been received so contains the uninterpreted wire
        // data; execute callouts registered for buffer4_receive.
        if (HooksManager::calloutsPresent(Hooks.hook_index_buffer4_receive_)) {
            CalloutHandlePtr callout_handle = getCalloutHandle(query);

            // Delete previously set arguments
            callout_handle->deleteAllArguments();

            // Pass incoming packet as argument
            callout_handle->setArgument("query4", query);

            // Call callouts
            HooksManager::callCallouts(Hooks.hook_index_buffer4_receive_,
                                       *callout_handle);

            // Callouts decided to skip the next processing step. The next
            // processing step would to parse the packet, so skip at this
            // stage means that callouts did the parsing already, so server
            // should skip parsing.
            if (callout_handle->getSkip()) {
                LOG_DEBUG(dhcp4_logger, DBG_DHCP4_HOOKS, DHCP4_HOOK_BUFFER_RCVD_SKIP);
                skip_unpack = true;
            }

            callout_handle->getArgument("query4", query);
        }

        // Unpack the packet information unless the buffer4_receive callouts
        // indicated they did it
        if (!skip_unpack) {
            try {
                query->unpack();
            } catch (const std::exception& e) {
                // Failed to parse the packet.
                LOG_DEBUG(dhcp4_logger, DBG_DHCP4_DETAIL,
                          DHCP4_PACKET_PARSE_FAIL).arg(e.what());
                continue;
            }
        }

        // When receiving a packet without message type option, getType() will
        // throw. Let's set type to -1 as default error indicator.
        int type = -1;
        try {
            type = query->getType();
        } catch (...) {
            LOG_DEBUG(dhcp4_logger, DBG_DHCP4_DETAIL, DHCP4_PACKET_DROP_NO_TYPE)
                .arg(query->getIface());
            continue;
        }

        LOG_DEBUG(dhcp4_logger, DBG_DHCP4_DETAIL, DHCP4_PACKET_RECEIVED)
            .arg(serverReceivedPacketName(type))
            .arg(type)
            .arg(query->getIface());
        LOG_DEBUG(dhcp4_logger, DBG_DHCP4_DETAIL_DATA, DHCP4_QUERY_DATA)
            .arg(type)
            .arg(query->toText());

        // Let's execute all callouts registered for pkt4_receive
        if (HooksManager::calloutsPresent(hook_index_pkt4_receive_)) {
            CalloutHandlePtr callout_handle = getCalloutHandle(query);

            // Delete previously set arguments
            callout_handle->deleteAllArguments();

            // Pass incoming packet as argument
            callout_handle->setArgument("query4", query);

            // Call callouts
            HooksManager::callCallouts(hook_index_pkt4_receive_,
                                       *callout_handle);

            // Callouts decided to skip the next processing step. The next
            // processing step would to process the packet, so skip at this
            // stage means drop.
            if (callout_handle->getSkip()) {
                LOG_DEBUG(dhcp4_logger, DBG_DHCP4_HOOKS, DHCP4_HOOK_PACKET_RCVD_SKIP);
                continue;
            }

            callout_handle->getArgument("query4", query);
        }

        try {
            switch (query->getType()) {
            case DHCPDISCOVER:
                rsp = processDiscover(query);
                break;

            case DHCPREQUEST:
                // Note that REQUEST is used for many things in DHCPv4: for
                // requesting new leases, renewing existing ones and even
                // for rebinding.
                rsp = processRequest(query);
                break;

            case DHCPRELEASE:
                processRelease(query);
                break;

            case DHCPDECLINE:
                processDecline(query);
                break;

            case DHCPINFORM:
                processInform(query);
                break;

            default:
                // Only action is to output a message if debug is enabled,
                // and that is covered by the debug statement before the
                // "switch" statement.
                ;
            }
        } catch (const isc::Exception& e) {

            // Catch-all exception (at least for ones based on the isc
            // Exception class, which covers more or less all that
            // are explicitly raised in the BIND 10 code).  Just log
            // the problem and ignore the packet. (The problem is logged
            // as a debug message because debug is disabled by default -
            // it prevents a DDOS attack based on the sending of problem
            // packets.)
            if (dhcp4_logger.isDebugEnabled(DBG_DHCP4_BASIC)) {
                std::string source = "unknown";
                HWAddrPtr hwptr = query->getHWAddr();
                if (hwptr) {
                    source = hwptr->toText();
                }
                LOG_DEBUG(dhcp4_logger, DBG_DHCP4_BASIC,
                          DHCP4_PACKET_PROCESS_FAIL)
                    .arg(source).arg(e.what());
            }
        }

        if (!rsp) {
            continue;
        }

        adjustRemoteAddr(query, rsp);

        if (!rsp->getHops()) {
            rsp->setRemotePort(DHCP4_CLIENT_PORT);
        } else {
            rsp->setRemotePort(DHCP4_SERVER_PORT);
        }

        rsp->setLocalAddr(query->getLocalAddr());
        rsp->setLocalPort(DHCP4_SERVER_PORT);
        rsp->setIface(query->getIface());
        rsp->setIndex(query->getIndex());

        // Specifies if server should do the packing
        bool skip_pack = false;

        // Execute all callouts registered for pkt4_send
        if (HooksManager::calloutsPresent(hook_index_pkt4_send_)) {
            CalloutHandlePtr callout_handle = getCalloutHandle(query);

            // Delete all previous arguments
            callout_handle->deleteAllArguments();

            // Clear skip flag if it was set in previous callouts
            callout_handle->setSkip(false);

            // Set our response
            callout_handle->setArgument("response4", rsp);

            // Call all installed callouts
            HooksManager::callCallouts(hook_index_pkt4_send_,
                                       *callout_handle);

            // Callouts decided to skip the next processing step. The next
            // processing step would to send the packet, so skip at this
            // stage means "drop response".
            if (callout_handle->getSkip()) {
                LOG_DEBUG(dhcp4_logger, DBG_DHCP4_HOOKS, DHCP4_HOOK_PACKET_SEND_SKIP);
                skip_pack = true;
            }
        }

        if (!skip_pack) {
            try {
                rsp->pack();
            } catch (const std::exception& e) {
                LOG_ERROR(dhcp4_logger, DHCP4_PACKET_SEND_FAIL)
                    .arg(e.what());
            }
        }

        try {
            // Now all fields and options are constructed into output wire buffer.
            // Option objects modification does not make sense anymore. Hooks
            // can only manipulate wire buffer at this stage.
            // Let's execute all callouts registered for buffer4_send
            if (HooksManager::calloutsPresent(Hooks.hook_index_buffer4_send_)) {
                CalloutHandlePtr callout_handle = getCalloutHandle(query);

                // Delete previously set arguments
                callout_handle->deleteAllArguments();

                // Pass incoming packet as argument
                callout_handle->setArgument("response4", rsp);

                // Call callouts
                HooksManager::callCallouts(Hooks.hook_index_buffer4_send_,
                                           *callout_handle);

                // Callouts decided to skip the next processing step. The next
                // processing step would to parse the packet, so skip at this
                // stage means drop.
                if (callout_handle->getSkip()) {
                    LOG_DEBUG(dhcp4_logger, DBG_DHCP4_HOOKS,
                              DHCP4_HOOK_BUFFER_SEND_SKIP);
                    continue;
                }

                callout_handle->getArgument("response4", rsp);
            }

            LOG_DEBUG(dhcp4_logger, DBG_DHCP4_DETAIL_DATA,
                      DHCP4_RESPONSE_DATA)
                .arg(static_cast<int>(rsp->getType())).arg(rsp->toText());

            sendPacket(rsp);
        } catch (const std::exception& e) {
            LOG_ERROR(dhcp4_logger, DHCP4_PACKET_SEND_FAIL)
                .arg(e.what());
        }
    }

    return (true);
}

bool
Dhcpv4Srv::loadServerID(const std::string& file_name) {

    // load content of the file into a string
    fstream f(file_name.c_str(), ios::in);
    if (!f.is_open()) {
        return (false);
    }

    string hex_string;
    f >> hex_string;
    f.close();

    // remove any spaces
    boost::algorithm::erase_all(hex_string, " ");

    try {
        IOAddress addr(hex_string);

        if (!addr.isV4()) {
            return (false);
        }

        // Now create server-id option
        serverid_.reset(new Option4AddrLst(DHO_DHCP_SERVER_IDENTIFIER, addr));

    } catch(...) {
        // any kind of malformed input (empty string, IPv6 address, complete
        // garbate etc.)
        return (false);
    }

    return (true);
}

void
Dhcpv4Srv::generateServerID() {

    const IfaceMgr::IfaceCollection& ifaces = IfaceMgr::instance().getIfaces();

    // Let's find suitable interface.
    for (IfaceMgr::IfaceCollection::const_iterator iface = ifaces.begin();
         iface != ifaces.end(); ++iface) {

        // Let's don't use loopback.
        if (iface->flag_loopback_) {
            continue;
        }

        // Let's skip downed interfaces. It is better to use working ones.
        if (!iface->flag_up_) {
            continue;
        }

        const Iface::AddressCollection addrs = iface->getAddresses();

        for (Iface::AddressCollection::const_iterator addr = addrs.begin();
             addr != addrs.end(); ++addr) {
            if (addr->getFamily() != AF_INET) {
                continue;
            }

            serverid_ = OptionPtr(new Option4AddrLst(DHO_DHCP_SERVER_IDENTIFIER,
                                                     *addr));
            return;
        }


    }

    isc_throw(BadValue, "No suitable interfaces for server-identifier found");
}

bool
Dhcpv4Srv::writeServerID(const std::string& file_name) {
    fstream f(file_name.c_str(), ios::out | ios::trunc);
    if (!f.good()) {
        return (false);
    }
    f << srvidToString(getServerID());
    f.close();
    return (true);
}

string
Dhcpv4Srv::srvidToString(const OptionPtr& srvid) {
    if (!srvid) {
        isc_throw(BadValue, "NULL pointer passed to srvidToString()");
    }
    boost::shared_ptr<Option4AddrLst> generated =
        boost::dynamic_pointer_cast<Option4AddrLst>(srvid);
    if (!srvid) {
        isc_throw(BadValue, "Pointer to invalid option passed to srvidToString()");
    }

    Option4AddrLst::AddressContainer addrs = generated->getAddresses();
    if (addrs.size() != 1) {
        isc_throw(BadValue, "Malformed option passed to srvidToString(). "
                  << "Expected to contain a single IPv4 address.");
    }

    return (addrs[0].toText());
}

void
Dhcpv4Srv::copyDefaultFields(const Pkt4Ptr& question, Pkt4Ptr& answer) {
    answer->setIface(question->getIface());
    answer->setIndex(question->getIndex());
    answer->setCiaddr(question->getCiaddr());

    answer->setSiaddr(IOAddress("0.0.0.0")); // explicitly set this to 0
    answer->setHops(question->getHops());

    // copy MAC address
    answer->setHWAddr(question->getHWAddr());

    // relay address
    answer->setGiaddr(question->getGiaddr());

    // Let's copy client-id to response. See RFC6842.
    OptionPtr client_id = question->getOption(DHO_DHCP_CLIENT_IDENTIFIER);
    if (client_id) {
        answer->addOption(client_id);
    }

    // If src/dest HW addresses are used by the packet filtering class
    // we need to copy them as well. There is a need to check that the
    // address being set is not-NULL because an attempt to set the NULL
    // HW would result in exception. If these values are not set, the
    // the default HW addresses (zeroed) should be generated by the
    // packet filtering class when creating Ethernet header for
    // outgoing packet.
    HWAddrPtr src_hw_addr = question->getLocalHWAddr();
    if (src_hw_addr) {
        answer->setLocalHWAddr(src_hw_addr);
    }
    HWAddrPtr dst_hw_addr = question->getRemoteHWAddr();
    if (dst_hw_addr) {
        answer->setRemoteHWAddr(dst_hw_addr);
    }

    // If this packet is relayed, we want to copy Relay Agent Info option
    OptionPtr rai = question->getOption(DHO_DHCP_AGENT_OPTIONS);
    if (rai) {
        answer->addOption(rai);
    }
}

void
Dhcpv4Srv::appendDefaultOptions(Pkt4Ptr& msg, uint8_t msg_type) {
    OptionPtr opt;

    // add Message Type Option (type 53)
    msg->setType(msg_type);

    // DHCP Server Identifier (type 54)
    msg->addOption(getServerID());

    // more options will be added here later
}

void
Dhcpv4Srv::appendRequestedOptions(const Pkt4Ptr& question, Pkt4Ptr& msg) {

    // Get the subnet relevant for the client. We will need it
    // to get the options associated with it.
    Subnet4Ptr subnet = selectSubnet(question);
    // If we can't find the subnet for the client there is no way
    // to get the options to be sent to a client. We don't log an
    // error because it will be logged by the assignLease method
    // anyway.
    if (!subnet) {
        return;
    }

    // try to get the 'Parameter Request List' option which holds the
    // codes of requested options.
    OptionUint8ArrayPtr option_prl = boost::dynamic_pointer_cast<
        OptionUint8Array>(question->getOption(DHO_DHCP_PARAMETER_REQUEST_LIST));
    // If there is no PRL option in the message from the client then
    // there is nothing to do.
    if (!option_prl) {
        return;
    }

    // Get the codes of requested options.
    const std::vector<uint8_t>& requested_opts = option_prl->getValues();
    // For each requested option code get the instance of the option
    // to be returned to the client.
    for (std::vector<uint8_t>::const_iterator opt = requested_opts.begin();
         opt != requested_opts.end(); ++opt) {
        Subnet::OptionDescriptor desc =
            subnet->getOptionDescriptor("dhcp4", *opt);
        if (desc.option) {
            msg->addOption(desc.option);
        }
    }
}

void
Dhcpv4Srv::appendRequestedVendorOptions(const Pkt4Ptr& question, Pkt4Ptr& answer) {
    // Get the configured subnet suitable for the incoming packet.
    Subnet4Ptr subnet = selectSubnet(question);
    // Leave if there is no subnet matching the incoming packet.
    // There is no need to log the error message here because
    // it will be logged in the assignLease() when it fails to
    // pick the suitable subnet. We don't want to duplicate
    // error messages in such case.
    if (!subnet) {
        return;
    }

    // Try to get the vendor option
    boost::shared_ptr<OptionVendor> vendor_req =
        boost::dynamic_pointer_cast<OptionVendor>(question->getOption(DHO_VIVSO_SUBOPTIONS));
    if (!vendor_req) {
        return;
    }

    uint32_t vendor_id = vendor_req->getVendorId();

    // Let's try to get ORO within that vendor-option
    /// @todo This is very specific to vendor-id=4491 (Cable Labs). Other vendors
    /// may have different policies.
    OptionUint8ArrayPtr oro =
        boost::dynamic_pointer_cast<OptionUint8Array>(vendor_req->getOption(DOCSIS3_V4_ORO));

    // Option ORO not found. Don't do anything then.
    if (!oro) {
        return;
    }

    boost::shared_ptr<OptionVendor> vendor_rsp(new OptionVendor(Option::V4, vendor_id));

    // Get the list of options that client requested.
    bool added = false;
    const std::vector<uint8_t>& requested_opts = oro->getData();

    for (std::vector<uint8_t>::const_iterator code = requested_opts.begin();
         code != requested_opts.end(); ++code) {
        Subnet::OptionDescriptor desc = subnet->getVendorOptionDescriptor(vendor_id, *code);
        if (desc.option) {
            vendor_rsp->addOption(desc.option);
            added = true;
        }
    }

    if (added) {
        answer->addOption(vendor_rsp);
    }
}


void
Dhcpv4Srv::appendBasicOptions(const Pkt4Ptr& question, Pkt4Ptr& msg) {
    // Identify options that we always want to send to the
    // client (if they are configured).
    static const uint16_t required_options[] = {
        DHO_SUBNET_MASK,
        DHO_ROUTERS,
        DHO_DOMAIN_NAME_SERVERS,
        DHO_DOMAIN_NAME };

    static size_t required_options_size =
        sizeof(required_options) / sizeof(required_options[0]);

    // Get the subnet.
    Subnet4Ptr subnet = selectSubnet(question);
    if (!subnet) {
        return;
    }

    // Try to find all 'required' options in the outgoing
    // message. Those that are not present will be added.
    for (int i = 0; i < required_options_size; ++i) {
        OptionPtr opt = msg->getOption(required_options[i]);
        if (!opt) {
            // Check whether option has been configured.
            Subnet::OptionDescriptor desc =
                subnet->getOptionDescriptor("dhcp4", required_options[i]);
            if (desc.option) {
                msg->addOption(desc.option);
            }
        }
    }
}

void
Dhcpv4Srv::assignLease(const Pkt4Ptr& question, Pkt4Ptr& answer) {

    // We need to select a subnet the client is connected in.
    Subnet4Ptr subnet = selectSubnet(question);
    if (!subnet) {
        // This particular client is out of luck today. We do not have
        // information about the subnet he is connected to. This likely means
        // misconfiguration of the server (or some relays). We will continue to
        // process this message, but our response will be almost useless: no
        // addresses or prefixes, no subnet specific configuration etc. The only
        // thing this client can get is some global information (like DNS
        // servers).

        // perhaps this should be logged on some higher level? This is most likely
        // configuration bug.
        LOG_ERROR(dhcp4_logger, DHCP4_SUBNET_SELECTION_FAILED)
            .arg(question->getRemoteAddr().toText())
            .arg(serverReceivedPacketName(question->getType()));
        answer->setType(DHCPNAK);
        answer->setYiaddr(IOAddress("0.0.0.0"));
        return;
    }

    // Set up siaddr. Perhaps assignLease is not the best place to call this
    // as siaddr has nothing to do with a lease, but otherwise we would have
    // to select subnet twice (performance hit) or update too many functions
    // at once.
    // @todo: move subnet selection to a common code
    answer->setSiaddr(subnet->getSiaddr());

    LOG_DEBUG(dhcp4_logger, DBG_DHCP4_DETAIL_DATA, DHCP4_SUBNET_SELECTED)
        .arg(subnet->toText());

    // Get client-id option
    ClientIdPtr client_id;
    OptionPtr opt = question->getOption(DHO_DHCP_CLIENT_IDENTIFIER);
    if (opt) {
        client_id = ClientIdPtr(new ClientId(opt->getData()));
    }
    // client-id is not mandatory in DHCPv4

    IOAddress hint = question->getYiaddr();

    HWAddrPtr hwaddr = question->getHWAddr();

    // "Fake" allocation is processing of DISCOVER message. We pretend to do an
    // allocation, but we do not put the lease in the database. That is ok,
    // because we do not guarantee that the user will get that exact lease. If
    // the user selects this server to do actual allocation (i.e. sends REQUEST)
    // it should include this hint. That will help us during the actual lease
    // allocation.
    bool fake_allocation = (question->getType() == DHCPDISCOVER);

    CalloutHandlePtr callout_handle = getCalloutHandle(question);

    // Use allocation engine to pick a lease for this client. Allocation engine
    // will try to honour the hint, but it is just a hint - some other address
    // may be used instead. If fake_allocation is set to false, the lease will
    // be inserted into the LeaseMgr as well.
    // @todo pass the actual FQDN data.
    Lease4Ptr old_lease;
    Lease4Ptr lease = alloc_engine_->allocateLease4(subnet, client_id, hwaddr,
                                                    hint, false, false, "",
                                                    fake_allocation,
                                                    callout_handle,
                                                    old_lease);

    if (lease) {
        // We have a lease! Let's set it in the packet and send it back to
        // the client.
        LOG_DEBUG(dhcp4_logger, DBG_DHCP4_DETAIL, fake_allocation?
                  DHCP4_LEASE_ADVERT:DHCP4_LEASE_ALLOC)
            .arg(lease->addr_.toText())
            .arg(client_id?client_id->toText():"(no client-id)")
            .arg(hwaddr?hwaddr->toText():"(no hwaddr info)");

        answer->setYiaddr(lease->addr_);

        // IP Address Lease time (type 51)
        opt = OptionPtr(new Option(Option::V4, DHO_DHCP_LEASE_TIME));
        opt->setUint32(lease->valid_lft_);
        answer->addOption(opt);

        // Subnet mask (type 1)
        answer->addOption(getNetmaskOption(subnet));

        // @todo: send renew timer option (T1, option 58)
        // @todo: send rebind timer option (T2, option 59)

    } else {
        // Allocation engine did not allocate a lease. The engine logged
        // cause of that failure. The only thing left is to insert
        // status code to pass the sad news to the client.

        LOG_DEBUG(dhcp4_logger, DBG_DHCP4_DETAIL, fake_allocation?
                  DHCP4_LEASE_ADVERT_FAIL:DHCP4_LEASE_ALLOC_FAIL)
            .arg(client_id?client_id->toText():"(no client-id)")
            .arg(hwaddr?hwaddr->toText():"(no hwaddr info)")
            .arg(hint.toText());

        answer->setType(DHCPNAK);
        answer->setYiaddr(IOAddress("0.0.0.0"));
    }
}

void
Dhcpv4Srv::adjustRemoteAddr(const Pkt4Ptr& question, Pkt4Ptr& msg) {
    // Let's create static objects representing zeroed and broadcast
    // addresses. We will use them further in this function to test
    // other addresses against them. Since they are static, they will
    // be created only once.
    static const IOAddress zero_addr("0.0.0.0");
    static const IOAddress bcast_addr("255.255.255.255");

    // If received relayed message, server responds to the relay address.
    if (question->getGiaddr() != zero_addr) {
        msg->setRemoteAddr(question->getGiaddr());

    // If giaddr is 0 but client set ciaddr, server should unicast the
    // response to ciaddr.
    } else if (question->getCiaddr() != zero_addr) {
        msg->setRemoteAddr(question->getCiaddr());

    // We can't unicast the response to the client when sending NAK,
    // because we haven't allocated address for him. Therefore,
    // NAK is broadcast.
    } else if (msg->getType() == DHCPNAK) {
        msg->setRemoteAddr(bcast_addr);

    // If yiaddr is set it means that we have created a lease for a client.
    } else if (msg->getYiaddr() != zero_addr) {
        // If the broadcast bit is set in the flags field, we have to
        // send the response to broadcast address. Client may have requested it
        // because it doesn't support reception of messages on the interface
        // which doesn't have an address assigned. The other case when response
        // must be broadcasted is when our server does not support responding
        // directly to a client without address assigned.
        const bool bcast_flag = ((question->getFlags() & Pkt4::FLAG_BROADCAST_MASK) != 0);
        if (!IfaceMgr::instance().isDirectResponseSupported() || bcast_flag) {
            msg->setRemoteAddr(bcast_addr);

        // Client cleared the broadcast bit and we support direct responses
        // so we should unicast the response to a newly allocated address -
        // yiaddr.
        } else {
            msg->setRemoteAddr(msg->getYiaddr());

        }

    // In most cases, we should have the remote address found already. If we
    // found ourselves at this point, the rational thing to do is to respond
    // to the address we got the query from.
    } else {
        msg->setRemoteAddr(question->getRemoteAddr());

    }
}


OptionPtr
Dhcpv4Srv::getNetmaskOption(const Subnet4Ptr& subnet) {
    uint32_t netmask = getNetmask4(subnet->get().second);

    OptionPtr opt(new OptionInt<uint32_t>(Option::V4,
                  DHO_SUBNET_MASK, netmask));

    return (opt);
}

Pkt4Ptr
Dhcpv4Srv::processDiscover(Pkt4Ptr& discover) {

    sanityCheck(discover, FORBIDDEN);

    Pkt4Ptr offer = Pkt4Ptr
        (new Pkt4(DHCPOFFER, discover->getTransid()));

    copyDefaultFields(discover, offer);
    appendDefaultOptions(offer, DHCPOFFER);
<<<<<<< HEAD
    appendRequestedOptions(discover, offer);
    appendRequestedVendorOptions(discover, offer);
=======
>>>>>>> caeac4ab

    assignLease(discover, offer);

    // Adding any other options makes sense only when we got the lease.
    if (offer->getYiaddr() != IOAddress("0.0.0.0")) {
        appendRequestedOptions(discover, offer);
        // There are a few basic options that we always want to
        // include in the response. If client did not request
        // them we append them for him.
        appendBasicOptions(discover, offer);
    }

    return (offer);
}

Pkt4Ptr
Dhcpv4Srv::processRequest(Pkt4Ptr& request) {

    /// @todo Uncomment this (see ticket #3116)
    // sanityCheck(request, MANDATORY);

    Pkt4Ptr ack = Pkt4Ptr
        (new Pkt4(DHCPACK, request->getTransid()));

    copyDefaultFields(request, ack);
    appendDefaultOptions(ack, DHCPACK);
<<<<<<< HEAD
    appendRequestedOptions(request, ack);
    appendRequestedVendorOptions(request, ack);
=======
>>>>>>> caeac4ab

    // Note that we treat REQUEST message uniformly, regardless if this is a
    // first request (requesting for new address), renewing existing address
    // or even rebinding.
    assignLease(request, ack);

    // Adding any other options makes sense only when we got the lease.
    if (ack->getYiaddr() != IOAddress("0.0.0.0")) {
        appendRequestedOptions(request, ack);
        // There are a few basic options that we always want to
        // include in the response. If client did not request
        // them we append them for him.
        appendBasicOptions(request, ack);
    }

    return (ack);
}

void
Dhcpv4Srv::processRelease(Pkt4Ptr& release) {

    /// @todo Uncomment this (see ticket #3116)
    // sanityCheck(release, MANDATORY);

    // Try to find client-id
    ClientIdPtr client_id;
    OptionPtr opt = release->getOption(DHO_DHCP_CLIENT_IDENTIFIER);
    if (opt) {
        client_id = ClientIdPtr(new ClientId(opt->getData()));
    }

    try {
        // Do we have a lease for that particular address?
        Lease4Ptr lease = LeaseMgrFactory::instance().getLease4(release->getYiaddr());

        if (!lease) {
            // No such lease - bogus release
            LOG_DEBUG(dhcp4_logger, DBG_DHCP4_DETAIL, DHCP4_RELEASE_FAIL_NO_LEASE)
                .arg(release->getYiaddr().toText())
                .arg(release->getHWAddr()->toText())
                .arg(client_id ? client_id->toText() : "(no client-id)");
            return;
        }

        // Does the hardware address match? We don't want one client releasing
        // second client's leases.
        if (lease->hwaddr_ != release->getHWAddr()->hwaddr_) {
            // @todo: Print hwaddr from lease as part of ticket #2589
            LOG_DEBUG(dhcp4_logger, DBG_DHCP4_DETAIL, DHCP4_RELEASE_FAIL_WRONG_HWADDR)
                .arg(release->getYiaddr().toText())
                .arg(client_id ? client_id->toText() : "(no client-id)")
                .arg(release->getHWAddr()->toText());
            return;
        }

        // Does the lease have client-id info? If it has, then check it with what
        // the client sent us.
        if (lease->client_id_ && client_id && *lease->client_id_ != *client_id) {
            LOG_DEBUG(dhcp4_logger, DBG_DHCP4_DETAIL, DHCP4_RELEASE_FAIL_WRONG_CLIENT_ID)
                .arg(release->getYiaddr().toText())
                .arg(client_id->toText())
                .arg(lease->client_id_->toText());
            return;
        }

        bool skip = false;

        // Execute all callouts registered for lease4_release
        if (HooksManager::calloutsPresent(Hooks.hook_index_lease4_release_)) {
            CalloutHandlePtr callout_handle = getCalloutHandle(release);

            // Delete all previous arguments
            callout_handle->deleteAllArguments();

            // Pass the original packet
            callout_handle->setArgument("query4", release);

            // Pass the lease to be updated
            callout_handle->setArgument("lease4", lease);

            // Call all installed callouts
            HooksManager::callCallouts(Hooks.hook_index_lease4_release_,
                                       *callout_handle);

            // Callouts decided to skip the next processing step. The next
            // processing step would to send the packet, so skip at this
            // stage means "drop response".
            if (callout_handle->getSkip()) {
                skip = true;
                LOG_DEBUG(dhcp4_logger, DBG_DHCP4_HOOKS,
                          DHCP4_HOOK_LEASE4_RELEASE_SKIP);
            }
        }

        // Ok, hw and client-id match - let's release the lease.
        if (!skip) {
            bool success = LeaseMgrFactory::instance().deleteLease(lease->addr_);

            if (success) {
                // Release successful - we're done here
                LOG_DEBUG(dhcp4_logger, DBG_DHCP4_DETAIL, DHCP4_RELEASE)
                    .arg(lease->addr_.toText())
                    .arg(client_id ? client_id->toText() : "(no client-id)")
                    .arg(release->getHWAddr()->toText());
            } else {
                // Release failed -
                LOG_ERROR(dhcp4_logger, DHCP4_RELEASE_FAIL)
                    .arg(lease->addr_.toText())
                .arg(client_id ? client_id->toText() : "(no client-id)")
                    .arg(release->getHWAddr()->toText());
            }
        }
    } catch (const isc::Exception& ex) {
        // Rethrow the exception with a bit more data.
        LOG_ERROR(dhcp4_logger, DHCP4_RELEASE_EXCEPTION)
            .arg(ex.what())
            .arg(release->getYiaddr());
    }

}

void
Dhcpv4Srv::processDecline(Pkt4Ptr& /* decline */) {
    /// @todo Implement this (also see ticket #3116)
}

Pkt4Ptr
Dhcpv4Srv::processInform(Pkt4Ptr& inform) {

    /// @todo Implement this for real. (also see ticket #3116)
    return (inform);
}

const char*
Dhcpv4Srv::serverReceivedPacketName(uint8_t type) {
    static const char* DISCOVER = "DISCOVER";
    static const char* REQUEST = "REQUEST";
    static const char* RELEASE = "RELEASE";
    static const char* DECLINE = "DECLINE";
    static const char* INFORM = "INFORM";
    static const char* UNKNOWN = "UNKNOWN";

    switch (type) {
    case DHCPDISCOVER:
        return (DISCOVER);

    case DHCPREQUEST:
        return (REQUEST);

    case DHCPRELEASE:
        return (RELEASE);

    case DHCPDECLINE:
        return (DECLINE);

    case DHCPINFORM:
        return (INFORM);

    default:
        ;
    }
    return (UNKNOWN);
}

Subnet4Ptr
Dhcpv4Srv::selectSubnet(const Pkt4Ptr& question) {

    Subnet4Ptr subnet;
    // Is this relayed message?
    IOAddress relay = question->getGiaddr();
    static const IOAddress notset("0.0.0.0");

    if (relay != notset) {
        // Yes: Use relay address to select subnet
        subnet = CfgMgr::instance().getSubnet4(relay);
    } else {

        // No: Use client's address to select subnet
        subnet = CfgMgr::instance().getSubnet4(question->getRemoteAddr());
    }

    /// @todo Implement getSubnet4(interface-name)

    // Let's execute all callouts registered for subnet4_select
    if (HooksManager::calloutsPresent(hook_index_subnet4_select_)) {
        CalloutHandlePtr callout_handle = getCalloutHandle(question);

        // We're reusing callout_handle from previous calls
        callout_handle->deleteAllArguments();

        // Set new arguments
        callout_handle->setArgument("query4", question);
        callout_handle->setArgument("subnet4", subnet);
        callout_handle->setArgument("subnet4collection",
                                    CfgMgr::instance().getSubnets4());

        // Call user (and server-side) callouts
        HooksManager::callCallouts(hook_index_subnet4_select_,
                                   *callout_handle);

        // Callouts decided to skip this step. This means that no subnet will be
        // selected. Packet processing will continue, but it will be severly
        // limited (i.e. only global options will be assigned)
        if (callout_handle->getSkip()) {
            LOG_DEBUG(dhcp4_logger, DBG_DHCP4_HOOKS,
                      DHCP4_HOOK_SUBNET4_SELECT_SKIP);
            return (Subnet4Ptr());
        }

        // Use whatever subnet was specified by the callout
        callout_handle->getArgument("subnet4", subnet);
    }

    return (subnet);
}

void
Dhcpv4Srv::sanityCheck(const Pkt4Ptr& pkt, RequirementLevel serverid) {
    OptionPtr server_id = pkt->getOption(DHO_DHCP_SERVER_IDENTIFIER);
    switch (serverid) {
    case FORBIDDEN:
        if (server_id) {
            isc_throw(RFCViolation, "Server-id option was not expected, but "
                      << "received in " << serverReceivedPacketName(pkt->getType()));
        }
        break;

    case MANDATORY:
        if (!server_id) {
            isc_throw(RFCViolation, "Server-id option was expected, but not "
                      " received in message "
                      << serverReceivedPacketName(pkt->getType()));
        }
        break;

    case OPTIONAL:
        // do nothing here
        ;
    }

    // If there is HWAddress set and it is non-empty, then we're good
    if (pkt->getHWAddr() && !pkt->getHWAddr()->hwaddr_.empty()) {
        return;
    }

    // There has to be something to uniquely identify the client:
    // either non-zero MAC address or client-id option present (or both)
    OptionPtr client_id = pkt->getOption(DHO_DHCP_CLIENT_IDENTIFIER);

    // If there's no client-id (or a useless one is provided, i.e. 0 length)
    if (!client_id || client_id->len() == client_id->getHeaderLen()) {
        isc_throw(RFCViolation, "Missing or useless client-id and no HW address "
                  " provided in message "
                  << serverReceivedPacketName(pkt->getType()));
    }
}

void
Dhcpv4Srv::openActiveSockets(const uint16_t port,
                             const bool use_bcast) {
    IfaceMgr::instance().closeSockets();

    // Get the reference to the collection of interfaces. This reference should
    // be valid as long as the program is run because IfaceMgr is a singleton.
    // Therefore we can safely iterate over instances of all interfaces and
    // modify their flags. Here we modify flags which indicate whether socket
    // should be open for a particular interface or not.
    const IfaceMgr::IfaceCollection& ifaces = IfaceMgr::instance().getIfaces();
    for (IfaceMgr::IfaceCollection::const_iterator iface = ifaces.begin();
         iface != ifaces.end(); ++iface) {
        Iface* iface_ptr = IfaceMgr::instance().getIface(iface->getName());
        if (iface_ptr == NULL) {
            isc_throw(isc::Unexpected, "Interface Manager returned NULL"
                      << " instance of the interface when DHCPv4 server was"
                      << " trying to reopen sockets after reconfiguration");
        }
        if (CfgMgr::instance().isActiveIface(iface->getName())) {
            iface_ptr->inactive4_ = false;
            LOG_INFO(dhcp4_logger, DHCP4_ACTIVATE_INTERFACE)
                .arg(iface->getFullName());

        } else {
            // For deactivating interface, it should be sufficient to log it
            // on the debug level because it is more useful to know what
            // interface is activated which is logged on the info level.
            LOG_DEBUG(dhcp4_logger, DBG_DHCP4_BASIC,
                      DHCP4_DEACTIVATE_INTERFACE).arg(iface->getName());
            iface_ptr->inactive4_ = true;

        }
    }
    // Let's reopen active sockets. openSockets4 will check internally whether
    // sockets are marked active or inactive.
    // @todo Optimization: we should not reopen all sockets but rather select
    // those that have been affected by the new configuration.
    if (!IfaceMgr::instance().openSockets4(port, use_bcast)) {
        LOG_WARN(dhcp4_logger, DHCP4_NO_SOCKETS_OPEN);
    }
}

size_t
Dhcpv4Srv::unpackOptions(const OptionBuffer& buf,
                          const std::string& option_space,
                          isc::dhcp::OptionCollection& options) {
    size_t offset = 0;

    OptionDefContainer option_defs;
    if (option_space == "dhcp4") {
        // Get the list of stdandard option definitions.
        option_defs = LibDHCP::getOptionDefs(Option::V4);
    } else if (!option_space.empty()) {
        OptionDefContainerPtr option_defs_ptr =
            CfgMgr::instance().getOptionDefs(option_space);
        if (option_defs_ptr != NULL) {
            option_defs = *option_defs_ptr;
        }
    }
    // Get the search index #1. It allows to search for option definitions
    // using option code.
    const OptionDefContainerTypeIndex& idx = option_defs.get<1>();

    // The buffer being read comprises a set of options, each starting with
    // a one-byte type code and a one-byte length field.
    while (offset + 1 <= buf.size()) {
        uint8_t opt_type = buf[offset++];

        // DHO_END is a special, one octet long option
        if (opt_type == DHO_END)
            return (offset); // just return. Don't need to add DHO_END option

        // DHO_PAD is just a padding after DHO_END. Let's continue parsing
        // in case we receive a message without DHO_END.
        if (opt_type == DHO_PAD)
            continue;

        if (offset + 1 >= buf.size()) {
            // opt_type must be cast to integer so as it is not treated as
            // unsigned char value (a number is presented in error message).
            isc_throw(OutOfRange, "Attempt to parse truncated option "
                      << static_cast<int>(opt_type));
        }

        uint8_t opt_len =  buf[offset++];
        if (offset + opt_len > buf.size()) {
            isc_throw(OutOfRange, "Option parse failed. Tried to parse "
                      << offset + opt_len << " bytes from " << buf.size()
                      << "-byte long buffer.");
        }

        // Get all definitions with the particular option code. Note that option code
        // is non-unique within this container however at this point we expect
        // to get one option definition with the particular code. If more are
        // returned we report an error.
        const OptionDefContainerTypeRange& range = idx.equal_range(opt_type);
        // Get the number of returned option definitions for the option code.
        size_t num_defs = distance(range.first, range.second);

        OptionPtr opt;
        if (num_defs > 1) {
            // Multiple options of the same code are not supported right now!
            isc_throw(isc::Unexpected, "Internal error: multiple option definitions"
                      " for option type " << static_cast<int>(opt_type)
                      << " returned. Currently it is not supported to initialize"
                      << " multiple option definitions for the same option code."
                      << " This will be supported once support for option spaces"
                      << " is implemented");
        } else if (num_defs == 0) {
            opt = OptionPtr(new Option(Option::V4, opt_type,
                                       buf.begin() + offset,
                                       buf.begin() + offset + opt_len));
            opt->setEncapsulatedSpace("dhcp4");
        } else {
            // The option definition has been found. Use it to create
            // the option instance from the provided buffer chunk.
            const OptionDefinitionPtr& def = *(range.first);
            assert(def);
            opt = def->optionFactory(Option::V4, opt_type,
                                     buf.begin() + offset,
                                     buf.begin() + offset + opt_len,
                                     boost::bind(&Dhcpv4Srv::unpackOptions,
                                                 this, _1, _2, _3));
        }

        options.insert(std::make_pair(opt_type, opt));
        offset += opt_len;
    }
    return (offset);
}


}   // namespace dhcp
}   // namespace isc<|MERGE_RESOLUTION|>--- conflicted
+++ resolved
@@ -914,11 +914,7 @@
 
     copyDefaultFields(discover, offer);
     appendDefaultOptions(offer, DHCPOFFER);
-<<<<<<< HEAD
-    appendRequestedOptions(discover, offer);
     appendRequestedVendorOptions(discover, offer);
-=======
->>>>>>> caeac4ab
 
     assignLease(discover, offer);
 
@@ -945,11 +941,7 @@
 
     copyDefaultFields(request, ack);
     appendDefaultOptions(ack, DHCPACK);
-<<<<<<< HEAD
-    appendRequestedOptions(request, ack);
     appendRequestedVendorOptions(request, ack);
-=======
->>>>>>> caeac4ab
 
     // Note that we treat REQUEST message uniformly, regardless if this is a
     // first request (requesting for new address), renewing existing address
