--- conflicted
+++ resolved
@@ -1408,14 +1408,14 @@
     static const IOAddress notset("0.0.0.0");
     static const IOAddress bcast("255.255.255.255");
 
-<<<<<<< HEAD
     // If a message is relayed, use the relay (giaddr) address to select subnet
     // for the client. Note that this may result in exception if the value
     // of hops does not correspond with the Giaddr. Such message is considered
     // to be malformed anyway and the message will be dropped by the higher
     // level functions.
     if (question->isRelayed()) {
-        subnet = CfgMgr::instance().getSubnet4(question->getGiaddr());
+        subnet = CfgMgr::instance().getSubnet4(question->getGiaddr(),
+                                               question->classes_);
 
     // The message is not relayed so it is sent directly by a client. But
     // the client may be renewing its lease and in such case it unicasts
@@ -1425,24 +1425,16 @@
     // we rely on the client's address to get the subnet.
     } else if ((question->getLocalAddr() != bcast) &&
                (question->getCiaddr() != notset)) {
-        subnet = CfgMgr::instance().getSubnet4(question->getCiaddr());
+        subnet = CfgMgr::instance().getSubnet4(question->getCiaddr(),
+                                               question->classes_);
 
     // The message has been received from a directly connected client
     // and this client appears to have no address. The IPv4 address
     // assigned to the interface on which this message has been received,
     // will be used to determine the subnet suitable for the client.
     } else {
-        subnet = CfgMgr::instance().getSubnet4(question->getIface());
-=======
-    if (relay != notset) {
-        // Yes: Use relay address to select subnet
-        subnet = CfgMgr::instance().getSubnet4(relay, question->classes_);
-    } else {
-
-        // No: Use client's address to select subnet
-        subnet = CfgMgr::instance().getSubnet4(question->getRemoteAddr(),
+        subnet = CfgMgr::instance().getSubnet4(question->getIface(),
                                                question->classes_);
->>>>>>> 1791d198
     }
 
     // Let's execute all callouts registered for subnet4_select
