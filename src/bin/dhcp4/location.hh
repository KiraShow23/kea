--- conflicted
+++ resolved
@@ -1,8 +1,3 @@
-<<<<<<< HEAD
-// Generated 201701062338
-=======
-// Generated 201701070534
->>>>>>> e03e6988
 // A Bison parser, made by GNU Bison 3.0.4.
 
 // Locations for Bison parsers in C++
@@ -45,9 +40,9 @@
 
 # include "position.hh"
 
-#line 14 "dhcp4_parser.yy" // location.cc:296
+#line 14 "dhcp4_parser.yy" // location.cc:337
 namespace isc { namespace dhcp {
-#line 46 "location.hh" // location.cc:296
+#line 46 "location.hh" // location.cc:337
   /// Abstract a location.
   class location
   {
@@ -191,7 +186,7 @@
     return ostr;
   }
 
-#line 14 "dhcp4_parser.yy" // location.cc:296
+#line 14 "dhcp4_parser.yy" // location.cc:337
 } } // isc::dhcp
-#line 192 "location.hh" // location.cc:296
+#line 192 "location.hh" // location.cc:337
 #endif // !YY_PARSER4_LOCATION_HH_INCLUDED