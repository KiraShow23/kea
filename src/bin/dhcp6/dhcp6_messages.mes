--- conflicted
+++ resolved
@@ -101,7 +101,25 @@
 database has invalid format and can't be transformed to the canonical on-wire
 format.
 
-<<<<<<< HEAD
+% DHCP6_DDNS_REQUEST_SEND_FAILED failed sending a request to b10-dhcp-ddns, error: %1,  ncr: %2
+This error message indicates that IPv6 DHCP server failed to send a DDNS
+update reqeust to the DHCP-DDNS server. This is most likely a configuration or
+networking error.
+
+% DHCP6_DDNS_SEND_FQDN sending DHCPv6 Client FQDN Option to the client: %1
+This debug message is logged when server includes an DHCPv6 Client FQDN Option
+in its response to the client.
+
+% DHCP6_DEACTIVATE_INTERFACE deactivate interface %1
+This message is printed when DHCPv6 server disables an interface from being
+used to receive DHCPv6 traffic. Sockets on this interface will not be opened
+by the Interface Manager until interface is enabled.
+
+% DHCP6_HOOKS_LIBS_RELOAD_FAIL reload of hooks libraries failed
+A "libreload" command was issued to reload the hooks libraries but for
+some reason the reload failed.  Other error messages issued from the
+hooks framework will indicate the nature of the problem.
+
 % DHCP6_EXTEND_LEASE_SUBNET_SELECTED the %1 subnet was selected for client extending its lease
 This is a debug message informing that a given subnet was selected. It will
 be used for extending lifetime of the lease. This is one of the early steps
@@ -150,26 +168,6 @@
 A warning message indicating that a client is attempting to extend lease lifetime
 for the prefix, but the server doesn't have any information about the subnet this
 client belongs to.
-=======
-% DHCP6_DDNS_REQUEST_SEND_FAILED failed sending a request to b10-dhcp-ddns, error: %1,  ncr: %2
-This error message indicates that IPv6 DHCP server failed to send a DDNS
-update reqeust to the DHCP-DDNS server. This is most likely a configuration or
-networking error.
-
-% DHCP6_DDNS_SEND_FQDN sending DHCPv6 Client FQDN Option to the client: %1
-This debug message is logged when server includes an DHCPv6 Client FQDN Option
-in its response to the client.
-
-% DHCP6_DEACTIVATE_INTERFACE deactivate interface %1
-This message is printed when DHCPv6 server disables an interface from being
-used to receive DHCPv6 traffic. Sockets on this interface will not be opened
-by the Interface Manager until interface is enabled.
-
-% DHCP6_HOOKS_LIBS_RELOAD_FAIL reload of hooks libraries failed
-A "libreload" command was issued to reload the hooks libraries but for
-some reason the reload failed.  Other error messages issued from the
-hooks framework will indicate the nature of the problem.
->>>>>>> 43baf5c0
 
 % DHCP6_HOOK_BUFFER_RCVD_SKIP received DHCPv6 buffer was dropped because a callout set the skip flag
 This debug message is printed when a callout installed on buffer6_receive
@@ -183,17 +181,12 @@
 Server completed all the processing (e.g. may have assigned, updated
 or released leases), but the response will not be send to the client.
 
-<<<<<<< HEAD
 % DHCP6_HOOK_LEASE6_EXTEND_SKIP DHCPv6 lease lifetime was not extended because a callout set the skip flag for message %1
-This debug message is printed when a callout installed on lease6_renew
 or lease6_rebind hook point set the skip flag. For this particular hook
 point, the setting of the flag by a callout instructs the server to not
 extend the lifetime for a lease. If client requested renewal of multiples
 leases (by sending multiple IA options), the server will skip the renewal
 of the one in question and will proceed with other renewals as usual.
-
-=======
->>>>>>> 43baf5c0
 % DHCP6_HOOK_LEASE6_RELEASE_NA_SKIP DHCPv6 address lease was not released because a callout set the skip flag
 This debug message is printed when a callout installed on the
 lease6_release hook point set the skip flag. For this particular hook
@@ -462,24 +455,6 @@
 that does belong to it, but the address was expected to be in a different
 IA (identity association) container. This probably means that the client's
 support for multiple prefixes is flawed.
-
-<<<<<<< HEAD
-% DHCP6_RELEASE_MISSING_CLIENTID client (address=%1) sent RELEASE message without mandatory client-id
-This warning message indicates that client sent RELEASE message without
-mandatory client-id option. This is most likely caused by a buggy client
-(or a relay that malformed forwarded message). This request will not be
-processed and a response with error status code will be sent back.
-=======
-% DHCP6_RENEW_UNKNOWN_SUBNET RENEW message received from client on unknown subnet (duid=%1, iaid=%2)
-A warning message indicating that a client is attempting to renew his lease,
-but the server does not have any information about the subnet this client belongs
-to. This may mean that faulty the mobile client changed its location and is trying to
-renew its old address (client is supposed to send confirm, not rewew in such cases,
-according to RFC3315) or the server configuration has changed and information about
-existing subnet was removed. Note that in a sense this is worse case of DHCP6_UNKNOWN_RENEW,
-as not only the lease is unknown, but also the subnet is. Depending on the reasons
-of this condition, it may or may not correct on its own.
->>>>>>> 43baf5c0
 
 % DHCP6_REQUIRED_OPTIONS_CHECK_FAIL %1 message received from %2 failed the following check: %3
 This message indicates that received DHCPv6 packet is invalid.  This may be due
