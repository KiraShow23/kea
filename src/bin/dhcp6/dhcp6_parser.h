// A Bison parser, made by GNU Bison 3.0.4.

// Skeleton interface for Bison LALR(1) parsers in C++

// Copyright (C) 2002-2015 Free Software Foundation, Inc.

// This program is free software: you can redistribute it and/or modify
// it under the terms of the GNU General Public License as published by
// the Free Software Foundation, either version 3 of the License, or
// (at your option) any later version.

// This program is distributed in the hope that it will be useful,
// but WITHOUT ANY WARRANTY; without even the implied warranty of
// MERCHANTABILITY or FITNESS FOR A PARTICULAR PURPOSE.  See the
// GNU General Public License for more details.

// You should have received a copy of the GNU General Public License
// along with this program.  If not, see <http://www.gnu.org/licenses/>.

// As a special exception, you may create a larger work that contains
// part or all of the Bison parser skeleton and distribute that work
// under terms of your choice, so long as that work isn't itself a
// parser generator using the skeleton or a modified version thereof
// as a parser skeleton.  Alternatively, if you modify or redistribute
// the parser skeleton itself, you may (at your option) remove this
// special exception, which will cause the skeleton and the resulting
// Bison output files to be licensed under the GNU General Public
// License without this special exception.

// This special exception was added by the Free Software Foundation in
// version 2.2 of Bison.

/**
 ** \file dhcp6_parser.h
 ** Define the isc::dhcp::parser class.
 */

// C++ LALR(1) parser skeleton written by Akim Demaille.

#ifndef YY_PARSER6_DHCP6_PARSER_H_INCLUDED
# define YY_PARSER6_DHCP6_PARSER_H_INCLUDED
// //                    "%code requires" blocks.
#line 17 "dhcp6_parser.yy" // lalr1.cc:392

#include <string>
#include <cc/data.h>
#include <dhcp/option.h>
#include <boost/lexical_cast.hpp>
#include <dhcp6/parser_context_decl.h>

using namespace isc::dhcp;
using namespace isc::data;
using namespace std;

#line 56 "dhcp6_parser.h" // lalr1.cc:392

# include <cassert>
# include <cstdlib> // std::abort
# include <iostream>
# include <stdexcept>
# include <string>
# include <vector>
# include "stack.hh"
# include "location.hh"
#include <typeinfo>
#ifndef YYASSERT
# include <cassert>
# define YYASSERT assert
#endif


#ifndef YY_ATTRIBUTE
# if (defined __GNUC__                                               \
      && (2 < __GNUC__ || (__GNUC__ == 2 && 96 <= __GNUC_MINOR__)))  \
     || defined __SUNPRO_C && 0x5110 <= __SUNPRO_C
#  define YY_ATTRIBUTE(Spec) __attribute__(Spec)
# else
#  define YY_ATTRIBUTE(Spec) /* empty */
# endif
#endif

#ifndef YY_ATTRIBUTE_PURE
# define YY_ATTRIBUTE_PURE   YY_ATTRIBUTE ((__pure__))
#endif

#ifndef YY_ATTRIBUTE_UNUSED
# define YY_ATTRIBUTE_UNUSED YY_ATTRIBUTE ((__unused__))
#endif

#if !defined _Noreturn \
     && (!defined __STDC_VERSION__ || __STDC_VERSION__ < 201112)
# if defined _MSC_VER && 1200 <= _MSC_VER
#  define _Noreturn __declspec (noreturn)
# else
#  define _Noreturn YY_ATTRIBUTE ((__noreturn__))
# endif
#endif

/* Suppress unused-variable warnings by "using" E.  */
#if ! defined lint || defined __GNUC__
# define YYUSE(E) ((void) (E))
#else
# define YYUSE(E) /* empty */
#endif

#if defined __GNUC__ && 407 <= __GNUC__ * 100 + __GNUC_MINOR__
/* Suppress an incorrect diagnostic about yylval being uninitialized.  */
# define YY_IGNORE_MAYBE_UNINITIALIZED_BEGIN \
    _Pragma ("GCC diagnostic push") \
    _Pragma ("GCC diagnostic ignored \"-Wuninitialized\"")\
    _Pragma ("GCC diagnostic ignored \"-Wmaybe-uninitialized\"")
# define YY_IGNORE_MAYBE_UNINITIALIZED_END \
    _Pragma ("GCC diagnostic pop")
#else
# define YY_INITIAL_VALUE(Value) Value
#endif
#ifndef YY_IGNORE_MAYBE_UNINITIALIZED_BEGIN
# define YY_IGNORE_MAYBE_UNINITIALIZED_BEGIN
# define YY_IGNORE_MAYBE_UNINITIALIZED_END
#endif
#ifndef YY_INITIAL_VALUE
# define YY_INITIAL_VALUE(Value) /* Nothing. */
#endif

/* Debug traces.  */
#ifndef PARSER6_DEBUG
# if defined YYDEBUG
#if YYDEBUG
#   define PARSER6_DEBUG 1
#  else
#   define PARSER6_DEBUG 0
#  endif
# else /* ! defined YYDEBUG */
#  define PARSER6_DEBUG 1
# endif /* ! defined YYDEBUG */
#endif  /* ! defined PARSER6_DEBUG */

#line 14 "dhcp6_parser.yy" // lalr1.cc:392
namespace isc { namespace dhcp {
#line 141 "dhcp6_parser.h" // lalr1.cc:392



  /// A char[S] buffer to store and retrieve objects.
  ///
  /// Sort of a variant, but does not keep track of the nature
  /// of the stored data, since that knowledge is available
  /// via the current state.
  template <size_t S>
  struct variant
  {
    /// Type of *this.
    typedef variant<S> self_type;

    /// Empty construction.
    variant ()
      : yytypeid_ (YY_NULLPTR)
    {}

    /// Construct and fill.
    template <typename T>
    variant (const T& t)
      : yytypeid_ (&typeid (T))
    {
      YYASSERT (sizeof (T) <= S);
      new (yyas_<T> ()) T (t);
    }

    /// Destruction, allowed only if empty.
    ~variant ()
    {
      YYASSERT (!yytypeid_);
    }

    /// Instantiate an empty \a T in here.
    template <typename T>
    T&
    build ()
    {
      YYASSERT (!yytypeid_);
      YYASSERT (sizeof (T) <= S);
      yytypeid_ = & typeid (T);
      return *new (yyas_<T> ()) T;
    }

    /// Instantiate a \a T in here from \a t.
    template <typename T>
    T&
    build (const T& t)
    {
      YYASSERT (!yytypeid_);
      YYASSERT (sizeof (T) <= S);
      yytypeid_ = & typeid (T);
      return *new (yyas_<T> ()) T (t);
    }

    /// Accessor to a built \a T.
    template <typename T>
    T&
    as ()
    {
      YYASSERT (*yytypeid_ == typeid (T));
      YYASSERT (sizeof (T) <= S);
      return *yyas_<T> ();
    }

    /// Const accessor to a built \a T (for %printer).
    template <typename T>
    const T&
    as () const
    {
      YYASSERT (*yytypeid_ == typeid (T));
      YYASSERT (sizeof (T) <= S);
      return *yyas_<T> ();
    }

    /// Swap the content with \a other, of same type.
    ///
    /// Both variants must be built beforehand, because swapping the actual
    /// data requires reading it (with as()), and this is not possible on
    /// unconstructed variants: it would require some dynamic testing, which
    /// should not be the variant's responsability.
    /// Swapping between built and (possibly) non-built is done with
    /// variant::move ().
    template <typename T>
    void
    swap (self_type& other)
    {
      YYASSERT (yytypeid_);
      YYASSERT (*yytypeid_ == *other.yytypeid_);
      std::swap (as<T> (), other.as<T> ());
    }

    /// Move the content of \a other to this.
    ///
    /// Destroys \a other.
    template <typename T>
    void
    move (self_type& other)
    {
      build<T> ();
      swap<T> (other);
      other.destroy<T> ();
    }

    /// Copy the content of \a other to this.
    template <typename T>
    void
    copy (const self_type& other)
    {
      build<T> (other.as<T> ());
    }

    /// Destroy the stored \a T.
    template <typename T>
    void
    destroy ()
    {
      as<T> ().~T ();
      yytypeid_ = YY_NULLPTR;
    }

  private:
    /// Prohibit blind copies.
    self_type& operator=(const self_type&);
    variant (const self_type&);

    /// Accessor to raw memory as \a T.
    template <typename T>
    T*
    yyas_ ()
    {
      void *yyp = yybuffer_.yyraw;
      return static_cast<T*> (yyp);
     }

    /// Const accessor to raw memory as \a T.
    template <typename T>
    const T*
    yyas_ () const
    {
      const void *yyp = yybuffer_.yyraw;
      return static_cast<const T*> (yyp);
     }

    union
    {
      /// Strongest alignment constraints.
      long double yyalign_me;
      /// A buffer large enough to store any of the semantic values.
      char yyraw[S];
    } yybuffer_;

    /// Whether the content is built: if defined, the name of the stored type.
    const std::type_info *yytypeid_;
  };


  /// A Bison parser.
  class Dhcp6Parser
  {
  public:
#ifndef PARSER6_STYPE
    /// An auxiliary type to compute the largest semantic type.
    union union_type
    {
      // value
      // duid_type
      // ncr_protocol_value
      // replace_client_name_value
      char dummy1[sizeof(ElementPtr)];

      // "boolean"
      char dummy2[sizeof(bool)];

      // "floating point"
      char dummy3[sizeof(double)];

      // "integer"
      char dummy4[sizeof(int64_t)];

      // "constant string"
      char dummy5[sizeof(std::string)];
};

    /// Symbol semantic values.
    typedef variant<sizeof(union_type)> semantic_type;
#else
    typedef PARSER6_STYPE semantic_type;
#endif
    /// Symbol locations.
    typedef location location_type;

    /// Syntax errors thrown from user actions.
    struct syntax_error : std::runtime_error
    {
      syntax_error (const location_type& l, const std::string& m);
      location_type location;
    };

    /// Tokens.
    struct token
    {
      enum yytokentype
      {
        TOKEN_END = 0,
        TOKEN_COMMA = 258,
        TOKEN_COLON = 259,
        TOKEN_LSQUARE_BRACKET = 260,
        TOKEN_RSQUARE_BRACKET = 261,
        TOKEN_LCURLY_BRACKET = 262,
        TOKEN_RCURLY_BRACKET = 263,
        TOKEN_NULL_TYPE = 264,
        TOKEN_DHCP6 = 265,
        TOKEN_INTERFACES_CONFIG = 266,
        TOKEN_INTERFACES = 267,
        TOKEN_LEASE_DATABASE = 268,
        TOKEN_HOSTS_DATABASE = 269,
        TOKEN_TYPE = 270,
        TOKEN_USER = 271,
        TOKEN_PASSWORD = 272,
        TOKEN_HOST = 273,
        TOKEN_PERSIST = 274,
        TOKEN_LFC_INTERVAL = 275,
        TOKEN_READONLY = 276,
        TOKEN_PREFERRED_LIFETIME = 277,
        TOKEN_VALID_LIFETIME = 278,
        TOKEN_RENEW_TIMER = 279,
        TOKEN_REBIND_TIMER = 280,
        TOKEN_DECLINE_PROBATION_PERIOD = 281,
        TOKEN_SUBNET6 = 282,
        TOKEN_OPTION_DEF = 283,
        TOKEN_OPTION_DATA = 284,
        TOKEN_NAME = 285,
        TOKEN_DATA = 286,
        TOKEN_CODE = 287,
        TOKEN_SPACE = 288,
        TOKEN_CSV_FORMAT = 289,
        TOKEN_RECORD_TYPES = 290,
        TOKEN_ENCAPSULATE = 291,
        TOKEN_ARRAY = 292,
        TOKEN_POOLS = 293,
        TOKEN_POOL = 294,
        TOKEN_PD_POOLS = 295,
        TOKEN_PREFIX = 296,
        TOKEN_PREFIX_LEN = 297,
        TOKEN_EXCLUDED_PREFIX = 298,
        TOKEN_EXCLUDED_PREFIX_LEN = 299,
        TOKEN_DELEGATED_LEN = 300,
        TOKEN_SUBNET = 301,
        TOKEN_INTERFACE = 302,
        TOKEN_INTERFACE_ID = 303,
        TOKEN_ID = 304,
        TOKEN_RAPID_COMMIT = 305,
        TOKEN_RESERVATION_MODE = 306,
        TOKEN_MAC_SOURCES = 307,
        TOKEN_RELAY_SUPPLIED_OPTIONS = 308,
        TOKEN_HOST_RESERVATION_IDENTIFIERS = 309,
        TOKEN_CLIENT_CLASSES = 310,
        TOKEN_TEST = 311,
        TOKEN_CLIENT_CLASS = 312,
        TOKEN_RESERVATIONS = 313,
        TOKEN_IP_ADDRESSES = 314,
        TOKEN_PREFIXES = 315,
        TOKEN_DUID = 316,
        TOKEN_HW_ADDRESS = 317,
        TOKEN_HOSTNAME = 318,
        TOKEN_RELAY = 319,
        TOKEN_IP_ADDRESS = 320,
        TOKEN_HOOKS_LIBRARIES = 321,
        TOKEN_LIBRARY = 322,
        TOKEN_PARAMETERS = 323,
        TOKEN_EXPIRED_LEASES_PROCESSING = 324,
        TOKEN_RECLAIM_TIMER_WAIT_TIME = 325,
        TOKEN_FLUSH_RECLAIMED_TIMER_WAIT_TIME = 326,
        TOKEN_HOLD_RECLAIMED_TIME = 327,
        TOKEN_MAX_RECLAIM_LEASES = 328,
        TOKEN_MAX_RECLAIM_TIME = 329,
        TOKEN_UNWARNED_RECLAIM_CYCLES = 330,
        TOKEN_SERVER_ID = 331,
        TOKEN_LLT = 332,
        TOKEN_EN = 333,
        TOKEN_LL = 334,
        TOKEN_IDENTIFIER = 335,
        TOKEN_HTYPE = 336,
        TOKEN_TIME = 337,
        TOKEN_ENTERPRISE_ID = 338,
        TOKEN_DHCP4O6_PORT = 339,
        TOKEN_CONTROL_SOCKET = 340,
        TOKEN_SOCKET_TYPE = 341,
        TOKEN_SOCKET_NAME = 342,
        TOKEN_DHCP_DDNS = 343,
        TOKEN_ENABLE_UPDATES = 344,
        TOKEN_QUALIFYING_SUFFIX = 345,
        TOKEN_SERVER_IP = 346,
        TOKEN_SERVER_PORT = 347,
        TOKEN_SENDER_IP = 348,
        TOKEN_SENDER_PORT = 349,
        TOKEN_MAX_QUEUE_SIZE = 350,
        TOKEN_NCR_PROTOCOL = 351,
        TOKEN_NCR_FORMAT = 352,
        TOKEN_ALWAYS_INCLUDE_FQDN = 353,
        TOKEN_ALLOW_CLIENT_UPDATE = 354,
        TOKEN_OVERRIDE_NO_UPDATE = 355,
        TOKEN_OVERRIDE_CLIENT_UPDATE = 356,
        TOKEN_REPLACE_CLIENT_NAME = 357,
        TOKEN_GENERATED_PREFIX = 358,
        TOKEN_UDP = 359,
        TOKEN_TCP = 360,
        TOKEN_JSON = 361,
        TOKEN_WHEN_PRESENT = 362,
        TOKEN_NEVER = 363,
        TOKEN_ALWAYS = 364,
        TOKEN_WHEN_NOT_PRESENT = 365,
        TOKEN_LOGGING = 366,
        TOKEN_LOGGERS = 367,
        TOKEN_OUTPUT_OPTIONS = 368,
        TOKEN_OUTPUT = 369,
        TOKEN_DEBUGLEVEL = 370,
        TOKEN_SEVERITY = 371,
        TOKEN_DHCP4 = 372,
        TOKEN_DHCPDDNS = 373,
        TOKEN_TOPLEVEL_JSON = 374,
        TOKEN_TOPLEVEL_DHCP6 = 375,
        TOKEN_SUB_DHCP6 = 376,
        TOKEN_SUB_INTERFACES6 = 377,
        TOKEN_SUB_SUBNET6 = 378,
        TOKEN_SUB_POOL6 = 379,
        TOKEN_SUB_PD_POOL = 380,
        TOKEN_SUB_RESERVATION = 381,
        TOKEN_SUB_OPTION_DEF = 382,
        TOKEN_SUB_OPTION_DATA = 383,
        TOKEN_SUB_HOOKS_LIBRARY = 384,
        TOKEN_SUB_DHCP_DDNS = 385,
        TOKEN_STRING = 386,
        TOKEN_INTEGER = 387,
        TOKEN_FLOAT = 388,
        TOKEN_BOOLEAN = 389
      };
    };

    /// (External) token type, as returned by yylex.
    typedef token::yytokentype token_type;

    /// Symbol type: an internal symbol number.
    typedef int symbol_number_type;

    /// The symbol type number to denote an empty symbol.
    enum { empty_symbol = -2 };

    /// Internal symbol number for tokens (subsumed by symbol_number_type).
    typedef unsigned char token_number_type;

    /// A complete symbol.
    ///
    /// Expects its Base type to provide access to the symbol type
    /// via type_get().
    ///
    /// Provide access to semantic value and location.
    template <typename Base>
    struct basic_symbol : Base
    {
      /// Alias to Base.
      typedef Base super_type;

      /// Default constructor.
      basic_symbol ();

      /// Copy constructor.
      basic_symbol (const basic_symbol& other);

      /// Constructor for valueless symbols, and symbols from each type.

  basic_symbol (typename Base::kind_type t, const location_type& l);

  basic_symbol (typename Base::kind_type t, const ElementPtr v, const location_type& l);

  basic_symbol (typename Base::kind_type t, const bool v, const location_type& l);

  basic_symbol (typename Base::kind_type t, const double v, const location_type& l);

  basic_symbol (typename Base::kind_type t, const int64_t v, const location_type& l);

  basic_symbol (typename Base::kind_type t, const std::string v, const location_type& l);


      /// Constructor for symbols with semantic value.
      basic_symbol (typename Base::kind_type t,
                    const semantic_type& v,
                    const location_type& l);

      /// Destroy the symbol.
      ~basic_symbol ();

      /// Destroy contents, and record that is empty.
      void clear ();

      /// Whether empty.
      bool empty () const;

      /// Destructive move, \a s is emptied into this.
      void move (basic_symbol& s);

      /// The semantic value.
      semantic_type value;

      /// The location.
      location_type location;

    private:
      /// Assignment operator.
      basic_symbol& operator= (const basic_symbol& other);
    };

    /// Type access provider for token (enum) based symbols.
    struct by_type
    {
      /// Default constructor.
      by_type ();

      /// Copy constructor.
      by_type (const by_type& other);

      /// The symbol type as needed by the constructor.
      typedef token_type kind_type;

      /// Constructor from (external) token numbers.
      by_type (kind_type t);

      /// Record that this symbol is empty.
      void clear ();

      /// Steal the symbol type from \a that.
      void move (by_type& that);

      /// The (internal) type number (corresponding to \a type).
      /// \a empty when empty.
      symbol_number_type type_get () const;

      /// The token.
      token_type token () const;

      /// The symbol type.
      /// \a empty_symbol when empty.
      /// An int, not token_number_type, to be able to store empty_symbol.
      int type;
    };

    /// "External" symbols: returned by the scanner.
    typedef basic_symbol<by_type> symbol_type;

    // Symbol constructors declarations.
    static inline
    symbol_type
    make_END (const location_type& l);

    static inline
    symbol_type
    make_COMMA (const location_type& l);

    static inline
    symbol_type
    make_COLON (const location_type& l);

    static inline
    symbol_type
    make_LSQUARE_BRACKET (const location_type& l);

    static inline
    symbol_type
    make_RSQUARE_BRACKET (const location_type& l);

    static inline
    symbol_type
    make_LCURLY_BRACKET (const location_type& l);

    static inline
    symbol_type
    make_RCURLY_BRACKET (const location_type& l);

    static inline
    symbol_type
    make_NULL_TYPE (const location_type& l);

    static inline
    symbol_type
    make_DHCP6 (const location_type& l);

    static inline
    symbol_type
    make_INTERFACES_CONFIG (const location_type& l);

    static inline
    symbol_type
    make_INTERFACES (const location_type& l);

    static inline
    symbol_type
    make_LEASE_DATABASE (const location_type& l);

    static inline
    symbol_type
    make_HOSTS_DATABASE (const location_type& l);

    static inline
    symbol_type
    make_TYPE (const location_type& l);

    static inline
    symbol_type
    make_USER (const location_type& l);

    static inline
    symbol_type
    make_PASSWORD (const location_type& l);

    static inline
    symbol_type
    make_HOST (const location_type& l);

    static inline
    symbol_type
    make_PERSIST (const location_type& l);

    static inline
    symbol_type
    make_LFC_INTERVAL (const location_type& l);

    static inline
    symbol_type
    make_READONLY (const location_type& l);

    static inline
    symbol_type
    make_PREFERRED_LIFETIME (const location_type& l);

    static inline
    symbol_type
    make_VALID_LIFETIME (const location_type& l);

    static inline
    symbol_type
    make_RENEW_TIMER (const location_type& l);

    static inline
    symbol_type
    make_REBIND_TIMER (const location_type& l);

    static inline
    symbol_type
    make_DECLINE_PROBATION_PERIOD (const location_type& l);

    static inline
    symbol_type
    make_SUBNET6 (const location_type& l);

    static inline
    symbol_type
    make_OPTION_DEF (const location_type& l);

    static inline
    symbol_type
    make_OPTION_DATA (const location_type& l);

    static inline
    symbol_type
    make_NAME (const location_type& l);

    static inline
    symbol_type
    make_DATA (const location_type& l);

    static inline
    symbol_type
    make_CODE (const location_type& l);

    static inline
    symbol_type
    make_SPACE (const location_type& l);

    static inline
    symbol_type
    make_CSV_FORMAT (const location_type& l);

    static inline
    symbol_type
    make_RECORD_TYPES (const location_type& l);

    static inline
    symbol_type
    make_ENCAPSULATE (const location_type& l);

    static inline
    symbol_type
    make_ARRAY (const location_type& l);

    static inline
    symbol_type
    make_POOLS (const location_type& l);

    static inline
    symbol_type
    make_POOL (const location_type& l);

    static inline
    symbol_type
    make_PD_POOLS (const location_type& l);

    static inline
    symbol_type
    make_PREFIX (const location_type& l);

    static inline
    symbol_type
    make_PREFIX_LEN (const location_type& l);

    static inline
    symbol_type
    make_EXCLUDED_PREFIX (const location_type& l);

    static inline
    symbol_type
    make_EXCLUDED_PREFIX_LEN (const location_type& l);

    static inline
    symbol_type
    make_DELEGATED_LEN (const location_type& l);

    static inline
    symbol_type
    make_SUBNET (const location_type& l);

    static inline
    symbol_type
    make_INTERFACE (const location_type& l);

    static inline
    symbol_type
    make_INTERFACE_ID (const location_type& l);

    static inline
    symbol_type
    make_ID (const location_type& l);

    static inline
    symbol_type
    make_RAPID_COMMIT (const location_type& l);

    static inline
    symbol_type
    make_RESERVATION_MODE (const location_type& l);

    static inline
    symbol_type
    make_MAC_SOURCES (const location_type& l);

    static inline
    symbol_type
    make_RELAY_SUPPLIED_OPTIONS (const location_type& l);

    static inline
    symbol_type
    make_HOST_RESERVATION_IDENTIFIERS (const location_type& l);

    static inline
    symbol_type
    make_CLIENT_CLASSES (const location_type& l);

    static inline
    symbol_type
    make_TEST (const location_type& l);

    static inline
    symbol_type
    make_CLIENT_CLASS (const location_type& l);

    static inline
    symbol_type
    make_RESERVATIONS (const location_type& l);

    static inline
    symbol_type
    make_IP_ADDRESSES (const location_type& l);

    static inline
    symbol_type
    make_PREFIXES (const location_type& l);

    static inline
    symbol_type
    make_DUID (const location_type& l);

    static inline
    symbol_type
    make_HW_ADDRESS (const location_type& l);

    static inline
    symbol_type
    make_HOSTNAME (const location_type& l);

    static inline
    symbol_type
    make_RELAY (const location_type& l);

    static inline
    symbol_type
    make_IP_ADDRESS (const location_type& l);

    static inline
    symbol_type
    make_HOOKS_LIBRARIES (const location_type& l);

    static inline
    symbol_type
    make_LIBRARY (const location_type& l);

    static inline
    symbol_type
    make_PARAMETERS (const location_type& l);

    static inline
    symbol_type
    make_EXPIRED_LEASES_PROCESSING (const location_type& l);

    static inline
    symbol_type
    make_RECLAIM_TIMER_WAIT_TIME (const location_type& l);

    static inline
    symbol_type
    make_FLUSH_RECLAIMED_TIMER_WAIT_TIME (const location_type& l);

    static inline
    symbol_type
    make_HOLD_RECLAIMED_TIME (const location_type& l);

    static inline
    symbol_type
    make_MAX_RECLAIM_LEASES (const location_type& l);

    static inline
    symbol_type
    make_MAX_RECLAIM_TIME (const location_type& l);

    static inline
    symbol_type
    make_UNWARNED_RECLAIM_CYCLES (const location_type& l);

    static inline
    symbol_type
    make_SERVER_ID (const location_type& l);

    static inline
    symbol_type
    make_LLT (const location_type& l);

    static inline
    symbol_type
    make_EN (const location_type& l);

    static inline
    symbol_type
    make_LL (const location_type& l);

    static inline
    symbol_type
    make_IDENTIFIER (const location_type& l);

    static inline
    symbol_type
    make_HTYPE (const location_type& l);

    static inline
    symbol_type
    make_TIME (const location_type& l);

    static inline
    symbol_type
    make_ENTERPRISE_ID (const location_type& l);

    static inline
    symbol_type
    make_DHCP4O6_PORT (const location_type& l);

    static inline
    symbol_type
    make_CONTROL_SOCKET (const location_type& l);

    static inline
    symbol_type
    make_SOCKET_TYPE (const location_type& l);

    static inline
    symbol_type
    make_SOCKET_NAME (const location_type& l);

    static inline
    symbol_type
    make_DHCP_DDNS (const location_type& l);

    static inline
    symbol_type
    make_ENABLE_UPDATES (const location_type& l);

    static inline
    symbol_type
    make_QUALIFYING_SUFFIX (const location_type& l);

    static inline
    symbol_type
    make_SERVER_IP (const location_type& l);

    static inline
    symbol_type
    make_SERVER_PORT (const location_type& l);

    static inline
    symbol_type
    make_SENDER_IP (const location_type& l);

    static inline
    symbol_type
    make_SENDER_PORT (const location_type& l);

    static inline
    symbol_type
    make_MAX_QUEUE_SIZE (const location_type& l);

    static inline
    symbol_type
    make_NCR_PROTOCOL (const location_type& l);

    static inline
    symbol_type
    make_NCR_FORMAT (const location_type& l);

    static inline
    symbol_type
    make_ALWAYS_INCLUDE_FQDN (const location_type& l);

    static inline
    symbol_type
    make_ALLOW_CLIENT_UPDATE (const location_type& l);

    static inline
    symbol_type
    make_OVERRIDE_NO_UPDATE (const location_type& l);

    static inline
    symbol_type
    make_OVERRIDE_CLIENT_UPDATE (const location_type& l);

    static inline
    symbol_type
    make_REPLACE_CLIENT_NAME (const location_type& l);

    static inline
    symbol_type
    make_GENERATED_PREFIX (const location_type& l);

    static inline
    symbol_type
    make_UDP (const location_type& l);

    static inline
    symbol_type
    make_TCP (const location_type& l);

    static inline
    symbol_type
    make_JSON (const location_type& l);

    static inline
    symbol_type
    make_WHEN_PRESENT (const location_type& l);

    static inline
    symbol_type
    make_NEVER (const location_type& l);

    static inline
    symbol_type
    make_ALWAYS (const location_type& l);

    static inline
    symbol_type
    make_WHEN_NOT_PRESENT (const location_type& l);

    static inline
    symbol_type
    make_LOGGING (const location_type& l);

    static inline
    symbol_type
    make_LOGGERS (const location_type& l);

    static inline
    symbol_type
    make_OUTPUT_OPTIONS (const location_type& l);

    static inline
    symbol_type
    make_OUTPUT (const location_type& l);

    static inline
    symbol_type
    make_DEBUGLEVEL (const location_type& l);

    static inline
    symbol_type
    make_SEVERITY (const location_type& l);

    static inline
    symbol_type
    make_DHCP4 (const location_type& l);

    static inline
    symbol_type
    make_DHCPDDNS (const location_type& l);

    static inline
    symbol_type
    make_TOPLEVEL_JSON (const location_type& l);

    static inline
    symbol_type
    make_TOPLEVEL_DHCP6 (const location_type& l);

    static inline
    symbol_type
    make_SUB_DHCP6 (const location_type& l);

    static inline
    symbol_type
    make_SUB_INTERFACES6 (const location_type& l);

    static inline
    symbol_type
    make_SUB_SUBNET6 (const location_type& l);

    static inline
    symbol_type
    make_SUB_POOL6 (const location_type& l);

    static inline
    symbol_type
    make_SUB_PD_POOL (const location_type& l);

    static inline
    symbol_type
    make_SUB_RESERVATION (const location_type& l);

    static inline
    symbol_type
    make_SUB_OPTION_DEF (const location_type& l);

    static inline
    symbol_type
    make_SUB_OPTION_DATA (const location_type& l);

    static inline
    symbol_type
    make_SUB_HOOKS_LIBRARY (const location_type& l);

    static inline
    symbol_type
    make_SUB_DHCP_DDNS (const location_type& l);

    static inline
    symbol_type
    make_STRING (const std::string& v, const location_type& l);

    static inline
    symbol_type
    make_INTEGER (const int64_t& v, const location_type& l);

    static inline
    symbol_type
    make_FLOAT (const double& v, const location_type& l);

    static inline
    symbol_type
    make_BOOLEAN (const bool& v, const location_type& l);


    /// Build a parser object.
    Dhcp6Parser (isc::dhcp::Parser6Context& ctx_yyarg);
    virtual ~Dhcp6Parser ();

    /// Parse.
    /// \returns  0 iff parsing succeeded.
    virtual int parse ();

#if PARSER6_DEBUG
    /// The current debugging stream.
    std::ostream& debug_stream () const YY_ATTRIBUTE_PURE;
    /// Set the current debugging stream.
    void set_debug_stream (std::ostream &);

    /// Type for debugging levels.
    typedef int debug_level_type;
    /// The current debugging level.
    debug_level_type debug_level () const YY_ATTRIBUTE_PURE;
    /// Set the current debugging level.
    void set_debug_level (debug_level_type l);
#endif

    /// Report a syntax error.
    /// \param loc    where the syntax error is found.
    /// \param msg    a description of the syntax error.
    virtual void error (const location_type& loc, const std::string& msg);

    /// Report a syntax error.
    void error (const syntax_error& err);

  private:
    /// This class is not copyable.
    Dhcp6Parser (const Dhcp6Parser&);
    Dhcp6Parser& operator= (const Dhcp6Parser&);

    /// State numbers.
    typedef int state_type;

    /// Generate an error message.
    /// \param yystate   the state where the error occurred.
    /// \param yyla      the lookahead token.
    virtual std::string yysyntax_error_ (state_type yystate,
                                         const symbol_type& yyla) const;

    /// Compute post-reduction state.
    /// \param yystate   the current state
    /// \param yysym     the nonterminal to push on the stack
    state_type yy_lr_goto_state_ (state_type yystate, int yysym);

    /// Whether the given \c yypact_ value indicates a defaulted state.
    /// \param yyvalue   the value to check
    static bool yy_pact_value_is_default_ (int yyvalue);

    /// Whether the given \c yytable_ value indicates a syntax error.
    /// \param yyvalue   the value to check
    static bool yy_table_value_is_error_ (int yyvalue);

    static const short int yypact_ninf_;
    static const signed char yytable_ninf_;

    /// Convert a scanner token number \a t to a symbol number.
    static token_number_type yytranslate_ (token_type t);

    // Tables.
  // YYPACT[STATE-NUM] -- Index in YYTABLE of the portion describing
  // STATE-NUM.
  static const short int yypact_[];

  // YYDEFACT[STATE-NUM] -- Default reduction number in state STATE-NUM.
  // Performed when YYTABLE does not specify something else to do.  Zero
  // means the default is an error.
  static const unsigned short int yydefact_[];

  // YYPGOTO[NTERM-NUM].
  static const short int yypgoto_[];

  // YYDEFGOTO[NTERM-NUM].
  static const short int yydefgoto_[];

  // YYTABLE[YYPACT[STATE-NUM]] -- What to do in state STATE-NUM.  If
  // positive, shift that token.  If negative, reduce the rule whose
  // number is the opposite.  If YYTABLE_NINF, syntax error.
  static const unsigned short int yytable_[];

  static const short int yycheck_[];

  // YYSTOS[STATE-NUM] -- The (internal number of the) accessing
  // symbol of state STATE-NUM.
  static const unsigned short int yystos_[];

  // YYR1[YYN] -- Symbol number of symbol that rule YYN derives.
  static const unsigned short int yyr1_[];

  // YYR2[YYN] -- Number of symbols on the right hand side of rule YYN.
  static const unsigned char yyr2_[];


    /// Convert the symbol name \a n to a form suitable for a diagnostic.
    static std::string yytnamerr_ (const char *n);


    /// For a symbol, its name in clear.
    static const char* const yytname_[];
#if PARSER6_DEBUG
  // YYRLINE[YYN] -- Source line where rule number YYN was defined.
  static const unsigned short int yyrline_[];
    /// Report on the debug stream that the rule \a r is going to be reduced.
    virtual void yy_reduce_print_ (int r);
    /// Print the state stack on the debug stream.
    virtual void yystack_print_ ();

    // Debugging.
    int yydebug_;
    std::ostream* yycdebug_;

    /// \brief Display a symbol type, value and location.
    /// \param yyo    The output stream.
    /// \param yysym  The symbol.
    template <typename Base>
    void yy_print_ (std::ostream& yyo, const basic_symbol<Base>& yysym) const;
#endif

    /// \brief Reclaim the memory associated to a symbol.
    /// \param yymsg     Why this token is reclaimed.
    ///                  If null, print nothing.
    /// \param yysym     The symbol.
    template <typename Base>
    void yy_destroy_ (const char* yymsg, basic_symbol<Base>& yysym) const;

  private:
    /// Type access provider for state based symbols.
    struct by_state
    {
      /// Default constructor.
      by_state ();

      /// The symbol type as needed by the constructor.
      typedef state_type kind_type;

      /// Constructor.
      by_state (kind_type s);

      /// Copy constructor.
      by_state (const by_state& other);

      /// Record that this symbol is empty.
      void clear ();

      /// Steal the symbol type from \a that.
      void move (by_state& that);

      /// The (internal) type number (corresponding to \a state).
      /// \a empty_symbol when empty.
      symbol_number_type type_get () const;

      /// The state number used to denote an empty symbol.
      enum { empty_state = -1 };

      /// The state.
      /// \a empty when empty.
      state_type state;
    };

    /// "Internal" symbol: element of the stack.
    struct stack_symbol_type : basic_symbol<by_state>
    {
      /// Superclass.
      typedef basic_symbol<by_state> super_type;
      /// Construct an empty symbol.
      stack_symbol_type ();
      /// Steal the contents from \a sym to build this.
      stack_symbol_type (state_type s, symbol_type& sym);
      /// Assignment, needed by push_back.
      stack_symbol_type& operator= (const stack_symbol_type& that);
    };

    /// Stack type.
    typedef stack<stack_symbol_type> stack_type;

    /// The stack.
    stack_type yystack_;

    /// Push a new state on the stack.
    /// \param m    a debug message to display
    ///             if null, no trace is output.
    /// \param s    the symbol
    /// \warning the contents of \a s.value is stolen.
    void yypush_ (const char* m, stack_symbol_type& s);

    /// Push a new look ahead token on the state on the stack.
    /// \param m    a debug message to display
    ///             if null, no trace is output.
    /// \param s    the state
    /// \param sym  the symbol (for its value and location).
    /// \warning the contents of \a s.value is stolen.
    void yypush_ (const char* m, state_type s, symbol_type& sym);

    /// Pop \a n symbols the three stacks.
    void yypop_ (unsigned int n = 1);

    /// Constants.
    enum
    {
      yyeof_ = 0,
<<<<<<< HEAD
      yylast_ = 742,     ///< Last index in yytable_.
      yynnts_ = 310,  ///< Number of nonterminal symbols.
      yyfinal_ = 26, ///< Termination state number.
=======
      yylast_ = 638,     ///< Last index in yytable_.
      yynnts_ = 273,  ///< Number of nonterminal symbols.
      yyfinal_ = 24, ///< Termination state number.
>>>>>>> 9adb0eb5
      yyterror_ = 1,
      yyerrcode_ = 256,
      yyntokens_ = 135  ///< Number of tokens.
    };


    // User arguments.
    isc::dhcp::Parser6Context& ctx;
  };

  // Symbol number corresponding to token number t.
  inline
  Dhcp6Parser::token_number_type
  Dhcp6Parser::yytranslate_ (token_type t)
  {
    static
    const token_number_type
    translate_table[] =
    {
     0,     2,     2,     2,     2,     2,     2,     2,     2,     2,
       2,     2,     2,     2,     2,     2,     2,     2,     2,     2,
       2,     2,     2,     2,     2,     2,     2,     2,     2,     2,
       2,     2,     2,     2,     2,     2,     2,     2,     2,     2,
       2,     2,     2,     2,     2,     2,     2,     2,     2,     2,
       2,     2,     2,     2,     2,     2,     2,     2,     2,     2,
       2,     2,     2,     2,     2,     2,     2,     2,     2,     2,
       2,     2,     2,     2,     2,     2,     2,     2,     2,     2,
       2,     2,     2,     2,     2,     2,     2,     2,     2,     2,
       2,     2,     2,     2,     2,     2,     2,     2,     2,     2,
       2,     2,     2,     2,     2,     2,     2,     2,     2,     2,
       2,     2,     2,     2,     2,     2,     2,     2,     2,     2,
       2,     2,     2,     2,     2,     2,     2,     2,     2,     2,
       2,     2,     2,     2,     2,     2,     2,     2,     2,     2,
       2,     2,     2,     2,     2,     2,     2,     2,     2,     2,
       2,     2,     2,     2,     2,     2,     2,     2,     2,     2,
       2,     2,     2,     2,     2,     2,     2,     2,     2,     2,
       2,     2,     2,     2,     2,     2,     2,     2,     2,     2,
       2,     2,     2,     2,     2,     2,     2,     2,     2,     2,
       2,     2,     2,     2,     2,     2,     2,     2,     2,     2,
       2,     2,     2,     2,     2,     2,     2,     2,     2,     2,
       2,     2,     2,     2,     2,     2,     2,     2,     2,     2,
       2,     2,     2,     2,     2,     2,     2,     2,     2,     2,
       2,     2,     2,     2,     2,     2,     2,     2,     2,     2,
       2,     2,     2,     2,     2,     2,     2,     2,     2,     2,
       2,     2,     2,     2,     2,     2,     1,     2,     3,     4,
       5,     6,     7,     8,     9,    10,    11,    12,    13,    14,
      15,    16,    17,    18,    19,    20,    21,    22,    23,    24,
      25,    26,    27,    28,    29,    30,    31,    32,    33,    34,
      35,    36,    37,    38,    39,    40,    41,    42,    43,    44,
      45,    46,    47,    48,    49,    50,    51,    52,    53,    54,
      55,    56,    57,    58,    59,    60,    61,    62,    63,    64,
      65,    66,    67,    68,    69,    70,    71,    72,    73,    74,
      75,    76,    77,    78,    79,    80,    81,    82,    83,    84,
      85,    86,    87,    88,    89,    90,    91,    92,    93,    94,
      95,    96,    97,    98,    99,   100,   101,   102,   103,   104,
     105,   106,   107,   108,   109,   110,   111,   112,   113,   114,
     115,   116,   117,   118,   119,   120,   121,   122,   123,   124,
     125,   126,   127,   128,   129,   130,   131,   132,   133,   134
    };
    const unsigned int user_token_number_max_ = 389;
    const token_number_type undef_token_ = 2;

    if (static_cast<int>(t) <= yyeof_)
      return yyeof_;
    else if (static_cast<unsigned int> (t) <= user_token_number_max_)
      return translate_table[t];
    else
      return undef_token_;
  }

  inline
  Dhcp6Parser::syntax_error::syntax_error (const location_type& l, const std::string& m)
    : std::runtime_error (m)
    , location (l)
  {}

  // basic_symbol.
  template <typename Base>
  inline
  Dhcp6Parser::basic_symbol<Base>::basic_symbol ()
    : value ()
  {}

  template <typename Base>
  inline
  Dhcp6Parser::basic_symbol<Base>::basic_symbol (const basic_symbol& other)
    : Base (other)
    , value ()
    , location (other.location)
  {
      switch (other.type_get ())
    {
      case 149: // value
      case 374: // duid_type
      case 407: // ncr_protocol_value
      case 416: // replace_client_name_value
        value.copy< ElementPtr > (other.value);
        break;

      case 134: // "boolean"
        value.copy< bool > (other.value);
        break;

      case 133: // "floating point"
        value.copy< double > (other.value);
        break;

      case 132: // "integer"
        value.copy< int64_t > (other.value);
        break;

      case 131: // "constant string"
        value.copy< std::string > (other.value);
        break;

      default:
        break;
    }

  }


  template <typename Base>
  inline
  Dhcp6Parser::basic_symbol<Base>::basic_symbol (typename Base::kind_type t, const semantic_type& v, const location_type& l)
    : Base (t)
    , value ()
    , location (l)
  {
    (void) v;
      switch (this->type_get ())
    {
      case 149: // value
      case 374: // duid_type
      case 407: // ncr_protocol_value
      case 416: // replace_client_name_value
        value.copy< ElementPtr > (v);
        break;

      case 134: // "boolean"
        value.copy< bool > (v);
        break;

      case 133: // "floating point"
        value.copy< double > (v);
        break;

      case 132: // "integer"
        value.copy< int64_t > (v);
        break;

      case 131: // "constant string"
        value.copy< std::string > (v);
        break;

      default:
        break;
    }
}


  // Implementation of basic_symbol constructor for each type.

  template <typename Base>
  Dhcp6Parser::basic_symbol<Base>::basic_symbol (typename Base::kind_type t, const location_type& l)
    : Base (t)
    , value ()
    , location (l)
  {}

  template <typename Base>
  Dhcp6Parser::basic_symbol<Base>::basic_symbol (typename Base::kind_type t, const ElementPtr v, const location_type& l)
    : Base (t)
    , value (v)
    , location (l)
  {}

  template <typename Base>
  Dhcp6Parser::basic_symbol<Base>::basic_symbol (typename Base::kind_type t, const bool v, const location_type& l)
    : Base (t)
    , value (v)
    , location (l)
  {}

  template <typename Base>
  Dhcp6Parser::basic_symbol<Base>::basic_symbol (typename Base::kind_type t, const double v, const location_type& l)
    : Base (t)
    , value (v)
    , location (l)
  {}

  template <typename Base>
  Dhcp6Parser::basic_symbol<Base>::basic_symbol (typename Base::kind_type t, const int64_t v, const location_type& l)
    : Base (t)
    , value (v)
    , location (l)
  {}

  template <typename Base>
  Dhcp6Parser::basic_symbol<Base>::basic_symbol (typename Base::kind_type t, const std::string v, const location_type& l)
    : Base (t)
    , value (v)
    , location (l)
  {}


  template <typename Base>
  inline
  Dhcp6Parser::basic_symbol<Base>::~basic_symbol ()
  {
    clear ();
  }

  template <typename Base>
  inline
  void
  Dhcp6Parser::basic_symbol<Base>::clear ()
  {
    // User destructor.
    symbol_number_type yytype = this->type_get ();
    basic_symbol<Base>& yysym = *this;
    (void) yysym;
    switch (yytype)
    {
   default:
      break;
    }

    // Type destructor.
    switch (yytype)
    {
      case 149: // value
      case 374: // duid_type
      case 407: // ncr_protocol_value
      case 416: // replace_client_name_value
        value.template destroy< ElementPtr > ();
        break;

      case 134: // "boolean"
        value.template destroy< bool > ();
        break;

      case 133: // "floating point"
        value.template destroy< double > ();
        break;

      case 132: // "integer"
        value.template destroy< int64_t > ();
        break;

      case 131: // "constant string"
        value.template destroy< std::string > ();
        break;

      default:
        break;
    }

    Base::clear ();
  }

  template <typename Base>
  inline
  bool
  Dhcp6Parser::basic_symbol<Base>::empty () const
  {
    return Base::type_get () == empty_symbol;
  }

  template <typename Base>
  inline
  void
  Dhcp6Parser::basic_symbol<Base>::move (basic_symbol& s)
  {
    super_type::move(s);
      switch (this->type_get ())
    {
      case 149: // value
      case 374: // duid_type
      case 407: // ncr_protocol_value
      case 416: // replace_client_name_value
        value.move< ElementPtr > (s.value);
        break;

      case 134: // "boolean"
        value.move< bool > (s.value);
        break;

      case 133: // "floating point"
        value.move< double > (s.value);
        break;

      case 132: // "integer"
        value.move< int64_t > (s.value);
        break;

      case 131: // "constant string"
        value.move< std::string > (s.value);
        break;

      default:
        break;
    }

    location = s.location;
  }

  // by_type.
  inline
  Dhcp6Parser::by_type::by_type ()
    : type (empty_symbol)
  {}

  inline
  Dhcp6Parser::by_type::by_type (const by_type& other)
    : type (other.type)
  {}

  inline
  Dhcp6Parser::by_type::by_type (token_type t)
    : type (yytranslate_ (t))
  {}

  inline
  void
  Dhcp6Parser::by_type::clear ()
  {
    type = empty_symbol;
  }

  inline
  void
  Dhcp6Parser::by_type::move (by_type& that)
  {
    type = that.type;
    that.clear ();
  }

  inline
  int
  Dhcp6Parser::by_type::type_get () const
  {
    return type;
  }

  inline
  Dhcp6Parser::token_type
  Dhcp6Parser::by_type::token () const
  {
    // YYTOKNUM[NUM] -- (External) token number corresponding to the
    // (internal) symbol number NUM (which must be that of a token).  */
    static
    const unsigned short int
    yytoken_number_[] =
    {
       0,   256,   257,   258,   259,   260,   261,   262,   263,   264,
     265,   266,   267,   268,   269,   270,   271,   272,   273,   274,
     275,   276,   277,   278,   279,   280,   281,   282,   283,   284,
     285,   286,   287,   288,   289,   290,   291,   292,   293,   294,
     295,   296,   297,   298,   299,   300,   301,   302,   303,   304,
     305,   306,   307,   308,   309,   310,   311,   312,   313,   314,
     315,   316,   317,   318,   319,   320,   321,   322,   323,   324,
     325,   326,   327,   328,   329,   330,   331,   332,   333,   334,
     335,   336,   337,   338,   339,   340,   341,   342,   343,   344,
     345,   346,   347,   348,   349,   350,   351,   352,   353,   354,
     355,   356,   357,   358,   359,   360,   361,   362,   363,   364,
     365,   366,   367,   368,   369,   370,   371,   372,   373,   374,
     375,   376,   377,   378,   379,   380,   381,   382,   383,   384,
     385,   386,   387,   388,   389
    };
    return static_cast<token_type> (yytoken_number_[type]);
  }
  // Implementation of make_symbol for each symbol type.
  Dhcp6Parser::symbol_type
  Dhcp6Parser::make_END (const location_type& l)
  {
    return symbol_type (token::TOKEN_END, l);
  }

  Dhcp6Parser::symbol_type
  Dhcp6Parser::make_COMMA (const location_type& l)
  {
    return symbol_type (token::TOKEN_COMMA, l);
  }

  Dhcp6Parser::symbol_type
  Dhcp6Parser::make_COLON (const location_type& l)
  {
    return symbol_type (token::TOKEN_COLON, l);
  }

  Dhcp6Parser::symbol_type
  Dhcp6Parser::make_LSQUARE_BRACKET (const location_type& l)
  {
    return symbol_type (token::TOKEN_LSQUARE_BRACKET, l);
  }

  Dhcp6Parser::symbol_type
  Dhcp6Parser::make_RSQUARE_BRACKET (const location_type& l)
  {
    return symbol_type (token::TOKEN_RSQUARE_BRACKET, l);
  }

  Dhcp6Parser::symbol_type
  Dhcp6Parser::make_LCURLY_BRACKET (const location_type& l)
  {
    return symbol_type (token::TOKEN_LCURLY_BRACKET, l);
  }

  Dhcp6Parser::symbol_type
  Dhcp6Parser::make_RCURLY_BRACKET (const location_type& l)
  {
    return symbol_type (token::TOKEN_RCURLY_BRACKET, l);
  }

  Dhcp6Parser::symbol_type
  Dhcp6Parser::make_NULL_TYPE (const location_type& l)
  {
    return symbol_type (token::TOKEN_NULL_TYPE, l);
  }

  Dhcp6Parser::symbol_type
  Dhcp6Parser::make_DHCP6 (const location_type& l)
  {
    return symbol_type (token::TOKEN_DHCP6, l);
  }

  Dhcp6Parser::symbol_type
  Dhcp6Parser::make_INTERFACES_CONFIG (const location_type& l)
  {
    return symbol_type (token::TOKEN_INTERFACES_CONFIG, l);
  }

  Dhcp6Parser::symbol_type
  Dhcp6Parser::make_INTERFACES (const location_type& l)
  {
    return symbol_type (token::TOKEN_INTERFACES, l);
  }

  Dhcp6Parser::symbol_type
  Dhcp6Parser::make_LEASE_DATABASE (const location_type& l)
  {
    return symbol_type (token::TOKEN_LEASE_DATABASE, l);
  }

  Dhcp6Parser::symbol_type
  Dhcp6Parser::make_HOSTS_DATABASE (const location_type& l)
  {
    return symbol_type (token::TOKEN_HOSTS_DATABASE, l);
  }

  Dhcp6Parser::symbol_type
  Dhcp6Parser::make_TYPE (const location_type& l)
  {
    return symbol_type (token::TOKEN_TYPE, l);
  }

  Dhcp6Parser::symbol_type
  Dhcp6Parser::make_USER (const location_type& l)
  {
    return symbol_type (token::TOKEN_USER, l);
  }

  Dhcp6Parser::symbol_type
  Dhcp6Parser::make_PASSWORD (const location_type& l)
  {
    return symbol_type (token::TOKEN_PASSWORD, l);
  }

  Dhcp6Parser::symbol_type
  Dhcp6Parser::make_HOST (const location_type& l)
  {
    return symbol_type (token::TOKEN_HOST, l);
  }

  Dhcp6Parser::symbol_type
  Dhcp6Parser::make_PERSIST (const location_type& l)
  {
    return symbol_type (token::TOKEN_PERSIST, l);
  }

  Dhcp6Parser::symbol_type
  Dhcp6Parser::make_LFC_INTERVAL (const location_type& l)
  {
    return symbol_type (token::TOKEN_LFC_INTERVAL, l);
  }

  Dhcp6Parser::symbol_type
  Dhcp6Parser::make_READONLY (const location_type& l)
  {
    return symbol_type (token::TOKEN_READONLY, l);
  }

  Dhcp6Parser::symbol_type
  Dhcp6Parser::make_PREFERRED_LIFETIME (const location_type& l)
  {
    return symbol_type (token::TOKEN_PREFERRED_LIFETIME, l);
  }

  Dhcp6Parser::symbol_type
  Dhcp6Parser::make_VALID_LIFETIME (const location_type& l)
  {
    return symbol_type (token::TOKEN_VALID_LIFETIME, l);
  }

  Dhcp6Parser::symbol_type
  Dhcp6Parser::make_RENEW_TIMER (const location_type& l)
  {
    return symbol_type (token::TOKEN_RENEW_TIMER, l);
  }

  Dhcp6Parser::symbol_type
  Dhcp6Parser::make_REBIND_TIMER (const location_type& l)
  {
    return symbol_type (token::TOKEN_REBIND_TIMER, l);
  }

  Dhcp6Parser::symbol_type
  Dhcp6Parser::make_DECLINE_PROBATION_PERIOD (const location_type& l)
  {
    return symbol_type (token::TOKEN_DECLINE_PROBATION_PERIOD, l);
  }

  Dhcp6Parser::symbol_type
  Dhcp6Parser::make_SUBNET6 (const location_type& l)
  {
    return symbol_type (token::TOKEN_SUBNET6, l);
  }

  Dhcp6Parser::symbol_type
  Dhcp6Parser::make_OPTION_DEF (const location_type& l)
  {
    return symbol_type (token::TOKEN_OPTION_DEF, l);
  }

  Dhcp6Parser::symbol_type
  Dhcp6Parser::make_OPTION_DATA (const location_type& l)
  {
    return symbol_type (token::TOKEN_OPTION_DATA, l);
  }

  Dhcp6Parser::symbol_type
  Dhcp6Parser::make_NAME (const location_type& l)
  {
    return symbol_type (token::TOKEN_NAME, l);
  }

  Dhcp6Parser::symbol_type
  Dhcp6Parser::make_DATA (const location_type& l)
  {
    return symbol_type (token::TOKEN_DATA, l);
  }

  Dhcp6Parser::symbol_type
  Dhcp6Parser::make_CODE (const location_type& l)
  {
    return symbol_type (token::TOKEN_CODE, l);
  }

  Dhcp6Parser::symbol_type
  Dhcp6Parser::make_SPACE (const location_type& l)
  {
    return symbol_type (token::TOKEN_SPACE, l);
  }

  Dhcp6Parser::symbol_type
  Dhcp6Parser::make_CSV_FORMAT (const location_type& l)
  {
    return symbol_type (token::TOKEN_CSV_FORMAT, l);
  }

  Dhcp6Parser::symbol_type
  Dhcp6Parser::make_RECORD_TYPES (const location_type& l)
  {
    return symbol_type (token::TOKEN_RECORD_TYPES, l);
  }

  Dhcp6Parser::symbol_type
  Dhcp6Parser::make_ENCAPSULATE (const location_type& l)
  {
    return symbol_type (token::TOKEN_ENCAPSULATE, l);
  }

  Dhcp6Parser::symbol_type
  Dhcp6Parser::make_ARRAY (const location_type& l)
  {
    return symbol_type (token::TOKEN_ARRAY, l);
  }

  Dhcp6Parser::symbol_type
  Dhcp6Parser::make_POOLS (const location_type& l)
  {
    return symbol_type (token::TOKEN_POOLS, l);
  }

  Dhcp6Parser::symbol_type
  Dhcp6Parser::make_POOL (const location_type& l)
  {
    return symbol_type (token::TOKEN_POOL, l);
  }

  Dhcp6Parser::symbol_type
  Dhcp6Parser::make_PD_POOLS (const location_type& l)
  {
    return symbol_type (token::TOKEN_PD_POOLS, l);
  }

  Dhcp6Parser::symbol_type
  Dhcp6Parser::make_PREFIX (const location_type& l)
  {
    return symbol_type (token::TOKEN_PREFIX, l);
  }

  Dhcp6Parser::symbol_type
  Dhcp6Parser::make_PREFIX_LEN (const location_type& l)
  {
    return symbol_type (token::TOKEN_PREFIX_LEN, l);
  }

  Dhcp6Parser::symbol_type
  Dhcp6Parser::make_EXCLUDED_PREFIX (const location_type& l)
  {
    return symbol_type (token::TOKEN_EXCLUDED_PREFIX, l);
  }

  Dhcp6Parser::symbol_type
  Dhcp6Parser::make_EXCLUDED_PREFIX_LEN (const location_type& l)
  {
    return symbol_type (token::TOKEN_EXCLUDED_PREFIX_LEN, l);
  }

  Dhcp6Parser::symbol_type
  Dhcp6Parser::make_DELEGATED_LEN (const location_type& l)
  {
    return symbol_type (token::TOKEN_DELEGATED_LEN, l);
  }

  Dhcp6Parser::symbol_type
  Dhcp6Parser::make_SUBNET (const location_type& l)
  {
    return symbol_type (token::TOKEN_SUBNET, l);
  }

  Dhcp6Parser::symbol_type
  Dhcp6Parser::make_INTERFACE (const location_type& l)
  {
    return symbol_type (token::TOKEN_INTERFACE, l);
  }

  Dhcp6Parser::symbol_type
  Dhcp6Parser::make_INTERFACE_ID (const location_type& l)
  {
    return symbol_type (token::TOKEN_INTERFACE_ID, l);
  }

  Dhcp6Parser::symbol_type
  Dhcp6Parser::make_ID (const location_type& l)
  {
    return symbol_type (token::TOKEN_ID, l);
  }

  Dhcp6Parser::symbol_type
  Dhcp6Parser::make_RAPID_COMMIT (const location_type& l)
  {
    return symbol_type (token::TOKEN_RAPID_COMMIT, l);
  }

  Dhcp6Parser::symbol_type
  Dhcp6Parser::make_RESERVATION_MODE (const location_type& l)
  {
    return symbol_type (token::TOKEN_RESERVATION_MODE, l);
  }

  Dhcp6Parser::symbol_type
  Dhcp6Parser::make_MAC_SOURCES (const location_type& l)
  {
    return symbol_type (token::TOKEN_MAC_SOURCES, l);
  }

  Dhcp6Parser::symbol_type
  Dhcp6Parser::make_RELAY_SUPPLIED_OPTIONS (const location_type& l)
  {
    return symbol_type (token::TOKEN_RELAY_SUPPLIED_OPTIONS, l);
  }

  Dhcp6Parser::symbol_type
  Dhcp6Parser::make_HOST_RESERVATION_IDENTIFIERS (const location_type& l)
  {
    return symbol_type (token::TOKEN_HOST_RESERVATION_IDENTIFIERS, l);
  }

  Dhcp6Parser::symbol_type
  Dhcp6Parser::make_CLIENT_CLASSES (const location_type& l)
  {
    return symbol_type (token::TOKEN_CLIENT_CLASSES, l);
  }

  Dhcp6Parser::symbol_type
  Dhcp6Parser::make_TEST (const location_type& l)
  {
    return symbol_type (token::TOKEN_TEST, l);
  }

  Dhcp6Parser::symbol_type
  Dhcp6Parser::make_CLIENT_CLASS (const location_type& l)
  {
    return symbol_type (token::TOKEN_CLIENT_CLASS, l);
  }

  Dhcp6Parser::symbol_type
  Dhcp6Parser::make_RESERVATIONS (const location_type& l)
  {
    return symbol_type (token::TOKEN_RESERVATIONS, l);
  }

  Dhcp6Parser::symbol_type
  Dhcp6Parser::make_IP_ADDRESSES (const location_type& l)
  {
    return symbol_type (token::TOKEN_IP_ADDRESSES, l);
  }

  Dhcp6Parser::symbol_type
  Dhcp6Parser::make_PREFIXES (const location_type& l)
  {
    return symbol_type (token::TOKEN_PREFIXES, l);
  }

  Dhcp6Parser::symbol_type
  Dhcp6Parser::make_DUID (const location_type& l)
  {
    return symbol_type (token::TOKEN_DUID, l);
  }

  Dhcp6Parser::symbol_type
  Dhcp6Parser::make_HW_ADDRESS (const location_type& l)
  {
    return symbol_type (token::TOKEN_HW_ADDRESS, l);
  }

  Dhcp6Parser::symbol_type
  Dhcp6Parser::make_HOSTNAME (const location_type& l)
  {
    return symbol_type (token::TOKEN_HOSTNAME, l);
  }

  Dhcp6Parser::symbol_type
  Dhcp6Parser::make_RELAY (const location_type& l)
  {
    return symbol_type (token::TOKEN_RELAY, l);
  }

  Dhcp6Parser::symbol_type
  Dhcp6Parser::make_IP_ADDRESS (const location_type& l)
  {
    return symbol_type (token::TOKEN_IP_ADDRESS, l);
  }

  Dhcp6Parser::symbol_type
  Dhcp6Parser::make_HOOKS_LIBRARIES (const location_type& l)
  {
    return symbol_type (token::TOKEN_HOOKS_LIBRARIES, l);
  }

  Dhcp6Parser::symbol_type
  Dhcp6Parser::make_LIBRARY (const location_type& l)
  {
    return symbol_type (token::TOKEN_LIBRARY, l);
  }

  Dhcp6Parser::symbol_type
  Dhcp6Parser::make_PARAMETERS (const location_type& l)
  {
    return symbol_type (token::TOKEN_PARAMETERS, l);
  }

  Dhcp6Parser::symbol_type
  Dhcp6Parser::make_EXPIRED_LEASES_PROCESSING (const location_type& l)
  {
    return symbol_type (token::TOKEN_EXPIRED_LEASES_PROCESSING, l);
  }

  Dhcp6Parser::symbol_type
  Dhcp6Parser::make_RECLAIM_TIMER_WAIT_TIME (const location_type& l)
  {
    return symbol_type (token::TOKEN_RECLAIM_TIMER_WAIT_TIME, l);
  }

  Dhcp6Parser::symbol_type
  Dhcp6Parser::make_FLUSH_RECLAIMED_TIMER_WAIT_TIME (const location_type& l)
  {
    return symbol_type (token::TOKEN_FLUSH_RECLAIMED_TIMER_WAIT_TIME, l);
  }

  Dhcp6Parser::symbol_type
  Dhcp6Parser::make_HOLD_RECLAIMED_TIME (const location_type& l)
  {
    return symbol_type (token::TOKEN_HOLD_RECLAIMED_TIME, l);
  }

  Dhcp6Parser::symbol_type
  Dhcp6Parser::make_MAX_RECLAIM_LEASES (const location_type& l)
  {
    return symbol_type (token::TOKEN_MAX_RECLAIM_LEASES, l);
  }

  Dhcp6Parser::symbol_type
  Dhcp6Parser::make_MAX_RECLAIM_TIME (const location_type& l)
  {
    return symbol_type (token::TOKEN_MAX_RECLAIM_TIME, l);
  }

  Dhcp6Parser::symbol_type
  Dhcp6Parser::make_UNWARNED_RECLAIM_CYCLES (const location_type& l)
  {
    return symbol_type (token::TOKEN_UNWARNED_RECLAIM_CYCLES, l);
  }

  Dhcp6Parser::symbol_type
  Dhcp6Parser::make_SERVER_ID (const location_type& l)
  {
    return symbol_type (token::TOKEN_SERVER_ID, l);
  }

  Dhcp6Parser::symbol_type
  Dhcp6Parser::make_LLT (const location_type& l)
  {
    return symbol_type (token::TOKEN_LLT, l);
  }

  Dhcp6Parser::symbol_type
  Dhcp6Parser::make_EN (const location_type& l)
  {
    return symbol_type (token::TOKEN_EN, l);
  }

  Dhcp6Parser::symbol_type
  Dhcp6Parser::make_LL (const location_type& l)
  {
    return symbol_type (token::TOKEN_LL, l);
  }

  Dhcp6Parser::symbol_type
  Dhcp6Parser::make_IDENTIFIER (const location_type& l)
  {
    return symbol_type (token::TOKEN_IDENTIFIER, l);
  }

  Dhcp6Parser::symbol_type
  Dhcp6Parser::make_HTYPE (const location_type& l)
  {
    return symbol_type (token::TOKEN_HTYPE, l);
  }

  Dhcp6Parser::symbol_type
  Dhcp6Parser::make_TIME (const location_type& l)
  {
    return symbol_type (token::TOKEN_TIME, l);
  }

  Dhcp6Parser::symbol_type
  Dhcp6Parser::make_ENTERPRISE_ID (const location_type& l)
  {
    return symbol_type (token::TOKEN_ENTERPRISE_ID, l);
  }

  Dhcp6Parser::symbol_type
  Dhcp6Parser::make_DHCP4O6_PORT (const location_type& l)
  {
    return symbol_type (token::TOKEN_DHCP4O6_PORT, l);
  }

  Dhcp6Parser::symbol_type
  Dhcp6Parser::make_CONTROL_SOCKET (const location_type& l)
  {
    return symbol_type (token::TOKEN_CONTROL_SOCKET, l);
  }

  Dhcp6Parser::symbol_type
  Dhcp6Parser::make_SOCKET_TYPE (const location_type& l)
  {
    return symbol_type (token::TOKEN_SOCKET_TYPE, l);
  }

  Dhcp6Parser::symbol_type
  Dhcp6Parser::make_SOCKET_NAME (const location_type& l)
  {
    return symbol_type (token::TOKEN_SOCKET_NAME, l);
  }

  Dhcp6Parser::symbol_type
  Dhcp6Parser::make_DHCP_DDNS (const location_type& l)
  {
    return symbol_type (token::TOKEN_DHCP_DDNS, l);
  }

  Dhcp6Parser::symbol_type
  Dhcp6Parser::make_ENABLE_UPDATES (const location_type& l)
  {
    return symbol_type (token::TOKEN_ENABLE_UPDATES, l);
  }

  Dhcp6Parser::symbol_type
  Dhcp6Parser::make_QUALIFYING_SUFFIX (const location_type& l)
  {
    return symbol_type (token::TOKEN_QUALIFYING_SUFFIX, l);
  }

  Dhcp6Parser::symbol_type
  Dhcp6Parser::make_SERVER_IP (const location_type& l)
  {
    return symbol_type (token::TOKEN_SERVER_IP, l);
  }

  Dhcp6Parser::symbol_type
  Dhcp6Parser::make_SERVER_PORT (const location_type& l)
  {
    return symbol_type (token::TOKEN_SERVER_PORT, l);
  }

  Dhcp6Parser::symbol_type
  Dhcp6Parser::make_SENDER_IP (const location_type& l)
  {
    return symbol_type (token::TOKEN_SENDER_IP, l);
  }

  Dhcp6Parser::symbol_type
  Dhcp6Parser::make_SENDER_PORT (const location_type& l)
  {
    return symbol_type (token::TOKEN_SENDER_PORT, l);
  }

  Dhcp6Parser::symbol_type
  Dhcp6Parser::make_MAX_QUEUE_SIZE (const location_type& l)
  {
    return symbol_type (token::TOKEN_MAX_QUEUE_SIZE, l);
  }

  Dhcp6Parser::symbol_type
  Dhcp6Parser::make_NCR_PROTOCOL (const location_type& l)
  {
    return symbol_type (token::TOKEN_NCR_PROTOCOL, l);
  }

  Dhcp6Parser::symbol_type
  Dhcp6Parser::make_NCR_FORMAT (const location_type& l)
  {
    return symbol_type (token::TOKEN_NCR_FORMAT, l);
  }

  Dhcp6Parser::symbol_type
  Dhcp6Parser::make_ALWAYS_INCLUDE_FQDN (const location_type& l)
  {
    return symbol_type (token::TOKEN_ALWAYS_INCLUDE_FQDN, l);
  }

  Dhcp6Parser::symbol_type
  Dhcp6Parser::make_ALLOW_CLIENT_UPDATE (const location_type& l)
  {
    return symbol_type (token::TOKEN_ALLOW_CLIENT_UPDATE, l);
  }

  Dhcp6Parser::symbol_type
  Dhcp6Parser::make_OVERRIDE_NO_UPDATE (const location_type& l)
  {
    return symbol_type (token::TOKEN_OVERRIDE_NO_UPDATE, l);
  }

  Dhcp6Parser::symbol_type
  Dhcp6Parser::make_OVERRIDE_CLIENT_UPDATE (const location_type& l)
  {
    return symbol_type (token::TOKEN_OVERRIDE_CLIENT_UPDATE, l);
  }

  Dhcp6Parser::symbol_type
  Dhcp6Parser::make_REPLACE_CLIENT_NAME (const location_type& l)
  {
    return symbol_type (token::TOKEN_REPLACE_CLIENT_NAME, l);
  }

  Dhcp6Parser::symbol_type
  Dhcp6Parser::make_GENERATED_PREFIX (const location_type& l)
  {
    return symbol_type (token::TOKEN_GENERATED_PREFIX, l);
  }

  Dhcp6Parser::symbol_type
  Dhcp6Parser::make_UDP (const location_type& l)
  {
    return symbol_type (token::TOKEN_UDP, l);
  }

  Dhcp6Parser::symbol_type
  Dhcp6Parser::make_TCP (const location_type& l)
  {
    return symbol_type (token::TOKEN_TCP, l);
  }

  Dhcp6Parser::symbol_type
  Dhcp6Parser::make_JSON (const location_type& l)
  {
    return symbol_type (token::TOKEN_JSON, l);
  }

  Dhcp6Parser::symbol_type
  Dhcp6Parser::make_WHEN_PRESENT (const location_type& l)
  {
    return symbol_type (token::TOKEN_WHEN_PRESENT, l);
  }

  Dhcp6Parser::symbol_type
  Dhcp6Parser::make_NEVER (const location_type& l)
  {
    return symbol_type (token::TOKEN_NEVER, l);
  }

  Dhcp6Parser::symbol_type
  Dhcp6Parser::make_ALWAYS (const location_type& l)
  {
    return symbol_type (token::TOKEN_ALWAYS, l);
  }

  Dhcp6Parser::symbol_type
  Dhcp6Parser::make_WHEN_NOT_PRESENT (const location_type& l)
  {
    return symbol_type (token::TOKEN_WHEN_NOT_PRESENT, l);
  }

  Dhcp6Parser::symbol_type
  Dhcp6Parser::make_LOGGING (const location_type& l)
  {
    return symbol_type (token::TOKEN_LOGGING, l);
  }

  Dhcp6Parser::symbol_type
  Dhcp6Parser::make_LOGGERS (const location_type& l)
  {
    return symbol_type (token::TOKEN_LOGGERS, l);
  }

  Dhcp6Parser::symbol_type
  Dhcp6Parser::make_OUTPUT_OPTIONS (const location_type& l)
  {
    return symbol_type (token::TOKEN_OUTPUT_OPTIONS, l);
  }

  Dhcp6Parser::symbol_type
  Dhcp6Parser::make_OUTPUT (const location_type& l)
  {
    return symbol_type (token::TOKEN_OUTPUT, l);
  }

  Dhcp6Parser::symbol_type
  Dhcp6Parser::make_DEBUGLEVEL (const location_type& l)
  {
    return symbol_type (token::TOKEN_DEBUGLEVEL, l);
  }

  Dhcp6Parser::symbol_type
  Dhcp6Parser::make_SEVERITY (const location_type& l)
  {
    return symbol_type (token::TOKEN_SEVERITY, l);
  }

  Dhcp6Parser::symbol_type
  Dhcp6Parser::make_DHCP4 (const location_type& l)
  {
    return symbol_type (token::TOKEN_DHCP4, l);
  }

  Dhcp6Parser::symbol_type
  Dhcp6Parser::make_DHCPDDNS (const location_type& l)
  {
    return symbol_type (token::TOKEN_DHCPDDNS, l);
  }

  Dhcp6Parser::symbol_type
  Dhcp6Parser::make_TOPLEVEL_JSON (const location_type& l)
  {
    return symbol_type (token::TOKEN_TOPLEVEL_JSON, l);
  }

  Dhcp6Parser::symbol_type
  Dhcp6Parser::make_TOPLEVEL_DHCP6 (const location_type& l)
  {
    return symbol_type (token::TOKEN_TOPLEVEL_DHCP6, l);
  }

  Dhcp6Parser::symbol_type
  Dhcp6Parser::make_SUB_DHCP6 (const location_type& l)
  {
    return symbol_type (token::TOKEN_SUB_DHCP6, l);
  }

  Dhcp6Parser::symbol_type
  Dhcp6Parser::make_SUB_INTERFACES6 (const location_type& l)
  {
    return symbol_type (token::TOKEN_SUB_INTERFACES6, l);
  }

  Dhcp6Parser::symbol_type
  Dhcp6Parser::make_SUB_SUBNET6 (const location_type& l)
  {
    return symbol_type (token::TOKEN_SUB_SUBNET6, l);
  }

  Dhcp6Parser::symbol_type
  Dhcp6Parser::make_SUB_POOL6 (const location_type& l)
  {
    return symbol_type (token::TOKEN_SUB_POOL6, l);
  }

  Dhcp6Parser::symbol_type
  Dhcp6Parser::make_SUB_PD_POOL (const location_type& l)
  {
    return symbol_type (token::TOKEN_SUB_PD_POOL, l);
  }

  Dhcp6Parser::symbol_type
  Dhcp6Parser::make_SUB_RESERVATION (const location_type& l)
  {
    return symbol_type (token::TOKEN_SUB_RESERVATION, l);
  }

  Dhcp6Parser::symbol_type
  Dhcp6Parser::make_SUB_OPTION_DEF (const location_type& l)
  {
    return symbol_type (token::TOKEN_SUB_OPTION_DEF, l);
  }

  Dhcp6Parser::symbol_type
  Dhcp6Parser::make_SUB_OPTION_DATA (const location_type& l)
  {
    return symbol_type (token::TOKEN_SUB_OPTION_DATA, l);
  }

  Dhcp6Parser::symbol_type
  Dhcp6Parser::make_SUB_HOOKS_LIBRARY (const location_type& l)
  {
    return symbol_type (token::TOKEN_SUB_HOOKS_LIBRARY, l);
  }

  Dhcp6Parser::symbol_type
  Dhcp6Parser::make_SUB_DHCP_DDNS (const location_type& l)
  {
    return symbol_type (token::TOKEN_SUB_DHCP_DDNS, l);
  }

  Dhcp6Parser::symbol_type
  Dhcp6Parser::make_STRING (const std::string& v, const location_type& l)
  {
    return symbol_type (token::TOKEN_STRING, v, l);
  }

  Dhcp6Parser::symbol_type
  Dhcp6Parser::make_INTEGER (const int64_t& v, const location_type& l)
  {
    return symbol_type (token::TOKEN_INTEGER, v, l);
  }

  Dhcp6Parser::symbol_type
  Dhcp6Parser::make_FLOAT (const double& v, const location_type& l)
  {
    return symbol_type (token::TOKEN_FLOAT, v, l);
  }

  Dhcp6Parser::symbol_type
  Dhcp6Parser::make_BOOLEAN (const bool& v, const location_type& l)
  {
    return symbol_type (token::TOKEN_BOOLEAN, v, l);
  }


#line 14 "dhcp6_parser.yy" // lalr1.cc:392
} } // isc::dhcp
<<<<<<< HEAD
#line 2508 "dhcp6_parser.h" // lalr1.cc:377
=======
#line 2135 "dhcp6_parser.h" // lalr1.cc:392
>>>>>>> 9adb0eb5




#endif // !YY_PARSER6_DHCP6_PARSER_H_INCLUDED<|MERGE_RESOLUTION|>--- conflicted
+++ resolved
@@ -1327,15 +1327,9 @@
     enum
     {
       yyeof_ = 0,
-<<<<<<< HEAD
-      yylast_ = 742,     ///< Last index in yytable_.
-      yynnts_ = 310,  ///< Number of nonterminal symbols.
+      yylast_ = 752,     ///< Last index in yytable_.
+      yynnts_ = 312,  ///< Number of nonterminal symbols.
       yyfinal_ = 26, ///< Termination state number.
-=======
-      yylast_ = 638,     ///< Last index in yytable_.
-      yynnts_ = 273,  ///< Number of nonterminal symbols.
-      yyfinal_ = 24, ///< Termination state number.
->>>>>>> 9adb0eb5
       yyterror_ = 1,
       yyerrcode_ = 256,
       yyntokens_ = 135  ///< Number of tokens.
@@ -1429,9 +1423,9 @@
       switch (other.type_get ())
     {
       case 149: // value
-      case 374: // duid_type
-      case 407: // ncr_protocol_value
-      case 416: // replace_client_name_value
+      case 376: // duid_type
+      case 409: // ncr_protocol_value
+      case 418: // replace_client_name_value
         value.copy< ElementPtr > (other.value);
         break;
 
@@ -1469,9 +1463,9 @@
       switch (this->type_get ())
     {
       case 149: // value
-      case 374: // duid_type
-      case 407: // ncr_protocol_value
-      case 416: // replace_client_name_value
+      case 376: // duid_type
+      case 409: // ncr_protocol_value
+      case 418: // replace_client_name_value
         value.copy< ElementPtr > (v);
         break;
 
@@ -1568,9 +1562,9 @@
     switch (yytype)
     {
       case 149: // value
-      case 374: // duid_type
-      case 407: // ncr_protocol_value
-      case 416: // replace_client_name_value
+      case 376: // duid_type
+      case 409: // ncr_protocol_value
+      case 418: // replace_client_name_value
         value.template destroy< ElementPtr > ();
         break;
 
@@ -1614,9 +1608,9 @@
       switch (this->type_get ())
     {
       case 149: // value
-      case 374: // duid_type
-      case 407: // ncr_protocol_value
-      case 416: // replace_client_name_value
+      case 376: // duid_type
+      case 409: // ncr_protocol_value
+      case 418: // replace_client_name_value
         value.move< ElementPtr > (s.value);
         break;
 
@@ -2510,11 +2504,7 @@
 
 #line 14 "dhcp6_parser.yy" // lalr1.cc:392
 } } // isc::dhcp
-<<<<<<< HEAD
-#line 2508 "dhcp6_parser.h" // lalr1.cc:377
-=======
-#line 2135 "dhcp6_parser.h" // lalr1.cc:392
->>>>>>> 9adb0eb5
+#line 2508 "dhcp6_parser.h" // lalr1.cc:392
 
 
 
