// Copyright (C) 2011-2015 Internet Systems Consortium, Inc. ("ISC")
//
// Permission to use, copy, modify, and/or distribute this software for any
// purpose with or without fee is hereby granted, provided that the above
// copyright notice and this permission notice appear in all copies.
//
// THE SOFTWARE IS PROVIDED "AS IS" AND ISC DISCLAIMS ALL WARRANTIES WITH
// REGARD TO THIS SOFTWARE INCLUDING ALL IMPLIED WARRANTIES OF MERCHANTABILITY
// AND FITNESS.  IN NO EVENT SHALL ISC BE LIABLE FOR ANY SPECIAL, DIRECT,
// INDIRECT, OR CONSEQUENTIAL DAMAGES OR ANY DAMAGES WHATSOEVER RESULTING FROM
// LOSS OF USE, DATA OR PROFITS, WHETHER IN AN ACTION OF CONTRACT, NEGLIGENCE
// OR OTHER TORTIOUS ACTION, ARISING OUT OF OR IN CONNECTION WITH THE USE OR
// PERFORMANCE OF THIS SOFTWARE.

#include <config.h>

#include <asiolink/io_address.h>
#include <dhcp_ddns/ncr_msg.h>
#include <dhcp/dhcp6.h>
#include <dhcp/docsis3_option_defs.h>
#include <dhcp/duid.h>
#include <dhcp/iface_mgr.h>
#include <dhcp/libdhcp++.h>
#include <dhcp/option6_addrlst.h>
#include <dhcp/option6_client_fqdn.h>
#include <dhcp/option6_ia.h>
#include <dhcp/option6_iaaddr.h>
#include <dhcp/option6_iaprefix.h>
#include <dhcp/option6_status_code.h>
#include <dhcp/option_custom.h>
#include <dhcp/option_vendor.h>
#include <dhcp/option_vendor_class.h>
#include <dhcp/option_int_array.h>
#include <dhcp/pkt6.h>
#include <dhcp6/dhcp6_log.h>
#include <dhcp6/dhcp6_srv.h>
#include <dhcpsrv/callout_handle_store.h>
#include <dhcpsrv/cfgmgr.h>
#include <dhcpsrv/lease_mgr.h>
#include <dhcpsrv/lease_mgr_factory.h>
#include <dhcpsrv/subnet.h>
#include <dhcpsrv/subnet_selector.h>
#include <dhcpsrv/utils.h>
#include <exceptions/exceptions.h>
#include <hooks/callout_handle.h>
#include <hooks/hooks_log.h>
#include <hooks/hooks_manager.h>

#include <util/encode/hex.h>
#include <util/io_utilities.h>
#include <util/range_utilities.h>

#include <asio.hpp>

#include <boost/bind.hpp>
#include <boost/foreach.hpp>
#include <boost/tokenizer.hpp>
#include <boost/algorithm/string/erase.hpp>

#include <stdlib.h>
#include <time.h>
#include <iomanip>
#include <fstream>
#include <sstream>

using namespace isc;
using namespace isc::asiolink;
using namespace isc::dhcp_ddns;
using namespace isc::dhcp;
using namespace isc::hooks;
using namespace isc::util;
using namespace std;

namespace {

/// Structure that holds registered hook indexes
struct Dhcp6Hooks {
    int hook_index_buffer6_receive_;///< index for "buffer6_receive" hook point
    int hook_index_pkt6_receive_;   ///< index for "pkt6_receive" hook point
    int hook_index_subnet6_select_; ///< index for "subnet6_select" hook point
    int hook_index_lease6_release_; ///< index for "lease6_release" hook point
    int hook_index_pkt6_send_;      ///< index for "pkt6_send" hook point
    int hook_index_buffer6_send_;   ///< index for "buffer6_send" hook point

    /// Constructor that registers hook points for DHCPv6 engine
    Dhcp6Hooks() {
        hook_index_buffer6_receive_= HooksManager::registerHook("buffer6_receive");
        hook_index_pkt6_receive_   = HooksManager::registerHook("pkt6_receive");
        hook_index_subnet6_select_ = HooksManager::registerHook("subnet6_select");
        hook_index_lease6_release_ = HooksManager::registerHook("lease6_release");
        hook_index_pkt6_send_      = HooksManager::registerHook("pkt6_send");
        hook_index_buffer6_send_   = HooksManager::registerHook("buffer6_send");
    }
};

// Declare a Hooks object. As this is outside any function or method, it
// will be instantiated (and the constructor run) when the module is loaded.
// As a result, the hook indexes will be defined before any method in this
// module is called.
Dhcp6Hooks Hooks;

/// @brief Creates instance of the Status Code option.
///
/// This variant of the function is used when the Status Code option
/// is added as a top-level option. It logs the debug message and
/// includes the information about the client and transaction.
///
/// @param pkt Reference to the client's message.
/// @param status_code Numeric status code.
/// @param status_message Status message.
///
/// @return Pointer to the Status Code option.
OptionPtr
createStatusCode(const Pkt6& pkt, const uint16_t status_code,
                 const std::string& status_message) {
    Option6StatusCodePtr option_status(new Option6StatusCode(status_code,
                                                             status_message));
    LOG_DEBUG(options_logger, DBG_DHCP6_DETAIL, DHCP6_ADD_GLOBAL_STATUS_CODE)
        .arg(pkt.getLabel())
        .arg(option_status->dataToText());
    return (option_status);
}

/// @brief Creates instance of the Status Code option.
///
/// This variant of the function is used when the Status Code option
/// is added to one of the IA options. It logs the debug message and
/// includes the information about the client and transaction as well
/// as IAID of the IA option.
///
/// @param pkt Reference to the client's message.
/// param ia Reference to the IA option to which the Status Code is
/// being added.
/// @param status_code Numeric status code.
/// @param status_message Status message.
///
/// @return Pointer to the Status Code option.
OptionPtr
createStatusCode(const Pkt6& pkt, const Option6IA& ia, const uint16_t status_code,
                 const std::string& status_message) {
    Option6StatusCodePtr option_status(new Option6StatusCode(status_code,
                                                             status_message));
    LOG_DEBUG(options_logger, DBG_DHCP6_DETAIL, DHCP6_ADD_STATUS_CODE_FOR_IA)
        .arg(pkt.getLabel())
        .arg(ia.getIAID())
        .arg(option_status->dataToText());
    return (option_status);
}

}; // anonymous namespace

namespace isc {
namespace dhcp {

const std::string Dhcpv6Srv::VENDOR_CLASS_PREFIX("VENDOR_CLASS_");

/// @brief file name of a server-id file
///
/// Server must store its duid in persistent storage that must not change
/// between restarts. This is name of the file that is created in dataDir
/// (see isc::dhcp::CfgMgr::getDataDir()). It is a text file that uses
/// double digit hex values separated by colons format, e.g.
/// 01:ff:02:03:06:80:90:ab:cd:ef. Server will create it during first
/// run and then use it afterwards.
static const char* SERVER_DUID_FILE = "kea-dhcp6-serverid";

Dhcpv6Srv::Dhcpv6Srv(uint16_t port)
:alloc_engine_(), serverid_(), port_(port), shutdown_(true)
{

    LOG_DEBUG(dhcp6_logger, DBG_DHCP6_START, DHCP6_OPEN_SOCKET).arg(port);

    // Initialize objects required for DHCP server operation.
    try {
        // Port 0 is used for testing purposes where in most cases we don't
        // rely on the physical interfaces. Therefore, it should be possible
        // to create an object even when there are no usable interfaces.
        if ((port > 0) && (IfaceMgr::instance().countIfaces() == 0)) {
            LOG_ERROR(dhcp6_logger, DHCP6_NO_INTERFACES);
            return;
        }

        string duid_file = CfgMgr::instance().getDataDir() + "/" + string(SERVER_DUID_FILE);
        if (loadServerID(duid_file)) {
            LOG_DEBUG(dhcp6_logger, DBG_DHCP6_START, DHCP6_SERVERID_LOADED)
                .arg(duidToString(getServerID()))
                .arg(duid_file);
        } else {
            generateServerID();
            LOG_INFO(dhcp6_logger, DHCP6_SERVERID_GENERATED)
                .arg(duidToString(getServerID()))
                .arg(duid_file);

            if (!writeServerID(duid_file)) {
                LOG_WARN(dhcp6_logger, DHCP6_SERVERID_WRITE_FAIL)
                    .arg(duid_file);
            }
        }

        // Instantiate allocation engine
        alloc_engine_.reset(new AllocEngine(AllocEngine::ALLOC_ITERATIVE, 100));

        /// @todo call loadLibraries() when handling configuration changes

    } catch (const std::exception &e) {
        LOG_ERROR(dhcp6_logger, DHCP6_SRV_CONSTRUCT_ERROR).arg(e.what());
        return;
    }

    // All done, so can proceed
    shutdown_ = false;
}

Dhcpv6Srv::~Dhcpv6Srv() {
    IfaceMgr::instance().closeSockets();

    LeaseMgrFactory::destroy();
}

void Dhcpv6Srv::shutdown() {
    LOG_DEBUG(dhcp6_logger, DBG_DHCP6_BASIC, DHCP6_SHUTDOWN_REQUEST);
    shutdown_ = true;
}

Pkt6Ptr Dhcpv6Srv::receivePacket(int timeout) {
    return (IfaceMgr::instance().receive6(timeout));
}

void Dhcpv6Srv::sendPacket(const Pkt6Ptr& packet) {
    IfaceMgr::instance().send(packet);
}

bool
Dhcpv6Srv::testServerID(const Pkt6Ptr& pkt) {
    /// @todo Currently we always check server identifier regardless if
    /// it is allowed in the received message or not (per RFC3315).
    /// If the server identifier is not allowed in the message, the
    /// sanityCheck function should deal with it. We may rethink this
    /// design if we decide that it is appropriate to check at this stage
    /// of message processing that the server identifier must or must not
    /// be present. In such case however, the logic checking server id
    /// will have to be removed from sanityCheck and placed here instead,
    /// to avoid duplicate checks.
    OptionPtr server_id = pkt->getOption(D6O_SERVERID);
    if (server_id){
        // Let us test received ServerID if it is same as ServerID
        // which is beeing used by server
        if (getServerID()->getData() != server_id->getData()){
            LOG_DEBUG(bad_packet_logger, DBG_DHCP6_DETAIL_DATA,
                      DHCP6_PACKET_DROP_SERVERID_MISMATCH)
                .arg(pkt->getLabel())
                .arg(duidToString(server_id))
                .arg(duidToString(getServerID()));
            return (false);
        }
    }
    // retun True if: no serverid received or ServerIDs matching
    return (true);
}

bool
Dhcpv6Srv::testUnicast(const Pkt6Ptr& pkt) const {
    switch (pkt->getType()) {
    case DHCPV6_SOLICIT:
    case DHCPV6_CONFIRM:
    case DHCPV6_REBIND:
    case DHCPV6_INFORMATION_REQUEST:
        if (pkt->relay_info_.empty() && !pkt->getLocalAddr().isV6Multicast()) {
            LOG_DEBUG(bad_packet_logger, DBG_DHCP6_DETAIL, DHCP6_PACKET_DROP_UNICAST)
                .arg(pkt->getLabel())
                .arg(pkt->getName());
            return (false);
        }
        break;
    default:
        // do nothing
        ;
    }
    return (true);
}

AllocEngine::ClientContext6
Dhcpv6Srv::createContext(const Pkt6Ptr& pkt) {
    AllocEngine::ClientContext6 ctx;
    ctx.subnet_ = selectSubnet(pkt);
    ctx.duid_ = pkt->getClientId();
    ctx.hwaddr_ = getMAC(pkt);
    alloc_engine_->findReservation(ctx);

    return (ctx);
}

bool Dhcpv6Srv::run() {
    while (!shutdown_) {
        // client's message and server's response
        Pkt6Ptr query;
        Pkt6Ptr rsp;

        try {
            // The lease database backend may install some timers for which
            // the handlers need to be executed periodically. Retrieve the
            // maximum interval at which the handlers must be executed from
            // the lease manager.
            uint32_t timeout = LeaseMgrFactory::instance().getIOServiceExecInterval();
            // If the returned value is zero it means that there are no
            // timers installed, so use a default value.
            if (timeout == 0) {
                timeout = 1000;
            }
            LOG_DEBUG(packet_logger, DBG_DHCP6_DETAIL, DHCP6_BUFFER_WAIT).arg(timeout);
            query = receivePacket(timeout);

            // Log if packet has arrived. We can't log the detailed information
            // about the DHCP message because it hasn't been unpacked/parsed
            // yet, and it can't be parsed at this point because hooks will
            // have to process it first. The only information available at this
            // point are: the interface, source address and destination addresses
            // and ports.
            if (query) {
                LOG_DEBUG(packet_logger, DBG_DHCP6_BASIC, DHCP6_BUFFER_RECEIVED)
                    .arg(query->getRemoteAddr().toText())
                    .arg(query->getRemotePort())
                    .arg(query->getLocalAddr().toText())
                    .arg(query->getLocalPort())
                    .arg(query->getIface());

            } else {
                LOG_DEBUG(packet_logger, DBG_DHCP6_DETAIL, DHCP6_BUFFER_WAIT_INTERRUPTED)
                    .arg(timeout);
            }

        } catch (const SignalInterruptOnSelect) {
            // Packet reception interrupted because a signal has been received.
            // This is not an error because we might have received a SIGTERM,
            // SIGINT or SIGHUP which are handled by the server. For signals
            // that are not handled by the server we rely on the default
            // behavior of the system.
            LOG_DEBUG(packet_logger, DBG_DHCP6_DETAIL, DHCP6_BUFFER_WAIT_SIGNAL)
                .arg(signal_set_->getNext());
        } catch (const std::exception& e) {
            LOG_ERROR(packet_logger, DHCP6_PACKET_RECEIVE_FAIL).arg(e.what());
        }

        // Handle next signal received by the process. It must be called after
        // an attempt to receive a packet to properly handle server shut down.
        // The SIGTERM or SIGINT will be received prior to, or during execution
        // of select() (select is invoked by receivePacket()). When that happens,
        // select will be interrupted. The signal handler will be invoked
        // immediately after select(). The handler will set the shutdown flag
        // and cause the process to terminate before the next select() function
        // is called. If the function was called before receivePacket the
        // process could wait up to the duration of timeout of select() to
        // terminate.
        handleSignal();

        // Execute ready timers for the lease database, e.g. Lease File Cleanup.
        try {
            LeaseMgrFactory::instance().getIOService()->poll();

        } catch (const std::exception& ex) {
            LOG_WARN(dhcp6_logger, DHCP6_LEASE_DATABASE_TIMERS_EXEC_FAIL)
                .arg(ex.what());
        }

        // Timeout may be reached or signal received, which breaks select()
        // with no packet received
        if (!query) {
            continue;
        }

        // In order to parse the DHCP options, the server needs to use some
        // configuration information such as: existing option spaces, option
        // definitions etc. This is the kind of information which is not
        // available in the libdhcp, so we need to supply our own implementation
        // of the option parsing function here, which would rely on the
        // configuration data.
        query->setCallback(boost::bind(&Dhcpv6Srv::unpackOptions, this, _1, _2,
                                       _3, _4, _5));

        bool skip_unpack = false;

        // The packet has just been received so contains the uninterpreted wire
        // data; execute callouts registered for buffer6_receive.
        if (HooksManager::calloutsPresent(Hooks.hook_index_buffer6_receive_)) {
            CalloutHandlePtr callout_handle = getCalloutHandle(query);

            // Delete previously set arguments
            callout_handle->deleteAllArguments();

            // Pass incoming packet as argument
            callout_handle->setArgument("query6", query);

            // Call callouts
            HooksManager::callCallouts(Hooks.hook_index_buffer6_receive_, *callout_handle);

            // Callouts decided to skip the next processing step. The next
            // processing step would to parse the packet, so skip at this
            // stage means that callouts did the parsing already, so server
            // should skip parsing.
            if (callout_handle->getSkip()) {
                LOG_DEBUG(hooks_logger, DBG_DHCP6_DETAIL, DHCP6_HOOK_BUFFER_RCVD_SKIP)
                    .arg(query->getRemoteAddr().toText())
                    .arg(query->getLocalAddr().toText())
                    .arg(query->getIface());
                skip_unpack = true;
            }

            callout_handle->getArgument("query6", query);
        }

        // Unpack the packet information unless the buffer6_receive callouts
        // indicated they did it
        if (!skip_unpack) {
            try {
                LOG_DEBUG(options_logger, DBG_DHCP6_DETAIL, DHCP6_BUFFER_UNPACK)
                    .arg(query->getRemoteAddr().toText())
                    .arg(query->getLocalAddr().toText())
                    .arg(query->getIface());
                query->unpack();
            } catch (const std::exception &e) {
                // Failed to parse the packet.
                LOG_DEBUG(bad_packet_logger, DBG_DHCP6_DETAIL,
                          DHCP6_PACKET_DROP_PARSE_FAIL)
                    .arg(query->getRemoteAddr().toText())
                    .arg(query->getLocalAddr().toText())
                    .arg(query->getIface())
                    .arg(e.what());
                continue;
            }
        }
        // Check if received query carries server identifier matching
        // server identifier being used by the server.
        if (!testServerID(query)) {
            continue;
        }

        // Check if the received query has been sent to unicast or multicast.
        // The Solicit, Confirm, Rebind and Information Request will be
        // discarded if sent to unicast address.
        if (!testUnicast(query)) {
            continue;
        }

        LOG_DEBUG(packet_logger, DBG_DHCP6_BASIC_DATA, DHCP6_PACKET_RECEIVED)
            .arg(query->getLabel())
            .arg(query->getName())
            .arg(query->getType())
            .arg(query->getRemoteAddr())
            .arg(query->getLocalAddr())
            .arg(query->getIface());
        LOG_DEBUG(packet_logger, DBG_DHCP6_DETAIL_DATA, DHCP6_QUERY_DATA)
            .arg(query->getLabel())
            .arg(query->toText());

        // At this point the information in the packet has been unpacked into
        // the various packet fields and option objects has been cretated.
        // Execute callouts registered for packet6_receive.
        if (HooksManager::calloutsPresent(Hooks.hook_index_pkt6_receive_)) {
            CalloutHandlePtr callout_handle = getCalloutHandle(query);

            // Delete previously set arguments
            callout_handle->deleteAllArguments();

            // Pass incoming packet as argument
            callout_handle->setArgument("query6", query);

            // Call callouts
            HooksManager::callCallouts(Hooks.hook_index_pkt6_receive_, *callout_handle);

            // Callouts decided to skip the next processing step. The next
            // processing step would to process the packet, so skip at this
            // stage means drop.
            if (callout_handle->getSkip()) {
                LOG_DEBUG(hooks_logger, DBG_DHCP6_HOOKS, DHCP6_HOOK_PACKET_RCVD_SKIP)
                    .arg(query->getLabel());
                continue;
            }

            callout_handle->getArgument("query6", query);
        }

        // Assign this packet to a class, if possible
        classifyPacket(query);

        try {
            NameChangeRequestPtr ncr;

            switch (query->getType()) {
            case DHCPV6_SOLICIT:
                rsp = processSolicit(query);
                    break;

            case DHCPV6_REQUEST:
                rsp = processRequest(query);
                break;

            case DHCPV6_RENEW:
                rsp = processRenew(query);
                break;

            case DHCPV6_REBIND:
                rsp = processRebind(query);
                break;

            case DHCPV6_CONFIRM:
                rsp = processConfirm(query);
                break;

            case DHCPV6_RELEASE:
                rsp = processRelease(query);
                break;

            case DHCPV6_DECLINE:
                rsp = processDecline(query);
                break;

            case DHCPV6_INFORMATION_REQUEST:
                rsp = processInfRequest(query);
                break;

            default:
                // We received a packet type that we do not recognize.
                LOG_DEBUG(bad_packet_logger, DBG_DHCP6_BASIC, DHCP6_UNKNOWN_MSG_RECEIVED)
                    .arg(static_cast<int>(query->getType()))
                    .arg(query->getIface());
                // Only action is to output a message if debug is enabled,
                // and that will be covered by the debug statement before
                // the "switch" statement.
                ;
            }

        } catch (const RFCViolation& e) {
            LOG_DEBUG(bad_packet_logger, DBG_DHCP6_BASIC, DHCP6_REQUIRED_OPTIONS_CHECK_FAIL)
                .arg(query->getName())
                .arg(query->getRemoteAddr().toText())
                .arg(e.what());

        } catch (const isc::Exception& e) {

            // Catch-all exception (at least for ones based on the isc Exception
            // class, which covers more or less all that are explicitly raised
            // in the Kea code).  Just log the problem and ignore the packet.
            // (The problem is logged as a debug message because debug is
            // disabled by default - it prevents a DDOS attack based on the
            // sending of problem packets.)
            LOG_DEBUG(bad_packet_logger, DBG_DHCP6_BASIC, DHCP6_PACKET_PROCESS_FAIL)
                .arg(query->getName())
                .arg(query->getRemoteAddr().toText())
                .arg(e.what());
        }

        if (rsp) {

            // Process relay-supplied options. It is important to call this very
            // late in the process, because we now have all the options the
            // server wanted to send already set. This is important, because
            // RFC6422, section 6 states:
            //
            //   The server SHOULD discard any options that appear in the RSOO
            //   for which it already has one or more candidates.
            //
            // So we ignore any RSOO options if there's an option with the same
            // code already present.
            processRSOO(query, rsp);

            rsp->setRemoteAddr(query->getRemoteAddr());
            rsp->setLocalAddr(query->getLocalAddr());

            if (rsp->relay_info_.empty()) {
                // Direct traffic, send back to the client directly
                rsp->setRemotePort(DHCP6_CLIENT_PORT);
            } else {
                // Relayed traffic, send back to the relay agent
                rsp->setRemotePort(DHCP6_SERVER_PORT);
            }

            rsp->setLocalPort(DHCP6_SERVER_PORT);
            rsp->setIndex(query->getIndex());
            rsp->setIface(query->getIface());

            // Specifies if server should do the packing
            bool skip_pack = false;

            // Server's reply packet now has all options and fields set.
            // Options are represented by individual objects, but the
            // output wire data has not been prepared yet.
            // Execute all callouts registered for packet6_send
            if (HooksManager::calloutsPresent(Hooks.hook_index_pkt6_send_)) {
                CalloutHandlePtr callout_handle = getCalloutHandle(query);

                // Delete all previous arguments
                callout_handle->deleteAllArguments();

                // Set our response
                callout_handle->setArgument("response6", rsp);

                // Call all installed callouts
                HooksManager::callCallouts(Hooks.hook_index_pkt6_send_, *callout_handle);

                // Callouts decided to skip the next processing step. The next
                // processing step would to pack the packet (create wire data).
                // That step will be skipped if any callout sets skip flag.
                // It essentially means that the callout already did packing,
                // so the server does not have to do it again.
                if (callout_handle->getSkip()) {
                    LOG_DEBUG(hooks_logger, DBG_DHCP6_HOOKS, DHCP6_HOOK_PACKET_SEND_SKIP)
                        .arg(rsp->getLabel());
                    skip_pack = true;
                }
            }

            LOG_DEBUG(packet_logger, DBG_DHCP6_DETAIL_DATA,
                      DHCP6_RESPONSE_DATA)
                .arg(static_cast<int>(rsp->getType())).arg(rsp->toText());

            if (!skip_pack) {
                try {
                    rsp->pack();
                } catch (const std::exception& e) {
                    LOG_ERROR(options_logger, DHCP6_PACK_FAIL)
                        .arg(e.what());
                    continue;
                }

            }

            try {

                // Now all fields and options are constructed into output wire buffer.
                // Option objects modification does not make sense anymore. Hooks
                // can only manipulate wire buffer at this stage.
                // Let's execute all callouts registered for buffer6_send
                if (HooksManager::calloutsPresent(Hooks.hook_index_buffer6_send_)) {
                    CalloutHandlePtr callout_handle = getCalloutHandle(query);

                    // Delete previously set arguments
                    callout_handle->deleteAllArguments();

                    // Pass incoming packet as argument
                    callout_handle->setArgument("response6", rsp);

                    // Call callouts
                    HooksManager::callCallouts(Hooks.hook_index_buffer6_send_, *callout_handle);

                    // Callouts decided to skip the next processing step. The next
                    // processing step would to parse the packet, so skip at this
                    // stage means drop.
                    if (callout_handle->getSkip()) {
                        LOG_DEBUG(hooks_logger, DBG_DHCP6_HOOKS, DHCP6_HOOK_BUFFER_SEND_SKIP)
                            .arg(rsp->getLabel());
                        continue;
                    }

                    callout_handle->getArgument("response6", rsp);
                }

                LOG_DEBUG(packet_logger, DBG_DHCP6_DETAIL_DATA,
                          DHCP6_RESPONSE_DATA)
                    .arg(static_cast<int>(rsp->getType())).arg(rsp->toText());

                sendPacket(rsp);
            } catch (const std::exception& e) {
                LOG_ERROR(packet_logger, DHCP6_PACKET_SEND_FAIL)
                    .arg(e.what());
            }
        }
    }

    return (true);
}

bool Dhcpv6Srv::loadServerID(const std::string& file_name) {

    // load content of the file into a string
    fstream f(file_name.c_str(), ios::in);
    if (!f.is_open()) {
        return (false);
    }

    string hex_string;
    f >> hex_string;
    f.close();

    // remove any spaces
    boost::algorithm::erase_all(hex_string, " ");

    // now remove :
    /// @todo: We should check first if the format is sane.
    /// Otherwise 1:2:3:4 will be converted to 0x12, 0x34
    boost::algorithm::erase_all(hex_string, ":");

    std::vector<uint8_t> bin;

    // Decode the hex string and store it in bin (which happens
    // to be OptionBuffer format)
    isc::util::encode::decodeHex(hex_string, bin);

    // Now create server-id option
    serverid_.reset(new Option(Option::V6, D6O_SERVERID, bin));

    return (true);
}

std::string
Dhcpv6Srv::duidToString(const OptionPtr& opt) {
    stringstream tmp;

    OptionBuffer data = opt->getData();

    bool colon = false;
    for (OptionBufferConstIter it = data.begin(); it != data.end(); ++it) {
        if (colon) {
            tmp << ":";
        }
        tmp << hex << setw(2) << setfill('0') << static_cast<uint16_t>(*it);
        if (!colon) {
            colon = true;
        }
    }

    return tmp.str();
}

bool
Dhcpv6Srv::writeServerID(const std::string& file_name) {
    fstream f(file_name.c_str(), ios::out | ios::trunc);
    if (!f.good()) {
        return (false);
    }
    f << duidToString(getServerID());
    f.close();
    return (true);
}

void
Dhcpv6Srv::generateServerID() {

    /// @todo: This code implements support for DUID-LLT (the recommended one).
    /// We should eventually add support for other DUID types: DUID-LL, DUID-EN
    /// and DUID-UUID

    const IfaceMgr::IfaceCollection& ifaces = IfaceMgr::instance().getIfaces();

    // Let's find suitable interface.
    BOOST_FOREACH(IfacePtr iface, ifaces) {
        // All the following checks could be merged into one multi-condition
        // statement, but let's keep them separated as perhaps one day
        // we will grow knobs to selectively turn them on or off. Also,
        // this code is used only *once* during first start on a new machine
        // and then server-id is stored. (or at least it will be once
        // DUID storage is implemented)

        // I wish there was a this_is_a_real_physical_interface flag...

        // MAC address should be at least 6 bytes. Although there is no such
        // requirement in any RFC, all decent physical interfaces (Ethernet,
        // WiFi, Infiniband, etc.) have 6 bytes long MAC address. We want to
        // base our DUID on real hardware address, rather than virtual
        // interface that pretends that underlying IP address is its MAC.
        if (iface->getMacLen() < MIN_MAC_LEN) {
            continue;
        }

        // Let's don't use loopback.
        if (iface->flag_loopback_) {
            continue;
        }

        // Let's skip downed interfaces. It is better to use working ones.
        if (!iface->flag_up_) {
            continue;
        }

        // Some interfaces (like lo on Linux) report 6-bytes long
        // MAC address 00:00:00:00:00:00. Let's not use such weird interfaces
        // to generate DUID.
        if (isRangeZero(iface->getMac(), iface->getMac() + iface->getMacLen())) {
            continue;
        }

        // Ok, we have useful MAC. Let's generate DUID-LLT based on
        // it. See RFC3315, Section 9.2 for details.

        // DUID uses seconds since midnight of 01-01-2000, time() returns
        // seconds since 01-01-1970. DUID_TIME_EPOCH substution corrects that.
        time_t seconds = time(NULL);
        seconds -= DUID_TIME_EPOCH;

        OptionBuffer srvid(8 + iface->getMacLen());
        // We know that the buffer is more than 8 bytes long at this point.
        writeUint16(DUID::DUID_LLT, &srvid[0], 2);
        writeUint16(HWTYPE_ETHERNET, &srvid[2], 2);
        writeUint32(static_cast<uint32_t>(seconds), &srvid[4], 4);
        memcpy(&srvid[8], iface->getMac(), iface->getMacLen());

        serverid_ = OptionPtr(new Option(Option::V6, D6O_SERVERID,
                                         srvid.begin(), srvid.end()));
        return;
    }

    // If we reached here, there are no suitable interfaces found.
    // Either interface detection is not supported on this platform or
    // this is really weird box. Let's use DUID-EN instead.
    // See Section 9.3 of RFC3315 for details.

    OptionBuffer srvid(12);
    writeUint16(DUID::DUID_EN, &srvid[0], srvid.size());
    writeUint32(ENTERPRISE_ID_ISC, &srvid[2], srvid.size() - 2);

    // Length of the identifier is company specific. I hereby declare
    // ISC "standard" of 6 bytes long pseudo-random numbers.
    srandom(time(NULL));
    fillRandom(&srvid[6], &srvid[12]);

    serverid_ = OptionPtr(new Option(Option::V6, D6O_SERVERID,
                                     srvid.begin(), srvid.end()));
}

void
Dhcpv6Srv::copyClientOptions(const Pkt6Ptr& question, Pkt6Ptr& answer) {
    // Add client-id.
    OptionPtr clientid = question->getOption(D6O_CLIENTID);
    if (clientid) {
        answer->addOption(clientid);
    }
    /// @todo: Should throw if there is no client-id (except anonymous INF-REQUEST)

    // If this is a relayed message, we need to copy relay information
    if (!question->relay_info_.empty()) {
        answer->copyRelayInfo(question);
    }

}

void
Dhcpv6Srv::appendDefaultOptions(const Pkt6Ptr&, Pkt6Ptr& answer) {
    // add server-id
    answer->addOption(getServerID());
}

void
Dhcpv6Srv::appendRequestedOptions(const Pkt6Ptr& question, Pkt6Ptr& answer,
                                  AllocEngine::ClientContext6& ctx) {

    // Client requests some options using ORO option. Try to
    // get this option from client's message.
    boost::shared_ptr<OptionIntArray<uint16_t> > option_oro =
        boost::dynamic_pointer_cast<OptionIntArray<uint16_t> >
        (question->getOption(D6O_ORO));

    // Option ORO not found? We're done here then.
    if (!option_oro) {
        return;
    }

    // Get global option definitions (i.e. options defined to apply to all,
    // unless overwritten on a subnet or host level)
    ConstCfgOptionPtr global_opts = CfgMgr::instance().getCurrentCfg()->
        getCfgOption();

    // Get the list of options that client requested.
    const std::vector<uint16_t>& requested_opts = option_oro->getValues();
    BOOST_FOREACH(uint16_t opt, requested_opts) {
        // If we found a subnet for this client, all options (including the
        // global options) should be available through the options
        // configuration for the subnet.
        if (ctx.subnet_) {
            OptionDescriptor desc = ctx.subnet_->getCfgOption()->get("dhcp6",
                                                                     opt);
            if (desc.option_) {
                // Attempt to assign an option from subnet first.
                answer->addOption(desc.option_);
                continue;
            }

        // If there is no subnet selected (e.g. Information-request message
        // case) we need to look at the global options.
        } else {
            OptionDescriptor desc = global_opts->get("dhcp6", opt);
            if (desc.option_) {
                answer->addOption(desc.option_);
            }
        }
    }
}

void
Dhcpv6Srv::appendRequestedVendorOptions(const Pkt6Ptr& question, Pkt6Ptr& answer,
                                        AllocEngine::ClientContext6& ctx) {

    // Leave if there is no subnet matching the incoming packet.
    // There is no need to log the error message here because
    // it will be logged in the assignLease() when it fails to
    // pick the suitable subnet. We don't want to duplicate
    // error messages in such case.
    if (!ctx.subnet_) {
        return;
    }

    // Try to get the vendor option
    boost::shared_ptr<OptionVendor> vendor_req =
        boost::dynamic_pointer_cast<OptionVendor>(question->getOption(D6O_VENDOR_OPTS));
    if (!vendor_req) {
        return;
    }

    // Let's try to get ORO within that vendor-option
    /// @todo This is very specific to vendor-id=4491 (Cable Labs). Other vendors
    /// may have different policies.
    boost::shared_ptr<OptionUint16Array> oro =
        boost::dynamic_pointer_cast<OptionUint16Array>(vendor_req->getOption(DOCSIS3_V6_ORO));

    // Option ORO not found. Don't do anything then.
    if (!oro) {
        return;
    }

    uint32_t vendor_id = vendor_req->getVendorId();

    boost::shared_ptr<OptionVendor> vendor_rsp(new OptionVendor(Option::V6, vendor_id));

    // Get the list of options that client requested.
    bool added = false;
    const std::vector<uint16_t>& requested_opts = oro->getValues();
    BOOST_FOREACH(uint16_t opt, requested_opts) {
        OptionDescriptor desc = ctx.subnet_->getCfgOption()->get(vendor_id, opt);
        if (desc.option_) {
            vendor_rsp->addOption(desc.option_);
            added = true;
        }
    }

    if (added) {
        answer->addOption(vendor_rsp);
    }
}

void
Dhcpv6Srv::sanityCheck(const Pkt6Ptr& pkt, RequirementLevel clientid,
                       RequirementLevel serverid) {
    OptionCollection client_ids = pkt->getOptions(D6O_CLIENTID);
    switch (clientid) {
    case MANDATORY:
        if (client_ids.size() != 1) {
            isc_throw(RFCViolation, "Exactly 1 client-id option expected in "
                      << pkt->getName() << ", but " << client_ids.size()
                      << " received");
        }
        break;
    case OPTIONAL:
        if (client_ids.size() > 1) {
            isc_throw(RFCViolation, "Too many (" << client_ids.size()
                      << ") client-id options received in " << pkt->getName());
        }
        break;

    case FORBIDDEN:
        // doesn't make sense - client-id is always allowed
        break;
    }

    OptionCollection server_ids = pkt->getOptions(D6O_SERVERID);
    switch (serverid) {
    case FORBIDDEN:
        if (!server_ids.empty()) {
            isc_throw(RFCViolation, "Server-id option was not expected, but "
                      << server_ids.size() << " received in " << pkt->getName());
        }
        break;

    case MANDATORY:
        if (server_ids.size() != 1) {
            isc_throw(RFCViolation, "Invalid number of server-id options received ("
                      << server_ids.size() << "), exactly 1 expected in message "
                      << pkt->getName());
        }
        break;

    case OPTIONAL:
        if (server_ids.size() > 1) {
            isc_throw(RFCViolation, "Too many (" << server_ids.size()
                      << ") server-id options received in " << pkt->getName());
        }
    }
}

Subnet6Ptr
Dhcpv6Srv::selectSubnet(const Pkt6Ptr& question) {
    // Initialize subnet selector with the values used to select the subnet.
    SubnetSelector selector;
    selector.iface_name_ = question->getIface();
    selector.remote_address_ = question->getRemoteAddr();
    selector.first_relay_linkaddr_ = IOAddress("::");
    selector.client_classes_ = question->classes_;

    // Initialize fields specific to relayed messages.
    if (!question->relay_info_.empty()) {
        selector.first_relay_linkaddr_ = question->relay_info_.back().linkaddr_;
        selector.interface_id_ =
            question->getAnyRelayOption(D6O_INTERFACE_ID,
                                        Pkt6::RELAY_GET_FIRST);
    }

    Subnet6Ptr subnet = CfgMgr::instance().getCurrentCfg()->
        getCfgSubnets6()->selectSubnet(selector);


    // Let's execute all callouts registered for subnet6_receive
    if (HooksManager::calloutsPresent(Hooks.hook_index_subnet6_select_)) {
        CalloutHandlePtr callout_handle = getCalloutHandle(question);

        // We're reusing callout_handle from previous calls
        callout_handle->deleteAllArguments();

        // Set new arguments
        callout_handle->setArgument("query6", question);
        callout_handle->setArgument("subnet6", subnet);

        // We pass pointer to const collection for performance reasons.
        // Otherwise we would get a non-trivial performance penalty each
        // time subnet6_select is called.
        callout_handle->setArgument("subnet6collection",
                                    CfgMgr::instance().getCurrentCfg()->
                                    getCfgSubnets6()->getAll());

        // Call user (and server-side) callouts
        HooksManager::callCallouts(Hooks.hook_index_subnet6_select_, *callout_handle);

        // Callouts decided to skip this step. This means that no subnet will be
        // selected. Packet processing will continue, but it will be severly limited
        // (i.e. only global options will be assigned)
        if (callout_handle->getSkip()) {
            LOG_DEBUG(hooks_logger, DBG_DHCP6_HOOKS, DHCP6_HOOK_SUBNET6_SELECT_SKIP)
                .arg(question->getLabel());
            return (Subnet6Ptr());
        }

        // Use whatever subnet was specified by the callout
        callout_handle->getArgument("subnet6", subnet);
    }

    if (subnet) {
        // Log at higher debug level that subnet has been found.
        LOG_DEBUG(packet_logger, DBG_DHCP6_BASIC_DATA, DHCP6_SUBNET_SELECTED)
            .arg(question->getLabel())
            .arg(subnet->getID());
        // Log detailed information about the selected subnet at the
        // lower debug level.
        LOG_DEBUG(packet_logger, DBG_DHCP6_DETAIL_DATA, DHCP6_SUBNET_DATA)
            .arg(question->getLabel())
            .arg(subnet->toText());

    } else {
        LOG_DEBUG(packet_logger, DBG_DHCP6_DETAIL, DHCP6_SUBNET_SELECTION_FAILED)
            .arg(question->getLabel());
    }

    return (subnet);
}

void
Dhcpv6Srv::assignLeases(const Pkt6Ptr& question, Pkt6Ptr& answer,
                        AllocEngine::ClientContext6& ctx) {

    // We need to allocate addresses for all IA_NA options in the client's
    // question (i.e. SOLICIT or REQUEST) message.
    // @todo add support for IA_TA

    // For the lease allocation it is critical that the client has sent
    // DUID. There is no need to check for the presence of the DUID here
    // because we have already checked it in the sanityCheck().

    // Now that we have all information about the client, let's iterate over all
    // received options and handle IA_NA options one by one and store our
    // responses in answer message (ADVERTISE or REPLY).
    //
    // @todo: IA_TA once we implement support for temporary addresses.
    for (OptionCollection::iterator opt = question->options_.begin();
         opt != question->options_.end(); ++opt) {
        switch (opt->second->getType()) {
        case D6O_IA_NA: {
            OptionPtr answer_opt = assignIA_NA(question, answer, ctx,
                                               boost::dynamic_pointer_cast<
                                               Option6IA>(opt->second));
            if (answer_opt) {
                answer->addOption(answer_opt);
            }
            break;
        }
        case D6O_IA_PD: {
            OptionPtr answer_opt = assignIA_PD(question, answer, ctx,
                                               boost::dynamic_pointer_cast<
                                               Option6IA>(opt->second));
            if (answer_opt) {
                answer->addOption(answer_opt);
            }
        }
        default:
            break;
        }
    }
}


void
Dhcpv6Srv::processClientFqdn(const Pkt6Ptr& question, const Pkt6Ptr& answer,
                             AllocEngine::ClientContext6& ctx) {
    // Get Client FQDN Option from the client's message. If this option hasn't
    // been included, do nothing.
    Option6ClientFqdnPtr fqdn = boost::dynamic_pointer_cast<
        Option6ClientFqdn>(question->getOption(D6O_CLIENT_FQDN));
    if (!fqdn) {
        // No FQDN so lease hostname comes from host reservation if one
        if (ctx.host_) {
            ctx.hostname_ = ctx.host_->getHostname();
        }

        return;
    }

    LOG_DEBUG(ddns_logger, DBG_DHCP6_DETAIL, DHCP6_DDNS_RECEIVE_FQDN)
        .arg(question->getLabel())
        .arg(fqdn->toText());

    // Create the DHCPv6 Client FQDN Option to be included in the server's
    // response to a client.
    Option6ClientFqdnPtr fqdn_resp(new Option6ClientFqdn(*fqdn));

    // Set the server S, N, and O flags based on client's flags and
    // current configuration.
    D2ClientMgr& d2_mgr = CfgMgr::instance().getD2ClientMgr();
    d2_mgr.adjustFqdnFlags<Option6ClientFqdn>(*fqdn, *fqdn_resp);

    // If there's a reservation and it has a hostname specified, use it!
    if (ctx.host_ && !ctx.host_->getHostname().empty()) {
        D2ClientMgr& d2_mgr = CfgMgr::instance().getD2ClientMgr();
        // Add the qualifying suffix.
        // After #3765, this will only occur if the suffix is not empty.
        fqdn_resp->setDomainName(d2_mgr.qualifyName(ctx.host_->getHostname(),
                                                    true),
                                                    Option6ClientFqdn::FULL);
    } else {
        // Adjust the domain name based on domain name value and type sent by
        // the client and current configuration.
        d2_mgr.adjustDomainName<Option6ClientFqdn>(*fqdn, *fqdn_resp);
    }

    // Once we have the FQDN setup to use it for the lease hostname.  This
    // only gets replaced later if the FQDN is to be generated from the address.
    ctx.hostname_ = fqdn_resp->getDomainName();

    // The FQDN has been processed successfully. Let's append it to the
    // response to be sent to a client. Note that the Client FQDN option is
    // always sent back to the client if Client FQDN was included in the
    // client's message.
    LOG_DEBUG(ddns_logger, DBG_DHCP6_DETAIL, DHCP6_DDNS_RESPONSE_FQDN_DATA)
        .arg(question->getLabel())
        .arg(fqdn_resp->toText());
    answer->addOption(fqdn_resp);
}

void
Dhcpv6Srv::createNameChangeRequests(const Pkt6Ptr& answer) {
    // Don't create NameChangeRequests if DNS updates are disabled.
    if (!CfgMgr::instance().ddnsEnabled()) {
        return;
    }

    // The response message instance is always required. For instance it
    // holds the Client Identifier. It is a programming error if supplied
    // message is NULL.
    if (!answer) {
        isc_throw(isc::Unexpected, "an instance of the object"
                  << " encapsulating server's message must not be"
                  << " NULL when creating DNS NameChangeRequest");
    }

    // It is likely that client haven't included the FQDN option. In such case,
    // FQDN option will be NULL. This is valid state, so we simply return.
    Option6ClientFqdnPtr opt_fqdn = boost::dynamic_pointer_cast<
        Option6ClientFqdn>(answer->getOption(D6O_CLIENT_FQDN));
    if (!opt_fqdn) {
        return;
    }

    // Get the update directions that should be performed based on our
    // response FQDN flags.
    bool do_fwd = false;
    bool do_rev = false;
    CfgMgr::instance().getD2ClientMgr().getUpdateDirections(*opt_fqdn,
                                                             do_fwd, do_rev);
    if (!do_fwd && !do_rev) {
        // Flags indicate there is Nothing to do, get out now.
        // The Most likely scenario is that we are honoring the client's
        // request that no updates be done.
        return;
    }

    // Get the Client Id. It is mandatory and a function creating a response
    // would have thrown an exception if it was missing. Thus throwning
    // Unexpected if it is missing as it is a programming error.
    OptionPtr opt_duid = answer->getOption(D6O_CLIENTID);
    if (!opt_duid) {
        isc_throw(isc::Unexpected,
                  "client identifier is required when creating a new"
                  " DNS NameChangeRequest");
    }
    DuidPtr duid = DuidPtr(new DUID(opt_duid->getData()));

    // Get the FQDN in the on-wire format. It will be needed to compute
    // DHCID.
    OutputBuffer name_buf(1);
    opt_fqdn->packDomainName(name_buf);
    const uint8_t* name_data = static_cast<const uint8_t*>(name_buf.getData());
    // @todo currently D2Dhcid accepts a vector holding FQDN.
    // However, it will be faster if we used a pointer name_data.
    std::vector<uint8_t> buf_vec(name_data, name_data + name_buf.getLength());
    // Compute DHCID from Client Identifier and FQDN.
    isc::dhcp_ddns::D2Dhcid dhcid(*duid, buf_vec);

    // Get all IAs from the answer. For each IA, holding an address we will
    // create a corresponding NameChangeRequest.
    OptionCollection answer_ias = answer->getOptions(D6O_IA_NA);
    for (OptionCollection::const_iterator answer_ia =
             answer_ias.begin(); answer_ia != answer_ias.end(); ++answer_ia) {
        /// @todo IA_NA may contain multiple addresses. We should process
        /// each address individually. Currently we get only one.
        Option6IAAddrPtr iaaddr = boost::static_pointer_cast<
            Option6IAAddr>(answer_ia->second->getOption(D6O_IAADDR));
        // We need an address to create a name-to-address mapping.
        // If address is missing for any reason, go to the next IA.
        if (!iaaddr) {
            continue;
        }
        // Create new NameChangeRequest. Use the domain name from the FQDN.
        // This is an FQDN included in the response to the client, so it
        // holds a fully qualified domain-name already (not partial).
        // Get the IP address from the lease.
        NameChangeRequestPtr ncr;
        ncr.reset(new NameChangeRequest(isc::dhcp_ddns::CHG_ADD,
                                        do_fwd, do_rev,
                                        opt_fqdn->getDomainName(),
                                        iaaddr->getAddress().toText(),
                                        dhcid, 0, iaaddr->getValid()));

        LOG_DEBUG(ddns_logger, DBG_DHCP6_DETAIL,
                  DHCP6_DDNS_CREATE_ADD_NAME_CHANGE_REQUEST).arg(ncr->toText());

        // Post the NCR to the D2ClientMgr.
        CfgMgr::instance().getD2ClientMgr().sendRequest(ncr);

        /// @todo Currently we create NCR with the first IPv6 address that
        /// is carried in one of the IA_NAs. In the future, the NCR API should
        /// be extended to map multiple IPv6 addresses to a single FQDN.
        /// In such case, this return statement will be removed.
        return;
    }
}

void
Dhcpv6Srv::createRemovalNameChangeRequest(const Pkt6Ptr& query, const Lease6Ptr& lease) {
    // Don't create NameChangeRequests if DNS updates are disabled
    // or DNS update hasn't been performed.
    if (!CfgMgr::instance().ddnsEnabled() || (!lease->fqdn_fwd_ && !lease->fqdn_rev_)) {
        LOG_DEBUG(ddns_logger, DBG_DHCP6_DETAIL_DATA,
                  DHCP6_DDNS_SKIP_REMOVE_NAME_CHANGE_REQUEST)
            .arg(query->getLabel())
            .arg(lease->toText());
        return;
    }

    // If hostname is non-empty, try to convert it to wire format so as
    // DHCID can be computed from it. This may throw an exception if hostname
    // has invalid format or is empty. Again, this should be only possible
    // in case of manual intervention in the database. Note that the last
    // parameter passed to the writeFqdn function forces conversion of the FQDN
    // to lower case. This is required by the RFC4701, section 3.5.
    // The DHCID computation is further in this function.
    std::vector<uint8_t> hostname_wire;
    try {
        OptionDataTypeUtil::writeFqdn(lease->hostname_, hostname_wire, true);

    } catch (const Exception& ex) {
        LOG_ERROR(ddns_logger, DHCP6_DDNS_REMOVE_INVALID_HOSTNAME)
            .arg(query->getLabel())
            .arg(lease->hostname_.empty() ? "(empty)" : lease->hostname_)
            .arg(lease->addr_.toText());
        return;
    }

    // DUID must have been checked already  by the caller of this function.
    // Let's be on the safe side and make sure it is non-NULL and throw
    // an exception if it is NULL.
    if (!lease->duid_) {
        isc_throw(isc::Unexpected, "DUID must be set when creating"
                  << " NameChangeRequest for DNS records removal for "
                  << lease->addr_);

    }
    isc::dhcp_ddns::D2Dhcid dhcid(*lease->duid_, hostname_wire);
    // Create a NameChangeRequest to remove the entry.
    NameChangeRequestPtr ncr;
    ncr.reset(new NameChangeRequest(isc::dhcp_ddns::CHG_REMOVE,
                                    lease->fqdn_fwd_, lease->fqdn_rev_,
                                    lease->hostname_,
                                    lease->addr_.toText(),
                                    dhcid, 0, lease->valid_lft_));

    LOG_DEBUG(ddns_logger, DBG_DHCP6_DETAIL,
              DHCP6_DDNS_CREATE_REMOVE_NAME_CHANGE_REQUEST)
        .arg(query->getLabel())
        .arg(ncr->toText());

    // Post the NCR to the D2ClientMgr.
    CfgMgr::instance().getD2ClientMgr().sendRequest(ncr);
}

HWAddrPtr
Dhcpv6Srv::getMAC(const Pkt6Ptr& pkt) {
    CfgMACSources mac_sources = CfgMgr::instance().getCurrentCfg()->
        getMACSources().get();
    HWAddrPtr hwaddr;
    for (CfgMACSources::const_iterator it = mac_sources.begin();
         it != mac_sources.end(); ++it) {
        hwaddr = pkt->getMAC(*it);
        if (hwaddr) {
            return (hwaddr);
        }
    }
    return (hwaddr);
}

OptionPtr
Dhcpv6Srv::assignIA_NA(const Pkt6Ptr& query, const Pkt6Ptr& answer,
                       AllocEngine::ClientContext6& orig_ctx,
                       boost::shared_ptr<Option6IA> ia) {

    // Check if the client sent us a hint in his IA_NA. Clients may send an
    // address in their IA_NA options as a suggestion (e.g. the last address
    // they used before).
    Option6IAAddrPtr hint_opt =
        boost::dynamic_pointer_cast<Option6IAAddr>(ia->getOption(D6O_IAADDR));
    IOAddress hint = IOAddress::IPV6_ZERO_ADDRESS();
    if (hint_opt) {
        hint = hint_opt->getAddress();
    }

    LOG_DEBUG(lease_logger, DBG_DHCP6_DETAIL, DHCP6_PROCESS_IA_NA_REQUEST)
        .arg(query->getLabel())
        .arg(ia->getIAID())
        .arg(hint_opt ? hint.toText() : "(no hint)");

    // convenience values
    const Subnet6Ptr& subnet = orig_ctx.subnet_;
    const DuidPtr& duid = orig_ctx.duid_;

    // If there is no subnet selected for handling this IA_NA, the only thing left to do is
    // to say that we are sorry, but the user won't get an address. As a convenience, we
    // use a different status text to indicate that (compare to the same status code,
    // but different wording below)
    if (!subnet) {
        // Create an empty IA_NA option with IAID matching the request.
        // Note that we don't use OptionDefinition class to create this option.
        // This is because we prefer using a constructor of Option6IA that
        // initializes IAID. Otherwise we would have to use setIAID() after
        // creation of the option which has some performance implications.
        boost::shared_ptr<Option6IA> ia_rsp(new Option6IA(D6O_IA_NA, ia->getIAID()));

        // Insert status code NoAddrsAvail.
        ia_rsp->addOption(createStatusCode(*query, *ia_rsp, STATUS_NoAddrsAvail,
                                           "Server could not select subnet for"
                                           " this client"));
        return (ia_rsp);
    }

<<<<<<< HEAD
    // "Fake" allocation is processing of SOLICIT message. We pretend to do an
    // allocation, but we do not put the lease in the database. That is ok,
    // because we do not guarantee that the user will get that exact lease. If
    // the user selects this server to do actual allocation (i.e. sends REQUEST)
    // it should include this hint. That will help us during the actual lease
    // allocation.
    bool fake_allocation = false;
    if (query->getType() == DHCPV6_SOLICIT) {
        /// @todo: Check if we support rapid commit
        fake_allocation = true;
    }
=======
    // Check if the client sent us a hint in his IA_NA. Clients may send an
    // address in their IA_NA options as a suggestion (e.g. the last address
    // they used before).
    boost::shared_ptr<Option6IAAddr> hint_opt =
        boost::dynamic_pointer_cast<Option6IAAddr>(ia->getOption(D6O_IAADDR));
    IOAddress hint("::");
    if (hint_opt) {
        hint = hint_opt->getAddress();
    }

    LOG_DEBUG(dhcp6_logger, DBG_DHCP6_DETAIL, DHCP6_PROCESS_IA_NA_REQUEST)
        .arg(duid ? duid->toText() : "(no-duid)").arg(ia->getIAID())
        .arg(hint_opt ? hint.toText() : "(no hint)");

    // "Fake" allocation is the case when the server is processing the Solicit
    // message without the Rapid Commit option and advertises a lease to
    // the client, but doesn't commit this lease to the lease database. If
    // the Solicit contains the Rapid Commit option and the server is
    // configured to honor the Rapid Commit option, or the client has sent
    // the Request message, the lease will be committed to the lease
    // database. The type of the server's response may be used to determine
    // if this is the fake allocation case or not. When the server sends
    // Reply message it means that it is committing leases. Other message
    // type (Advertise) means that server is not committing leases (fake
    // allocation).
    bool fake_allocation = (answer->getType() != DHCPV6_REPLY);
>>>>>>> 28603481

    // Get DDNS update direction flags
    bool do_fwd = false;
    bool do_rev = false;
    Option6ClientFqdnPtr fqdn = boost::dynamic_pointer_cast<
        Option6ClientFqdn>(answer->getOption(D6O_CLIENT_FQDN));
    if (fqdn) {
        CfgMgr::instance().getD2ClientMgr().getUpdateDirections(*fqdn, do_fwd,
                                                                do_rev);
    }

    // Use allocation engine to pick a lease for this client. Allocation engine
    // will try to honour the hint, but it is just a hint - some other address
    // may be used instead. If fake_allocation is set to false, the lease will
    // be inserted into the LeaseMgr as well.
    AllocEngine::ClientContext6 ctx(subnet, duid, ia->getIAID(),
                                    hint, Lease::TYPE_NA, do_fwd, do_rev,
                                    orig_ctx.hostname_, fake_allocation);
    ctx.callout_handle_ = getCalloutHandle(query);
    ctx.hwaddr_ = orig_ctx.hwaddr_;
    ctx.host_ = orig_ctx.host_;

    Lease6Collection leases = alloc_engine_->allocateLeases6(ctx);

    /// @todo: Handle more than one lease
    Lease6Ptr lease;
    if (!leases.empty()) {
        lease = *leases.begin();
    }

    // Create IA_NA that we will put in the response.
    // Do not use OptionDefinition to create option's instance so
    // as we can initialize IAID using a constructor.
    Option6IAPtr ia_rsp(new Option6IA(D6O_IA_NA, ia->getIAID()));

    if (lease) {
        // We have a lease! Let's wrap its content into IA_NA option
        // with IAADDR suboption.
        LOG_DEBUG(lease_logger, DBG_DHCP6_DETAIL, fake_allocation ?
                  DHCP6_LEASE_ADVERT : DHCP6_LEASE_ALLOC)
            .arg(query->getLabel())
            .arg(lease->addr_.toText())
            .arg(ia->getIAID());
        LOG_DEBUG(lease_logger, DBG_DHCP6_DETAIL_DATA, DHCP6_LEASE_DATA)
            .arg(query->getLabel())
            .arg(ia->getIAID())
            .arg(lease->toText());

        ia_rsp->setT1(subnet->getT1());
        ia_rsp->setT2(subnet->getT2());

        Option6IAAddrPtr addr(new Option6IAAddr(D6O_IAADDR, lease->addr_,
                                                lease->preferred_lft_,
                                                lease->valid_lft_));
        ia_rsp->addOption(addr);

        // It would be possible to insert status code=0(success) as well,
        // but this is considered waste of bandwidth as absence of status
        // code is considered a success.

        if (!fake_allocation) {
            Lease6Ptr old_lease;
            if (!ctx.changed_leases_.empty()) {
                old_lease = *ctx.changed_leases_.begin();

                // Allocation engine has returned an existing lease. If so, we
                // have to check that the FQDN settings we provided are the same
                // that were set. If they aren't, we will have to remove existing
                // DNS records and update the lease with the new settings.
                conditionalNCRRemoval(query, old_lease, lease, ctx.hostname_,
                                      do_fwd, do_rev);
            }

            // We need to repeat that check for leases that used to be used, but
            // are no longer valid.
            if (!ctx.old_leases_.empty()) {
                old_lease = *ctx.old_leases_.begin();
                conditionalNCRRemoval(query, old_lease, lease, ctx.hostname_,
                                      do_fwd, do_rev);
            }
        }
    } else {
        // Allocation engine did not allocate a lease. The engine logged
        // cause of that failure. The only thing left is to insert
        // status code to pass the sad news to the client.

        LOG_DEBUG(lease_logger, DBG_DHCP6_DETAIL, fake_allocation ?
                  DHCP6_LEASE_ADVERT_FAIL : DHCP6_LEASE_ALLOC_FAIL)
            .arg(query->getLabel())
            .arg(ia->getIAID());

        ia_rsp->addOption(createStatusCode(*query, *ia_rsp,
                                           STATUS_NoAddrsAvail,
                                           "Sorry, no address could be"
                                           " allocated."));
    }
    return (ia_rsp);
}

void
Dhcpv6Srv::conditionalNCRRemoval(const Pkt6Ptr& query, Lease6Ptr& old_lease,
                                 Lease6Ptr& new_lease, const std::string& hostname,
                                 bool do_fwd, bool do_rev) {
    if (old_lease && !new_lease->hasIdenticalFqdn(*old_lease)) {
        LOG_DEBUG(ddns_logger, DBG_DHCP6_DETAIL, DHCP6_DDNS_LEASE_ASSIGN_FQDN_CHANGE)
            .arg(query->getLabel())
            .arg(old_lease->toText())
            .arg(hostname)
            .arg(do_rev ? "true" : "false")
            .arg(do_fwd ? "true" : "false");

        // Schedule removal of the existing lease.
        createRemovalNameChangeRequest(query, old_lease);
    }
}

OptionPtr
Dhcpv6Srv::assignIA_PD(const Pkt6Ptr& query, const Pkt6Ptr& answer,
                       AllocEngine::ClientContext6& orig_ctx,
                       boost::shared_ptr<Option6IA> ia) {

    // Check if the client sent us a hint in his IA_PD. Clients may send an
    // address in their IA_PD options as a suggestion (e.g. the last address
    // they used before). While the hint consists of a full prefix (prefix +
    // length), getting just the prefix is sufficient to identify a lease.
    Option6IAPrefixPtr hint_opt =
        boost::dynamic_pointer_cast<Option6IAPrefix>(ia->getOption(D6O_IAPREFIX));
    IOAddress hint = IOAddress::IPV6_ZERO_ADDRESS();
    if (hint_opt) {
        hint = hint_opt->getAddress();
    }

    LOG_DEBUG(lease_logger, DBG_DHCP6_DETAIL, DHCP6_PROCESS_IA_PD_REQUEST)
        .arg(query->getLabel())
        .arg(ia->getIAID())
        .arg(hint_opt ? hint.toText() : "(no hint)");


    const Subnet6Ptr& subnet = orig_ctx.subnet_;
    const DuidPtr& duid = orig_ctx.duid_;

    // Create IA_PD that we will put in the response.
    // Do not use OptionDefinition to create option's instance so
    // as we can initialize IAID using a constructor.
    boost::shared_ptr<Option6IA> ia_rsp(new Option6IA(D6O_IA_PD, ia->getIAID()));

    // If there is no subnet selected for handling this IA_PD, the only thing
    // left to do is to say that we are sorry, but the user won't get an address.
    // As a convenience, we use a different status text to indicate that
    // (compare to the same status code, but different wording below)
    if (!subnet) {

        // Insert status code NoAddrsAvail.
        ia_rsp->addOption(createStatusCode(*query, *ia_rsp, STATUS_NoPrefixAvail,
                                           "Sorry, no subnet available."));
        return (ia_rsp);
    }

<<<<<<< HEAD
    // "Fake" allocation is processing of SOLICIT message. We pretend to do an
    // allocation, but we do not put the lease in the database. That is ok,
    // because we do not guarantee that the user will get that exact lease. If
    // the user selects this server to do actual allocation (i.e. sends REQUEST)
    // it should include this hint. That will help us during the actual lease
    // allocation.
    bool fake_allocation = (query->getType() == DHCPV6_SOLICIT);
=======
    // Check if the client sent us a hint in his IA_PD. Clients may send an
    // address in their IA_PD options as a suggestion (e.g. the last address
    // they used before).
    boost::shared_ptr<Option6IAPrefix> hint_opt =
      boost::dynamic_pointer_cast<Option6IAPrefix>(ia->getOption(D6O_IAPREFIX));
    IOAddress hint("::");
    if (hint_opt) {
        hint = hint_opt->getAddress();
    }

    LOG_DEBUG(dhcp6_logger, DBG_DHCP6_DETAIL, DHCP6_PROCESS_IA_PD_REQUEST)
        .arg(duid ? duid->toText() : "(no-duid)").arg(ia->getIAID())
        .arg(hint_opt ? hint.toText() : "(no hint)");

    // "Fake" allocation is the case when the server is processing the Solicit
    // message without the Rapid Commit option and advertises a lease to
    // the client, but doesn't commit this lease to the lease database. If
    // the Solicit contains the Rapid Commit option and the server is
    // configured to honor the Rapid Commit option, or the client has sent
    // the Request message, the lease will be committed to the lease
    // database. The type of the server's response may be used to determine
    // if this is the fake allocation case or not. When the server sends
    // Reply message it means that it is committing leases. Other message
    // type (Advertise) means that server is not committing leases (fake
    // allocation).
    bool fake_allocation = (answer->getType() != DHCPV6_REPLY);
>>>>>>> 28603481

    // Use allocation engine to pick a lease for this client. Allocation engine
    // will try to honour the hint, but it is just a hint - some other address
    // may be used instead. If fake_allocation is set to false, the lease will
    // be inserted into the LeaseMgr as well.
    Lease6Collection old_leases;
    AllocEngine::ClientContext6 ctx(subnet, duid, ia->getIAID(), hint, Lease::TYPE_PD,
                                    false, false, string(), fake_allocation);
    ctx.callout_handle_ = getCalloutHandle(query);
    ctx.hwaddr_ = orig_ctx.hwaddr_;
    ctx.host_ = orig_ctx.host_;

    Lease6Collection leases = alloc_engine_->allocateLeases6(ctx);

    if (!leases.empty()) {

        ia_rsp->setT1(subnet->getT1());
        ia_rsp->setT2(subnet->getT2());

        for (Lease6Collection::iterator l = leases.begin();
             l != leases.end(); ++l) {

            // We have a lease! Let's wrap its content into IA_PD option
            // with IAADDR suboption.
            LOG_DEBUG(lease_logger, DBG_DHCP6_DETAIL, fake_allocation ?
                      DHCP6_PD_LEASE_ADVERT : DHCP6_PD_LEASE_ALLOC)
                .arg(query->getLabel())
                .arg((*l)->addr_.toText())
                .arg(static_cast<int>((*l)->prefixlen_))
                .arg(ia->getIAID());

            boost::shared_ptr<Option6IAPrefix>
                addr(new Option6IAPrefix(D6O_IAPREFIX, (*l)->addr_,
                                         (*l)->prefixlen_, (*l)->preferred_lft_,
                                         (*l)->valid_lft_));
            ia_rsp->addOption(addr);
        }

        // It would be possible to insert status code=0(success) as well,
        // but this is considered waste of bandwidth as absence of status
        // code is considered a success.

    } else {
        // Allocation engine did not allocate a lease. The engine logged
        // cause of that failure. The only thing left is to insert
        // status code to pass the sad news to the client.

        LOG_DEBUG(lease_logger, DBG_DHCP6_DETAIL, fake_allocation ?
                  DHCP6_PD_LEASE_ADVERT_FAIL : DHCP6_PD_LEASE_ALLOC_FAIL)
            .arg(query->getLabel())
            .arg(ia->getIAID());

        ia_rsp->addOption(createStatusCode(*query, *ia_rsp,
                                           STATUS_NoPrefixAvail,
                                           "Sorry, no prefixes could"
                                           " be allocated."));
    }
    return (ia_rsp);
}

OptionPtr
Dhcpv6Srv::extendIA_NA(const Pkt6Ptr& query, const Pkt6Ptr& answer,
                       AllocEngine::ClientContext6& orig_ctx,
                       boost::shared_ptr<Option6IA> ia) {

    LOG_DEBUG(lease_logger, DBG_DHCP6_DETAIL, DHCP6_PROCESS_IA_NA_EXTEND)
        .arg(query->getLabel())
        .arg(ia->getIAID());

    // convenience values
    const Subnet6Ptr& subnet = orig_ctx.subnet_;
    const DuidPtr& duid = orig_ctx.duid_;

    // Create empty IA_NA option with IAID matching the request.
    Option6IAPtr ia_rsp(new Option6IA(D6O_IA_NA, ia->getIAID()));

    if (!subnet) {
        /// @todo For simpliclty and due to limitations of LeaseMgr we don't
        /// get the binding for the client for which we don't get subnet id.
        /// Subnet id is a required value when searching for the bindings.
        /// The fact that we can't identify the subnet for the returning client
        /// doesn't really mean that the client has no binding. It is possible
        /// that due to server's reconfiguration the subnet has been removed
        /// or modified since the client has got his lease. We may need to
        /// rethink whether it is appropriate to send no binding if the subnet
        /// hasn't been found for the client.
        ia_rsp->addOption(createStatusCode(*query, *ia_rsp, STATUS_NoBinding,
                          "Sorry, no known leases for this duid/iaid."));
        return (ia_rsp);
    }

    // Set up T1, T2 timers
    ia_rsp->setT1(subnet->getT1());
    ia_rsp->setT2(subnet->getT2());

    // Get DDNS udpate directions
    bool do_fwd = false;
    bool do_rev = false;
    Option6ClientFqdnPtr fqdn = boost::dynamic_pointer_cast<
        Option6ClientFqdn>(answer->getOption(D6O_CLIENT_FQDN));
    if (fqdn) {
        CfgMgr::instance().getD2ClientMgr().getUpdateDirections(*fqdn,
                                                                do_fwd, do_rev);
    }

    // Create client context for this renewal
    AllocEngine::ClientContext6 ctx(subnet, duid, ia->getIAID(),
                                    IOAddress::IPV6_ZERO_ADDRESS(), Lease::TYPE_NA,
                                    do_fwd, do_rev, orig_ctx.hostname_, false);

    ctx.callout_handle_ = getCalloutHandle(query);
    ctx.query_ = query;
    ctx.ia_rsp_ = ia_rsp;
    ctx.hwaddr_ = orig_ctx.hwaddr_;
    ctx.host_ = orig_ctx.host_;

    // Extract the addresses that the client is trying to obtain.
    OptionCollection addrs = ia->getOptions();
    for (OptionCollection::const_iterator it = addrs.begin();
         it != addrs.end(); ++it) {
        if (it->second->getType() != D6O_IAADDR) {
            continue;
        }
        Option6IAAddrPtr iaaddr = boost::dynamic_pointer_cast<Option6IAAddr>(it->second);
        if (!iaaddr) {
            // That's weird. Option code was ok, but the object type was not.
            // As we use Dhcpv6Srv::unpackOptions() that is guaranteed to use
            // Option6IAAddr for D6O_IAADDR, this should never happen. The only
            // case would be with badly mis-implemented hook libraries that
            // insert invalid option objects. There's no way to protect against
            // this.
            continue;
        }
        ctx.hints_.push_back(make_pair(iaaddr->getAddress(), 128));
    }

    // We need to remember it as we'll be removing hints from this list as
    // we extend, cancel or otherwise deal with the leases.
    bool hints_present = !ctx.hints_.empty();

    /// @todo: This was clarfied in draft-ietf-dhc-dhcpv6-stateful-issues that
    /// the server is allowed to assign new leases in both Renew and Rebind. For
    /// now, we only support it in Renew, because it breaks a lot of Rebind
    /// unit-tests. Ultimately, whether we allow it or not, should be exposed
    /// as configurable policy. See ticket #3717.
    if (query->getType() == DHCPV6_RENEW) {
        ctx.allow_new_leases_in_renewals_ = true;
    }

    Lease6Collection leases = alloc_engine_->renewLeases6(ctx);

    // Ok, now we have the leases extended. We have:
    // - what the client tried to renew in ctx.hints_
    // - what we actually assigned in leases
    // - old leases that are no longer valid in ctx.old_leases_

    // For all leases we have now, add the IAADDR with non-zero lifetimes.
    for (Lease6Collection::const_iterator l = leases.begin(); l != leases.end(); ++l) {
        Option6IAAddrPtr iaaddr(new Option6IAAddr(D6O_IAADDR,
                                (*l)->addr_, (*l)->preferred_lft_, (*l)->valid_lft_));
        ia_rsp->addOption(iaaddr);

        // Now remove this address from the hints list.
        AllocEngine::HintType tmp((*l)->addr_, 128);
        ctx.hints_.erase(std::remove(ctx.hints_.begin(), ctx.hints_.end(), tmp),
                         ctx.hints_.end());
    }

    // For the leases that we just retired, send the addresses with 0 lifetimes.
    for (Lease6Collection::const_iterator l = ctx.old_leases_.begin();
                                          l != ctx.old_leases_.end(); ++l) {
        Option6IAAddrPtr iaaddr(new Option6IAAddr(D6O_IAADDR,
                                                  (*l)->addr_, 0, 0));
        ia_rsp->addOption(iaaddr);

        // Now remove this address from the hints list.
        AllocEngine::HintType tmp((*l)->addr_, 128);
        ctx.hints_.erase(std::remove(ctx.hints_.begin(), ctx.hints_.end(), tmp),
                         ctx.hints_.end());

        // If the new FQDN settings have changed for the lease, we need to
        // delete any existing FQDN records for this lease.
        if (((*l)->hostname_ != ctx.hostname_) || ((*l)->fqdn_fwd_ != do_fwd) ||
            ((*l)->fqdn_rev_ != do_rev)) {
            LOG_DEBUG(ddns_logger, DBG_DHCP6_DETAIL,
                      DHCP6_DDNS_LEASE_RENEW_FQDN_CHANGE)
                .arg(query->getLabel())
                .arg((*l)->toText())
                .arg(ctx.hostname_)
                .arg(do_rev ? "true" : "false")
                .arg(do_fwd ? "true" : "false");

            createRemovalNameChangeRequest(query, *l);
        }
    }

    // Finally, if there are any addresses requested that we haven't dealt with
    // already, inform the client that he can't have them.
    for (AllocEngine::HintContainer::const_iterator hint = ctx.hints_.begin();
         hint != ctx.hints_.end(); ++hint) {
        Option6IAAddrPtr iaaddr(new Option6IAAddr(D6O_IAADDR,
                                                  hint->first, 0, 0));
        ia_rsp->addOption(iaaddr);
    }

    // All is left is to insert the status code.
    if (leases.empty()) {
        // We did not assign anything. If client has sent something, then
        // the status code is NoBinding, if he sent an empty IA_NA, then it's
        // NoAddrsAvailable
        if (hints_present) {
            // Insert status code NoBinding to indicate that the lease does not
            // exist for this client.
            ia_rsp->addOption(createStatusCode(*query, *ia_rsp, STATUS_NoBinding,
                              "Sorry, no known leases for this duid/iaid/subnet."));

            LOG_DEBUG(lease_logger, DBG_DHCP6_DETAIL, DHCP6_EXTEND_NA_UNKNOWN)
                .arg(query->getLabel())
                .arg(ia->getIAID())
                .arg(subnet->toText());
        } else {
            ia_rsp->addOption(createStatusCode(*query, *ia_rsp, STATUS_NoAddrsAvail,
                              "Sorry, no addresses could be assigned at this time."));
        }
    } else {
        // Yay, the client still has something. For now, let's not insert
        // status-code=success to conserve bandwidth.
    }

    return (ia_rsp);
}

OptionPtr
Dhcpv6Srv::extendIA_PD(const Pkt6Ptr& query,
                       AllocEngine::ClientContext6& orig_ctx,
                       boost::shared_ptr<Option6IA> ia) {

    LOG_DEBUG(lease_logger, DBG_DHCP6_DETAIL, DHCP6_PROCESS_IA_PD_EXTEND)
        .arg(query->getLabel())
        .arg(ia->getIAID());

    const Subnet6Ptr& subnet = orig_ctx.subnet_;
    const DuidPtr& duid = orig_ctx.duid_;

    // Let's create a IA_PD response and fill it in later
    Option6IAPtr ia_rsp(new Option6IA(D6O_IA_PD, ia->getIAID()));

    // If there is no subnet for the particular client, we can't retrieve
    // information about client's leases from lease database. We treat this
    // as no binding for the client.
    if (!subnet) {
        // Per RFC3633, section 12.2, if there is no binding and we are
        // processing a Renew, the NoBinding status code should be returned.
        if (query->getType() == DHCPV6_RENEW) {
            // Insert status code NoBinding
            ia_rsp->addOption(createStatusCode(*query, *ia_rsp, STATUS_NoBinding,
                                               "Sorry, no known PD leases"
                                               " for this duid/iaid."));
            return (ia_rsp);

        // Per RFC3633, section 12.2, if there is no binding and we are
        // processing Rebind, the message has to be discarded (assuming that
        // the server doesn't know if the prefix in the IA_PD option is
        // appropriate for the client's link). The exception being thrown
        // here should propagate to the main loop and cause the message to
        // be discarded.
        } else {

            /// @todo: RFC3315bis will probably change that behavior. Client
            /// may rebind prefixes and addresses at the same time.
            isc_throw(DHCPv6DiscardMessageError, "no subnet found for the"
                      " client sending Rebind to extend lifetime of the"
                      " prefix (DUID=" << duid->toText() << ", IAID="
                      << ia->getIAID() << ")");
        }
    }

    // Set up T1, T2 timers
    ia_rsp->setT1(subnet->getT1());
    ia_rsp->setT2(subnet->getT2());

    // Create client context for this renewal
    static const IOAddress none("::");
    AllocEngine::ClientContext6 ctx(subnet, duid, ia->getIAID(), none,
                                    Lease::TYPE_PD, false, false, string(""),
                                    false);
    ctx.callout_handle_ = getCalloutHandle(query);
    ctx.query_ = query;
    ctx.ia_rsp_ = ia_rsp;
    ctx.hwaddr_ = orig_ctx.hwaddr_;
    ctx.host_ = orig_ctx.host_;

    // Extract prefixes that the client is trying to renew.
    OptionCollection addrs = ia->getOptions();
    for (OptionCollection::const_iterator it = addrs.begin();
         it != addrs.end(); ++it) {
        if (it->second->getType() != D6O_IAPREFIX) {
            continue;
        }
        Option6IAPrefixPtr prf = boost::dynamic_pointer_cast<Option6IAPrefix>(it->second);
        if (!prf) {
            // That's weird. Option code was ok, but the object type was not.
            // As we use Dhcpv6Srv::unpackOptions() that is guaranteed to use
            // Option6IAPrefix for D6O_IAPREFIX, this should never happen. The only
            // case would be with badly mis-implemented hook libraries that
            // insert invalid option objects. There's no way to protect against
            // this.
            continue;
        }

        // Put the client's prefix into the hints list.
        ctx.hints_.push_back(make_pair(prf->getAddress(), prf->getLength()));
    }
    // We need to remember it as we'll be removing hints from this list as
    // we extend, cancel or otherwise deal with the leases.
    bool hints_present = !ctx.hints_.empty();

    /// @todo: The draft-ietf-dhc-dhcpv6-stateful-issues added a new capability
    /// of the server to to assign new PD leases in both Renew and Rebind.
    /// There's allow_new_leases_in_renewals_ in the ClientContext6, but we
    /// currently not use it in PD yet. This should be implemented as part
    /// of the stateful-issues implementation effort. See ticket #3718.

    // Call Allocation Engine and attempt to renew leases. Number of things
    // may happen. Leases may be extended, revoked (if the lease is no longer
    // valid or reserved for someone else), or new leases may be added.
    // Important parameters are:
    // - returned container - current valid leases
    // - old_leases - leases that used to be, but are no longer valid
    // - changed_leases - leases that have FQDN changed (not really important
    //                    in PD context)
    Lease6Collection leases = alloc_engine_->renewLeases6(ctx);

    // For all the leases we have now, add the IAPPREFIX with non-zero lifetimes
    for (Lease6Collection::const_iterator l = leases.begin(); l != leases.end(); ++l) {
        Option6IAPrefixPtr prf(new Option6IAPrefix(D6O_IAPREFIX,
                               (*l)->addr_, (*l)->prefixlen_,
                               (*l)->preferred_lft_, (*l)->valid_lft_));
        ia_rsp->addOption(prf);

        // Now remove this address from the hints list.
        AllocEngine::HintType tmp((*l)->addr_, (*l)->prefixlen_);
        ctx.hints_.erase(std::remove(ctx.hints_.begin(), ctx.hints_.end(), tmp),
                                     ctx.hints_.end());
    }

    /// @todo: Maybe we should iterate over ctx.old_leases_, i.e. the leases
    /// that used to be valid, but they are not anymore.

    // For all the leases the client had requested, but we didn't assign, put them with
    // zero lifetimes
    // Finally, if there are any addresses requested that we haven't dealt with
    // already, inform the client that he can't have them.
    for (AllocEngine::HintContainer::const_iterator prefix = ctx.hints_.begin();
         prefix != ctx.hints_.end(); ++prefix) {
        OptionPtr prefix_opt(new Option6IAPrefix(D6O_IAPREFIX, prefix->first,
                                                 prefix->second, 0, 0));
        ia_rsp->addOption(prefix_opt);
    }

    // All is left is to insert the status code.
    if (leases.empty()) {
        if (query->getType() == DHCPV6_RENEW) {

            // We did not assign anything. If client has sent something, then
            // the status code is NoBinding, if he sent an empty IA_NA, then it's
            // NoAddrsAvailable
            if (hints_present) {
                // Insert status code NoBinding to indicate that the lease does not
                // exist for this client.
                ia_rsp->addOption(createStatusCode(*query, *ia_rsp,
                                                   STATUS_NoBinding,
                                                   "Sorry, no known PD leases for"
                                                   " this duid/iaid/subnet."));
            } else {
                ia_rsp->addOption(createStatusCode(*query, *ia_rsp,
                                                   STATUS_NoPrefixAvail,
                                                   "Sorry, no prefixes could be"
                                                   " assigned at this time."));
            }
        } else {
            // Per RFC3633, section 12.2, if there is no binding and we are
            // processing Rebind, the message has to be discarded (assuming that
            // the server doesn't know if the prefix in the IA_PD option is
            // appropriate for the client's link). The exception being thrown
            // here should propagate to the main loop and cause the message to
            // be discarded.
            isc_throw(DHCPv6DiscardMessageError, "no binding found for the"
                      " DUID=" << duid->toText() << ", IAID="
                      << ia->getIAID() << ", subnet="
                      << subnet->toText() << " when processing a Rebind"
                      " message with IA_PD option");
        }
    }

    return (ia_rsp);
}

void
Dhcpv6Srv::extendLeases(const Pkt6Ptr& query, Pkt6Ptr& reply,
                       AllocEngine::ClientContext6& ctx) {

    // We will try to extend lease lifetime for all IA options in the client's
    // Renew or Rebind message.
    /// @todo add support for IA_TA

    /// @todo - assignLeases() drops the packet as RFC violation, shouldn't
    /// we do that here? Shouldn't sanityCheck defend against this? Maybe
    /// this should treated as a code error instead. If we're this far with
    /// no duid that seems wrong.
    if (!ctx.duid_) {
        // This should not happen. We have checked this before.
        reply->addOption(createStatusCode(*query, STATUS_UnspecFail,
                         "You did not include mandatory client-id"));
        return;
    }

    for (OptionCollection::iterator opt = query->options_.begin();
         opt != query->options_.end(); ++opt) {
        switch (opt->second->getType()) {
        case D6O_IA_NA: {
            OptionPtr answer_opt = extendIA_NA(query, reply, ctx,
                                               boost::dynamic_pointer_cast<
                                                   Option6IA>(opt->second));
            if (answer_opt) {
                reply->addOption(answer_opt);
            }
            break;
        }

        case D6O_IA_PD: {
            OptionPtr answer_opt = extendIA_PD(query, ctx,
                                               boost::dynamic_pointer_cast<
                                                   Option6IA>(opt->second));
            if (answer_opt) {
                reply->addOption(answer_opt);
            }
            break;
        }

        default:
            break;
        }
    }
}

void
Dhcpv6Srv::releaseLeases(const Pkt6Ptr& release, Pkt6Ptr& reply,
                         AllocEngine::ClientContext6& ctx) {

    // We need to release addresses for all IA_NA options in the client's
    // RELEASE message.
    // @todo Add support for IA_TA
    // @todo Add support for IA_PD
    // @todo Consider supporting more than one address in a single IA_NA.
    // That was envisaged by RFC3315, but it never happened. The only
    // software that supports that is Dibbler, but its author seriously doubts
    // if anyone is really using it. Clients that want more than one address
    // just include more instances of IA_NA options.

    // Let's set the status to be success by default. We can override it with
    // error status if needed. The important thing to understand here is that
    // the global status code may be set to success only if all IA options were
    // handled properly. Therefore the releaseIA_NA and releaseIA_PD options
    // may turn the status code to some error, but can't turn it back to success.
    int general_status = STATUS_Success;
    for (OptionCollection::iterator opt = release->options_.begin();
         opt != release->options_.end(); ++opt) {
        switch (opt->second->getType()) {
        case D6O_IA_NA: {
            OptionPtr answer_opt = releaseIA_NA(ctx.duid_, release, general_status,
                                   boost::dynamic_pointer_cast<Option6IA>(opt->second));
            if (answer_opt) {
                reply->addOption(answer_opt);
            }
            break;
        }
        case D6O_IA_PD: {
            OptionPtr answer_opt = releaseIA_PD(ctx.duid_, release, general_status,
                                   boost::dynamic_pointer_cast<Option6IA>(opt->second));
            if (answer_opt) {
                reply->addOption(answer_opt);
            }
            break;
        }
        // @todo: add support for IA_TA
        default:
            // remaining options are stateless and thus ignored in this context
            ;
        }
    }

    // To be pedantic, we should also include status code in the top-level
    // scope, not just in each IA_NA. See RFC3315, section 18.2.6.
    // This behavior will likely go away in RFC3315bis.
    reply->addOption(createStatusCode(*release, general_status,
                     "Summary status for all processed IA_NAs"));
}

OptionPtr
Dhcpv6Srv::releaseIA_NA(const DuidPtr& duid, const Pkt6Ptr& query,
                        int& general_status, boost::shared_ptr<Option6IA> ia) {

    LOG_DEBUG(lease_logger, DBG_DHCP6_DETAIL, DHCP6_PROCESS_IA_NA_RELEASE)
        .arg(query->getLabel())
        .arg(ia->getIAID());


    // Release can be done in one of two ways:
    // Approach 1: extract address from client's IA_NA and see if it belongs
    // to this particular client.
    // Approach 2: find a subnet for this client, get a lease for
    // this subnet/duid/iaid and check if its content matches to what the
    // client is asking us to release.
    //
    // This method implements approach 1.

    // That's our response
    boost::shared_ptr<Option6IA> ia_rsp(new Option6IA(D6O_IA_NA, ia->getIAID()));

    Option6IAAddrPtr release_addr = boost::dynamic_pointer_cast<Option6IAAddr>
        (ia->getOption(D6O_IAADDR));
    if (!release_addr) {
        ia_rsp->addOption(createStatusCode(*query, STATUS_NoBinding,
                                           "You did not include an address in your RELEASE"));
        general_status = STATUS_NoBinding;
        return (ia_rsp);
    }

    Lease6Ptr lease = LeaseMgrFactory::instance().getLease6(Lease::TYPE_NA,
                                                            release_addr->getAddress());

    if (!lease) {
        // client releasing a lease that we don't know about.

        // Insert status code NoBinding.
        ia_rsp->addOption(createStatusCode(*query, *ia_rsp, STATUS_NoBinding,
                          "Sorry, no known leases for this duid/iaid, can't release."));
        general_status = STATUS_NoBinding;

        return (ia_rsp);
    }

    if (!lease->duid_) {
        // Something is gravely wrong here. We do have a lease, but it does not
        // have mandatory DUID information attached. Someone was messing with our
        // database.

        LOG_ERROR(lease_logger, DHCP6_LEASE_NA_WITHOUT_DUID)
            .arg(query->getLabel())
            .arg(release_addr->getAddress().toText());

        general_status = STATUS_UnspecFail;
        ia_rsp->addOption(createStatusCode(*query, *ia_rsp, STATUS_UnspecFail,
                          "Database consistency check failed when trying to RELEASE"));
        return (ia_rsp);
    }

    if (*duid != *(lease->duid_)) {

        // Sorry, it's not your address. You can't release it.
        LOG_INFO(lease_logger, DHCP6_RELEASE_NA_FAIL_WRONG_DUID)
            .arg(query->getLabel())
            .arg(release_addr->getAddress().toText())
            .arg(lease->duid_->toText());

        general_status = STATUS_NoBinding;
        ia_rsp->addOption(createStatusCode(*query, *ia_rsp, STATUS_NoBinding,
                          "This address does not belong to you, you can't release it"));
        return (ia_rsp);
    }

    if (ia->getIAID() != lease->iaid_) {
        // This address belongs to this client, but to a different IA
        LOG_WARN(lease_logger, DHCP6_RELEASE_NA_FAIL_WRONG_IAID)
            .arg(query->getLabel())
            .arg(release_addr->getAddress().toText())
            .arg(lease->iaid_)
            .arg(ia->getIAID());
        ia_rsp->addOption(createStatusCode(*query, *ia_rsp, STATUS_NoBinding,
                          "This is your address, but you used wrong IAID"));
        general_status = STATUS_NoBinding;
        return (ia_rsp);
    }

    // It is not necessary to check if the address matches as we used
    // getLease6(addr) method that is supposed to return a proper lease.

    bool skip = false;
    // Execute all callouts registered for packet6_send
    if (HooksManager::calloutsPresent(Hooks.hook_index_lease6_release_)) {
        CalloutHandlePtr callout_handle = getCalloutHandle(query);

        // Delete all previous arguments
        callout_handle->deleteAllArguments();

        // Pass the original packet
        callout_handle->setArgument("query6", query);

        // Pass the lease to be updated
        callout_handle->setArgument("lease6", lease);

        // Call all installed callouts
        HooksManager::callCallouts(Hooks.hook_index_lease6_release_, *callout_handle);

        // Callouts decided to skip the next processing step. The next
        // processing step would to send the packet, so skip at this
        // stage means "drop response".
        if (callout_handle->getSkip()) {
            skip = true;
            LOG_DEBUG(hooks_logger, DBG_DHCP6_HOOKS, DHCP6_HOOK_LEASE6_RELEASE_NA_SKIP)
                .arg(query->getLabel());
        }
    }

    // Ok, we've passed all checks. Let's release this address.
    bool success = false; // was the removal operation succeessful?

    if (!skip) {
        success = LeaseMgrFactory::instance().deleteLease(lease->addr_);
    }

    // Here the success should be true if we removed lease successfully
    // and false if skip flag was set or the removal failed for whatever reason

    if (!success) {
        ia_rsp->addOption(createStatusCode(*query, *ia_rsp, STATUS_UnspecFail,
                          "Server failed to release a lease"));

        LOG_ERROR(lease_logger, DHCP6_RELEASE_NA_FAIL)
            .arg(query->getLabel())
            .arg(lease->addr_.toText())
            .arg(lease->iaid_);
        general_status = STATUS_UnspecFail;

        return (ia_rsp);
    } else {
        LOG_DEBUG(lease_logger, DBG_DHCP6_DETAIL, DHCP6_RELEASE_NA)
            .arg(query->getLabel())
            .arg(lease->addr_.toText())
            .arg(lease->iaid_);

        ia_rsp->addOption(createStatusCode(*query, *ia_rsp, STATUS_Success,
                          "Lease released. Thank you, please come again."));

        // Check if a lease has flags indicating that the FQDN update has
        // been performed. If so, create NameChangeRequest which removes
        // the entries.
        createRemovalNameChangeRequest(query, lease);

        return (ia_rsp);
    }
}

OptionPtr
Dhcpv6Srv::releaseIA_PD(const DuidPtr& duid, const Pkt6Ptr& query,
                        int& general_status, boost::shared_ptr<Option6IA> ia) {
    // Release can be done in one of two ways:
    // Approach 1: extract address from client's IA_NA and see if it belongs
    // to this particular client.
    // Approach 2: find a subnet for this client, get a lease for
    // this subnet/duid/iaid and check if its content matches to what the
    // client is asking us to release.
    //
    // This method implements approach 1.

    // That's our response. We will fill it in as we check the lease to be
    // released.
    boost::shared_ptr<Option6IA> ia_rsp(new Option6IA(D6O_IA_PD, ia->getIAID()));

    boost::shared_ptr<Option6IAPrefix> release_prefix =
        boost::dynamic_pointer_cast<Option6IAPrefix>(ia->getOption(D6O_IAPREFIX));
    if (!release_prefix) {
        ia_rsp->addOption(createStatusCode(*query, *ia_rsp, STATUS_NoBinding,
                          "You did not include a prefix in your RELEASE"));
        general_status = STATUS_NoBinding;
        return (ia_rsp);
    }

    Lease6Ptr lease = LeaseMgrFactory::instance().getLease6(Lease::TYPE_PD,
                                                            release_prefix->getAddress());

    if (!lease) {
        // Client releasing a lease that we don't know about.

        // Insert status code NoBinding.
        ia_rsp->addOption(createStatusCode(*query, *ia_rsp, STATUS_NoBinding,
                          "Sorry, no known leases for this duid/iaid, can't release."));
        general_status = STATUS_NoBinding;

        return (ia_rsp);
    }

    if (!lease->duid_) {
        // Something is gravely wrong here. We do have a lease, but it does not
        // have mandatory DUID information attached. Someone was messing with our
        // database.
        LOG_ERROR(lease_logger, DHCP6_LEASE_PD_WITHOUT_DUID)
            .arg(query->getLabel())
            .arg(release_prefix->getAddress().toText())
            .arg(static_cast<int>(release_prefix->getLength()));

        general_status = STATUS_UnspecFail;
        ia_rsp->addOption(createStatusCode(*query, *ia_rsp, STATUS_UnspecFail,
                          "Database consistency check failed when trying to RELEASE"));
        return (ia_rsp);
    }

    if (*duid != *(lease->duid_)) {
        // Sorry, it's not your address. You can't release it.
        LOG_INFO(lease_logger, DHCP6_RELEASE_PD_FAIL_WRONG_DUID)
            .arg(query->getLabel())
            .arg(release_prefix->getAddress().toText())
            .arg(static_cast<int>(release_prefix->getLength()))
            .arg(lease->duid_->toText());

        general_status = STATUS_NoBinding;
        ia_rsp->addOption(createStatusCode(*query, *ia_rsp, STATUS_NoBinding,
                          "This address does not belong to you, you can't release it"));
        return (ia_rsp);
    }

    if (ia->getIAID() != lease->iaid_) {
        // This address belongs to this client, but to a different IA
        LOG_WARN(lease_logger, DHCP6_RELEASE_PD_FAIL_WRONG_IAID)
            .arg(query->getLabel())
            .arg(release_prefix->getAddress().toText())
            .arg(static_cast<int>(release_prefix->getLength()))
            .arg(lease->iaid_)
            .arg(ia->getIAID());
        ia_rsp->addOption(createStatusCode(*query, *ia_rsp, STATUS_NoBinding,
                          "This is your address, but you used wrong IAID"));
        general_status = STATUS_NoBinding;
        return (ia_rsp);
    }

    // It is not necessary to check if the address matches as we used
    // getLease6(addr) method that is supposed to return a proper lease.

    bool skip = false;
    // Execute all callouts registered for packet6_send
    if (HooksManager::calloutsPresent(Hooks.hook_index_lease6_release_)) {
        CalloutHandlePtr callout_handle = getCalloutHandle(query);

        // Delete all previous arguments
        callout_handle->deleteAllArguments();

        // Pass the original packet
        callout_handle->setArgument("query6", query);

        // Pass the lease to be updated
        callout_handle->setArgument("lease6", lease);

        // Call all installed callouts
        HooksManager::callCallouts(Hooks.hook_index_lease6_release_, *callout_handle);

        skip = callout_handle->getSkip();
    }

    // Ok, we've passed all checks. Let's release this prefix.
    bool success = false; // was the removal operation succeessful?

    if (!skip) {
        success = LeaseMgrFactory::instance().deleteLease(lease->addr_);
    } else {
        // Callouts decided to skip the next processing step. The next
        // processing step would to send the packet, so skip at this
        // stage means "drop response".
        LOG_DEBUG(hooks_logger, DBG_DHCP6_HOOKS, DHCP6_HOOK_LEASE6_RELEASE_PD_SKIP)
            .arg(query->getLabel());
    }

    // Here the success should be true if we removed lease successfully
    // and false if skip flag was set or the removal failed for whatever reason

    if (!success) {
        ia_rsp->addOption(createStatusCode(*query, *ia_rsp, STATUS_UnspecFail,
                          "Server failed to release a lease"));

        LOG_ERROR(lease_logger, DHCP6_RELEASE_PD_FAIL)
            .arg(query->getLabel())
            .arg(lease->addr_.toText())
            .arg(static_cast<int>(lease->prefixlen_))
            .arg(lease->iaid_);
        general_status = STATUS_UnspecFail;

    } else {
        LOG_DEBUG(lease_logger, DBG_DHCP6_DETAIL, DHCP6_RELEASE_PD)
            .arg(query->getLabel())
            .arg(lease->addr_.toText())
            .arg(static_cast<int>(lease->prefixlen_))
            .arg(lease->iaid_);

        ia_rsp->addOption(createStatusCode(*query, *ia_rsp, STATUS_Success,
                          "Lease released. Thank you, please come again."));
    }

    return (ia_rsp);
}



Pkt6Ptr
Dhcpv6Srv::processSolicit(const Pkt6Ptr& solicit) {

    sanityCheck(solicit, MANDATORY, FORBIDDEN);

    // Let's create a simplified client context here.
    AllocEngine::ClientContext6 ctx = createContext(solicit);

    Pkt6Ptr response(new Pkt6(DHCPV6_ADVERTISE, solicit->getTransid()));

    // Handle Rapid Commit option, if present.
    if (ctx.subnet_ && ctx.subnet_->getRapidCommit()) {
        OptionPtr opt_rapid_commit = solicit->getOption(D6O_RAPID_COMMIT);
        if (opt_rapid_commit) {

            /// @todo uncomment when #3807 is merged!
/*            LOG_DEBUG(options_logger, DBG_DHCP6_DETAIL, DHCP6_RAPID_COMMIT)
                .arg(solicit->getLabel()); */

            // If Rapid Commit has been sent by the client, change the
            // response type to Reply and include Rapid Commit option.
            response->setType(DHCPV6_REPLY);
            response->addOption(opt_rapid_commit);
        }
    }

    copyClientOptions(solicit, response);
    appendDefaultOptions(solicit, response);
    appendRequestedOptions(solicit, response, ctx);
    appendRequestedVendorOptions(solicit, response, ctx);

    processClientFqdn(solicit, response, ctx);
    assignLeases(solicit, response, ctx);

    // Only generate name change requests if sending a Reply as a result
    // of receiving Rapid Commit option.
    if (response->getType() == DHCPV6_REPLY) {
        createNameChangeRequests(response);
    }

    return (response);
}

Pkt6Ptr
Dhcpv6Srv::processRequest(const Pkt6Ptr& request) {

    sanityCheck(request, MANDATORY, MANDATORY);

    // Let's create a simplified client context here.
    AllocEngine::ClientContext6 ctx = createContext(request);

    Pkt6Ptr reply(new Pkt6(DHCPV6_REPLY, request->getTransid()));

    copyClientOptions(request, reply);
    appendDefaultOptions(request, reply);
    appendRequestedOptions(request, reply, ctx);
    appendRequestedVendorOptions(request, reply, ctx);

    processClientFqdn(request, reply, ctx);
    assignLeases(request, reply, ctx);
    generateFqdn(reply);
    createNameChangeRequests(reply);

    return (reply);
}

Pkt6Ptr
Dhcpv6Srv::processRenew(const Pkt6Ptr& renew) {

    sanityCheck(renew, MANDATORY, MANDATORY);

    // Let's create a simplified client context here.
    AllocEngine::ClientContext6 ctx = createContext(renew);

    Pkt6Ptr reply(new Pkt6(DHCPV6_REPLY, renew->getTransid()));

    copyClientOptions(renew, reply);
    appendDefaultOptions(renew, reply);
    appendRequestedOptions(renew, reply, ctx);

    processClientFqdn(renew, reply, ctx);
    extendLeases(renew, reply, ctx);
    generateFqdn(reply);
    createNameChangeRequests(reply);

    return (reply);
}

Pkt6Ptr
Dhcpv6Srv::processRebind(const Pkt6Ptr& rebind) {

    // Let's create a simplified client context here.
    AllocEngine::ClientContext6 ctx = createContext(rebind);

    Pkt6Ptr reply(new Pkt6(DHCPV6_REPLY, rebind->getTransid()));

    copyClientOptions(rebind, reply);
    appendDefaultOptions(rebind, reply);
    appendRequestedOptions(rebind, reply, ctx);

    processClientFqdn(rebind, reply, ctx);
    extendLeases(rebind, reply, ctx);
    generateFqdn(reply);
    createNameChangeRequests(rebind);

    return (reply);
}

Pkt6Ptr
Dhcpv6Srv::processConfirm(const Pkt6Ptr& confirm) {

    // Let's create a simplified client context here.
    AllocEngine::ClientContext6 ctx = createContext(confirm);

    // Get IA_NAs from the Confirm. If there are none, the message is
    // invalid and must be discarded. There is nothing more to do.
    OptionCollection ias = confirm->getOptions(D6O_IA_NA);
    if (ias.empty()) {
        return (Pkt6Ptr());
    }

    // The server sends Reply message in response to Confirm.
    Pkt6Ptr reply(new Pkt6(DHCPV6_REPLY, confirm->getTransid()));
    // Make sure that the necessary options are included.
    copyClientOptions(confirm, reply);
    appendDefaultOptions(confirm, reply);
    // Indicates if at least one address has been verified. If no addresses
    // are verified it means that the client has sent no IA_NA options
    // or no IAAddr options and that client's message has to be discarded.
    bool verified = false;
    // Check if subnet was selected for the message. If no subnet
    // has been selected, the client is not on link.
    SubnetPtr subnet = ctx.subnet_;

    // Regardless if the subnet has been selected or not, we will iterate
    // over the IA_NA options to check if they hold any addresses. If there
    // are no, the Confirm is discarded.
    // Check addresses in IA_NA options and make sure they are appropriate.
    for (OptionCollection::const_iterator ia = ias.begin();
         ia != ias.end(); ++ia) {
        const OptionCollection& opts = ia->second->getOptions();
        for (OptionCollection::const_iterator opt = opts.begin();
             opt != opts.end(); ++opt) {
            // Ignore options other than IAAddr.
            if (opt->second->getType() == D6O_IAADDR) {
                // Check that the address is in range in the subnet selected.
                Option6IAAddrPtr iaaddr = boost::dynamic_pointer_cast<
                    Option6IAAddr>(opt->second);
                // If there is subnet selected and the address has been included
                // in IA_NA, mark it verified and verify that it belongs to the
                // subnet.
                if (iaaddr) {
                    // If at least one address is not in range, then return
                    // the NotOnLink status code.
                    if (subnet && !subnet->inRange(iaaddr->getAddress())) {
                        std::ostringstream status_msg;
                        status_msg << "Address " << iaaddr->getAddress()
                                   << " is not on link.";
                        reply->addOption(createStatusCode(*confirm,
                                                          STATUS_NotOnLink,
                                                          status_msg.str()));
                        return (reply);
                    }
                    verified = true;
                } else {
                    isc_throw(Unexpected, "failed to cast the IA Address option"
                              " to the Option6IAAddrPtr. This is programming"
                              " error and should be reported");
                }
            }
        }
    }

    // It seems that the client hasn't included any addresses in which case
    // the Confirm must be discarded.
    if (!verified) {
        return (Pkt6Ptr());
    }

    // If there is a subnet, there were addresses in IA_NA options and the
    // addresses where consistent with the subnet then the client is on link.
    if (subnet) {
        // All addresses in range, so return success.
        reply->addOption(createStatusCode(*confirm, STATUS_Success,
                                          "All addresses are on-link"));
    } else {
        reply->addOption(createStatusCode(*confirm, STATUS_NotOnLink,
                                          "No subnet selected"));
    }

    return (reply);
}

Pkt6Ptr
Dhcpv6Srv::processRelease(const Pkt6Ptr& release) {

    sanityCheck(release, MANDATORY, MANDATORY);

    // Let's create a simplified client context here.
    AllocEngine::ClientContext6 ctx = createContext(release);

    Pkt6Ptr reply(new Pkt6(DHCPV6_REPLY, release->getTransid()));

    copyClientOptions(release, reply);
    appendDefaultOptions(release, reply);

    releaseLeases(release, reply, ctx);

    /// @todo If client sent a release and we should remove outstanding
    /// DNS records.

    return (reply);
}

Pkt6Ptr
Dhcpv6Srv::processDecline(const Pkt6Ptr& decline) {
    /// @todo: Implement this
    Pkt6Ptr reply(new Pkt6(DHCPV6_REPLY, decline->getTransid()));
    return (reply);
}

Pkt6Ptr
Dhcpv6Srv::processInfRequest(const Pkt6Ptr& inf_request) {

    // Let's create a simplified client context here.
    AllocEngine::ClientContext6 ctx = createContext(inf_request);

    // Create a Reply packet, with the same trans-id as the client's.
    Pkt6Ptr reply(new Pkt6(DHCPV6_REPLY, inf_request->getTransid()));

    // Copy client options (client-id, also relay information if present)
    copyClientOptions(inf_request, reply);

    // Append default options, i.e. options that the server is supposed
    // to put in all messages it sends (server-id for now, but possibly other
    // options once we start supporting authentication)
    appendDefaultOptions(inf_request, reply);

    // Try to assign options that were requested by the client.
    appendRequestedOptions(inf_request, reply, ctx);

    return (reply);
}

size_t
Dhcpv6Srv::unpackOptions(const OptionBuffer& buf,
                         const std::string& option_space,
                         isc::dhcp::OptionCollection& options,
                         size_t* relay_msg_offset,
                         size_t* relay_msg_len) {
    size_t offset = 0;
    size_t length = buf.size();

    OptionDefContainer option_defs;
    if (option_space == "dhcp6") {
        // Get the list of stdandard option definitions.
        option_defs = LibDHCP::getOptionDefs(Option::V6);
    } else if (!option_space.empty()) {
        OptionDefContainerPtr option_defs_ptr =
            CfgMgr::instance().getCurrentCfg()->getCfgOptionDef()->
            getAll(option_space);
        if (option_defs_ptr != NULL) {
            option_defs = *option_defs_ptr;
        }
    }

    // Get the search index #1. It allows to search for option definitions
    // using option code.
    const OptionDefContainerTypeIndex& idx = option_defs.get<1>();

    // The buffer being read comprises a set of options, each starting with
    // a two-byte type code and a two-byte length field.
    while (offset + 4 <= length) {
        // At this point, from the while condition, we know that there
        // are at least 4 bytes available following offset in the
        // buffer.
        uint16_t opt_type = isc::util::readUint16(&buf[offset], 2);
        offset += 2;

        uint16_t opt_len = isc::util::readUint16(&buf[offset], 2);
        offset += 2;

        if (offset + opt_len > length) {
            // @todo: consider throwing exception here.

            // We peeked at the option header of the next option, but discovered
            // that it would end up beyond buffer end, so the option is
            // truncated. Hence we can't parse it. Therefore we revert
            // by by those four bytes (as if we never parsed them).
            return (offset - 4);
        }

        if (opt_type == D6O_RELAY_MSG && relay_msg_offset && relay_msg_len) {
            // remember offset of the beginning of the relay-msg option
            *relay_msg_offset = offset;
            *relay_msg_len = opt_len;

            // do not create that relay-msg option
            offset += opt_len;
            continue;
        }

        // Get all definitions with the particular option code. Note that option
        // code is non-unique within this container however at this point we
        // expect to get one option definition with the particular code. If more
        // are returned we report an error.
        const OptionDefContainerTypeRange& range = idx.equal_range(opt_type);
        // Get the number of returned option definitions for the option code.
        size_t num_defs = distance(range.first, range.second);

        OptionPtr opt;
        if (num_defs > 1) {
            // Multiple options of the same code are not supported right now!
            isc_throw(isc::Unexpected, "Internal error: multiple option definitions"
                      " for option type " << opt_type << " returned. Currently it is not"
                      " supported to initialize multiple option definitions"
                      " for the same option code. This will be supported once"
                      " support for option spaces is implemented");
        } else if (num_defs == 0) {
            // @todo Don't crash if definition does not exist because only a few
            // option definitions are initialized right now. In the future
            // we will initialize definitions for all options and we will
            // remove this elseif. For now, return generic option.
            opt = OptionPtr(new Option(Option::V6, opt_type,
                                       buf.begin() + offset,
                                       buf.begin() + offset + opt_len));
            opt->setEncapsulatedSpace("dhcp6");
        } else {
            // The option definition has been found. Use it to create
            // the option instance from the provided buffer chunk.
            const OptionDefinitionPtr& def = *(range.first);
            assert(def);
            opt = def->optionFactory(Option::V6, opt_type,
                                     buf.begin() + offset,
                                     buf.begin() + offset + opt_len,
                                     boost::bind(&Dhcpv6Srv::unpackOptions, this, _1, _2,
                                                 _3, _4, _5));
        }
        // add option to options
        options.insert(std::make_pair(opt_type, opt));
        offset += opt_len;
    }

    return (offset);
}

void Dhcpv6Srv::classifyPacket(const Pkt6Ptr& pkt) {
    OptionVendorClassPtr vclass = boost::dynamic_pointer_cast<
        OptionVendorClass>(pkt->getOption(D6O_VENDOR_CLASS));

    if (!vclass || vclass->getTuplesNum() == 0) {
        return;
    }

    std::ostringstream classes;
    if (vclass->hasTuple(DOCSIS3_CLASS_MODEM)) {
        classes << VENDOR_CLASS_PREFIX << DOCSIS3_CLASS_MODEM;

    } else if (vclass->hasTuple(DOCSIS3_CLASS_EROUTER)) {
        classes << VENDOR_CLASS_PREFIX << DOCSIS3_CLASS_EROUTER;

    } else {
        classes << VENDOR_CLASS_PREFIX << vclass->getTuple(0).getText();
    }

    // If there is no class identified, leave.
    if (!classes.str().empty()) {
        pkt->addClass(classes.str());
        LOG_DEBUG(dhcp6_logger, DBG_DHCP6_BASIC, DHCP6_CLASS_ASSIGNED)
            .arg(classes.str());
    }
}

void
Dhcpv6Srv::generateFqdn(const Pkt6Ptr& answer) {
    if (!answer) {
        isc_throw(isc::Unexpected, "an instance of the object encapsulating"
                  " a message must not be NULL when generating FQDN");
    }

    /// @todo Add proper logging for cases when we can't generate FQDN.
    /// See #3885 for details.

    // It is likely that client hasn't included the FQDN option. In such case,
    // FQDN option will be NULL. Also, there is nothing to do if the option
    // is present and conveys the non-empty FQDN.
    Option6ClientFqdnPtr fqdn = boost::dynamic_pointer_cast<
        Option6ClientFqdn>(answer->getOption(D6O_CLIENT_FQDN));
    if (!fqdn || !fqdn->getDomainName().empty()) {
        return;
    }

    // Get the first IA_NA acquired for the client.
    OptionPtr ia = answer->getOption(D6O_IA_NA);
    if (!ia) {
        return;
    }

    // If it has any IAAddr, use the first one to generate unique FQDN.
    Option6IAAddrPtr iaaddr = boost::dynamic_pointer_cast<
        Option6IAAddr>(ia->getOption(D6O_IAADDR));
    if (!iaaddr) {
        return;
    }
    // Get the IPv6 address acquired by the client.
    IOAddress addr = iaaddr->getAddress();
    std::string generated_name =
        CfgMgr::instance().getD2ClientMgr().generateFqdn(addr);

    LOG_DEBUG(ddns_logger, DBG_DHCP6_DETAIL_DATA, DHCP6_DDNS_FQDN_GENERATED)
        .arg(answer->getLabel())
        .arg(generated_name);

    try {
        // The lease has been acquired but the FQDN for this lease hasn't
        // been updated in the lease database. We now have new FQDN
        // generated, so the lease database has to be updated here.
        // However, never update lease database for Advertise, just send
        // our notion of client's FQDN in the Client FQDN option.
        if (answer->getType() != DHCPV6_ADVERTISE) {
            Lease6Ptr lease =
                LeaseMgrFactory::instance().getLease6(Lease::TYPE_NA, addr);
            if (lease) {
                lease->hostname_ = generated_name;
                LeaseMgrFactory::instance().updateLease6(lease);

            } else {
                isc_throw(isc::Unexpected, "there is no lease in the database "
                          " for address " << addr << ", so as it is impossible"
                          " to update FQDN data. This is a programmatic error"
                          " as the given address is now being handed to the"
                          " client");
            }
        }
        // Set the generated FQDN in the Client FQDN option.
        fqdn->setDomainName(generated_name, Option6ClientFqdn::FULL);

    } catch (const Exception& ex) {
        LOG_ERROR(ddns_logger, DHCP6_DDNS_GENERATED_FQDN_UPDATE_FAIL)
            .arg(answer->getLabel())
            .arg(addr.toText())
            .arg(ex.what());
    }
}

void
Dhcpv6Srv::startD2() {
    D2ClientMgr& d2_mgr = CfgMgr::instance().getD2ClientMgr();
    if (d2_mgr.ddnsEnabled()) {
        // Updates are enabled, so lets start the sender, passing in
        // our error handler.
        // This may throw so wherever this is called needs to ready.
        d2_mgr.startSender(boost::bind(&Dhcpv6Srv::d2ClientErrorHandler,
                                       this, _1, _2));
    }
}

void
Dhcpv6Srv::d2ClientErrorHandler(const
                                dhcp_ddns::NameChangeSender::Result result,
                                dhcp_ddns::NameChangeRequestPtr& ncr) {
    LOG_ERROR(ddns_logger, DHCP6_DDNS_REQUEST_SEND_FAILED).
              arg(result).arg((ncr ? ncr->toText() : " NULL "));
    // We cannot communicate with kea-dhcp-ddns, suspend futher updates.
    /// @todo We may wish to revisit this, but for now we will simpy turn
    /// them off.
    CfgMgr::instance().getD2ClientMgr().suspendUpdates();
}

std::string
Daemon::getVersion(bool extended) {
    std::stringstream tmp;

    tmp << VERSION;
    if (extended) {
        tmp << endl << EXTENDED_VERSION;

        // @todo print more details (is it Botan or OpenSSL build,
        // with or without MySQL/Postgres? What compilation options were
        // used? etc)
    }

    return (tmp.str());
}

void Dhcpv6Srv::processRSOO(const Pkt6Ptr& query, const Pkt6Ptr& rsp) {

    if (query->relay_info_.empty()) {
        // RSOO is inserted by relay agents, nothing to do here if it's
        // a direct message.
        return;
    }

    // Get RSOO configuration.
    ConstCfgRSOOPtr cfg_rsoo  = CfgMgr::instance().getCurrentCfg()->getCfgRSOO();

    // Let's get over all relays (encapsulation levels). We need to do
    // it in the same order as the client packet traversed the relays.
    for (int i = query->relay_info_.size(); i > 0 ; --i) {
        OptionPtr rsoo_container = query->getRelayOption(D6O_RSOO, i - 1);
        if (rsoo_container) {
            // There are RSOO options. Let's get through them one by one
            // and if it's RSOO-enabled and there's no such option provided yet,
            // copy it to the server's response
            const OptionCollection& rsoo = rsoo_container->getOptions();
            for (OptionCollection::const_iterator opt = rsoo.begin();
                 opt != rsoo.end(); ++opt) {

                // Echo option if it is RSOO enabled option and there is no such
                // option added yet.
                if (cfg_rsoo->enabled(opt->second->getType()) &&
                    !rsp->getOption(opt->second->getType())) {
                    rsp->addOption(opt->second);
                }
            }
        }
    }
}

};
};<|MERGE_RESOLUTION|>--- conflicted
+++ resolved
@@ -1373,33 +1373,6 @@
         return (ia_rsp);
     }
 
-<<<<<<< HEAD
-    // "Fake" allocation is processing of SOLICIT message. We pretend to do an
-    // allocation, but we do not put the lease in the database. That is ok,
-    // because we do not guarantee that the user will get that exact lease. If
-    // the user selects this server to do actual allocation (i.e. sends REQUEST)
-    // it should include this hint. That will help us during the actual lease
-    // allocation.
-    bool fake_allocation = false;
-    if (query->getType() == DHCPV6_SOLICIT) {
-        /// @todo: Check if we support rapid commit
-        fake_allocation = true;
-    }
-=======
-    // Check if the client sent us a hint in his IA_NA. Clients may send an
-    // address in their IA_NA options as a suggestion (e.g. the last address
-    // they used before).
-    boost::shared_ptr<Option6IAAddr> hint_opt =
-        boost::dynamic_pointer_cast<Option6IAAddr>(ia->getOption(D6O_IAADDR));
-    IOAddress hint("::");
-    if (hint_opt) {
-        hint = hint_opt->getAddress();
-    }
-
-    LOG_DEBUG(dhcp6_logger, DBG_DHCP6_DETAIL, DHCP6_PROCESS_IA_NA_REQUEST)
-        .arg(duid ? duid->toText() : "(no-duid)").arg(ia->getIAID())
-        .arg(hint_opt ? hint.toText() : "(no hint)");
-
     // "Fake" allocation is the case when the server is processing the Solicit
     // message without the Rapid Commit option and advertises a lease to
     // the client, but doesn't commit this lease to the lease database. If
@@ -1412,7 +1385,6 @@
     // type (Advertise) means that server is not committing leases (fake
     // allocation).
     bool fake_allocation = (answer->getType() != DHCPV6_REPLY);
->>>>>>> 28603481
 
     // Get DDNS update direction flags
     bool do_fwd = false;
@@ -1571,29 +1543,6 @@
         return (ia_rsp);
     }
 
-<<<<<<< HEAD
-    // "Fake" allocation is processing of SOLICIT message. We pretend to do an
-    // allocation, but we do not put the lease in the database. That is ok,
-    // because we do not guarantee that the user will get that exact lease. If
-    // the user selects this server to do actual allocation (i.e. sends REQUEST)
-    // it should include this hint. That will help us during the actual lease
-    // allocation.
-    bool fake_allocation = (query->getType() == DHCPV6_SOLICIT);
-=======
-    // Check if the client sent us a hint in his IA_PD. Clients may send an
-    // address in their IA_PD options as a suggestion (e.g. the last address
-    // they used before).
-    boost::shared_ptr<Option6IAPrefix> hint_opt =
-      boost::dynamic_pointer_cast<Option6IAPrefix>(ia->getOption(D6O_IAPREFIX));
-    IOAddress hint("::");
-    if (hint_opt) {
-        hint = hint_opt->getAddress();
-    }
-
-    LOG_DEBUG(dhcp6_logger, DBG_DHCP6_DETAIL, DHCP6_PROCESS_IA_PD_REQUEST)
-        .arg(duid ? duid->toText() : "(no-duid)").arg(ia->getIAID())
-        .arg(hint_opt ? hint.toText() : "(no hint)");
-
     // "Fake" allocation is the case when the server is processing the Solicit
     // message without the Rapid Commit option and advertises a lease to
     // the client, but doesn't commit this lease to the lease database. If
@@ -1606,7 +1555,6 @@
     // type (Advertise) means that server is not committing leases (fake
     // allocation).
     bool fake_allocation = (answer->getType() != DHCPV6_REPLY);
->>>>>>> 28603481
 
     // Use allocation engine to pick a lease for this client. Allocation engine
     // will try to honour the hint, but it is just a hint - some other address
