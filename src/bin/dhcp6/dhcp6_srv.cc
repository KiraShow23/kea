--- conflicted
+++ resolved
@@ -44,15 +44,7 @@
     }
 
     // Now try to open IPv6 sockets on detected interfaces.
-<<<<<<< HEAD
     IfaceMgr::instance().openSockets6(port);
-=======
-    cout << "Opening sockets on port " << port << endl;
-#if 0
-    // uncomment this once #1238, #992 and #1239 are merged
-    IfaceMgr::instance().openSockets6(port);
-#endif
->>>>>>> d3a26e38
 
     /// @todo: instantiate LeaseMgr here once it is imlpemented.
 
