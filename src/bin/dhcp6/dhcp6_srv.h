--- conflicted
+++ resolved
@@ -497,18 +497,6 @@
     /// records will be performed.
     void createRemovalNameChangeRequest(const Lease6Ptr& lease);
 
-<<<<<<< HEAD
-    /// @brief Sends all outstanding NameChangeRequests to bind10-d2 module.
-    ///
-    /// The purpose of this function is to pick all outstanding
-    /// NameChangeRequests from the FIFO queue and send them to b10-dhcp-ddns
-    /// module.
-    ///
-    /// @todo Currently this function simply removes all requests from the
-    /// queue but doesn't send them anywhere. In the future, the
-    /// NameChangeSender will be used to deliver requests to the other module.
-    void sendNameChangeRequests();
-
     /// @brief Attempts to extend the lifetime of IAs.
     ///
     /// This function is called when a client sends Renew or Rebind message.
@@ -516,9 +504,6 @@
     /// corresponding lease lifetimes. Internally, it calls
     /// @c Dhcpv6Srv::extendIA_NA and @c Dhcpv6Srv::extendIA_PD to extend
     /// the lifetime of IA_NA and IA_PD leases accordingly.
-=======
-    /// @brief Attempts to renew received addresses
->>>>>>> 51b46695
     ///
     /// @param query client's Renew or Rebind message
     /// @param reply server's response
