<<<<<<< HEAD
// Generated 201701070039
=======
// Generated 201701070534
>>>>>>> 3f07550f
// A Bison parser, made by GNU Bison 3.0.4.

// Positions for Bison parsers in C++

// Copyright (C) 2002-2015 Free Software Foundation, Inc.

// This program is free software: you can redistribute it and/or modify
// it under the terms of the GNU General Public License as published by
// the Free Software Foundation, either version 3 of the License, or
// (at your option) any later version.

// This program is distributed in the hope that it will be useful,
// but WITHOUT ANY WARRANTY; without even the implied warranty of
// MERCHANTABILITY or FITNESS FOR A PARTICULAR PURPOSE.  See the
// GNU General Public License for more details.

// You should have received a copy of the GNU General Public License
// along with this program.  If not, see <http://www.gnu.org/licenses/>.

// As a special exception, you may create a larger work that contains
// part or all of the Bison parser skeleton and distribute that work
// under terms of your choice, so long as that work isn't itself a
// parser generator using the skeleton or a modified version thereof
// as a parser skeleton.  Alternatively, if you modify or redistribute
// the parser skeleton itself, you may (at your option) remove this
// special exception, which will cause the skeleton and the resulting
// Bison output files to be licensed under the GNU General Public
// License without this special exception.

// This special exception was added by the Free Software Foundation in
// version 2.2 of Bison.

/**
 ** \file position.hh
 ** Define the isc::dhcp::position class.
 */

#ifndef YY_PARSER6_POSITION_HH_INCLUDED
# define YY_PARSER6_POSITION_HH_INCLUDED

# include <algorithm> // std::max
# include <iostream>
# include <string>

# ifndef YY_NULLPTR
#  if defined __cplusplus && 201103L <= __cplusplus
#   define YY_NULLPTR nullptr
#  else
#   define YY_NULLPTR 0
#  endif
# endif

#line 14 "dhcp6_parser.yy" // location.cc:296
namespace isc { namespace dhcp {
#line 56 "position.hh" // location.cc:296
  /// Abstract a position.
  class position
  {
  public:
    /// Construct a position.
    explicit position (std::string* f = YY_NULLPTR,
                       unsigned int l = 1u,
                       unsigned int c = 1u)
      : filename (f)
      , line (l)
      , column (c)
    {
    }


    /// Initialization.
    void initialize (std::string* fn = YY_NULLPTR,
                     unsigned int l = 1u,
                     unsigned int c = 1u)
    {
      filename = fn;
      line = l;
      column = c;
    }

    /** \name Line and Column related manipulators
     ** \{ */
    /// (line related) Advance to the COUNT next lines.
    void lines (int count = 1)
    {
      if (count)
        {
          column = 1u;
          line = add_ (line, count, 1);
        }
    }

    /// (column related) Advance to the COUNT next columns.
    void columns (int count = 1)
    {
      column = add_ (column, count, 1);
    }
    /** \} */

    /// File name to which this position refers.
    std::string* filename;
    /// Current line number.
    unsigned int line;
    /// Current column number.
    unsigned int column;

  private:
    /// Compute max(min, lhs+rhs) (provided min <= lhs).
    static unsigned int add_ (unsigned int lhs, int rhs, unsigned int min)
    {
      return (0 < rhs || -static_cast<unsigned int>(rhs) < lhs
              ? rhs + lhs
              : min);
    }
  };

  /// Add \a width columns, in place.
  inline position&
  operator+= (position& res, int width)
  {
    res.columns (width);
    return res;
  }

  /// Add \a width columns.
  inline position
  operator+ (position res, int width)
  {
    return res += width;
  }

  /// Subtract \a width columns, in place.
  inline position&
  operator-= (position& res, int width)
  {
    return res += -width;
  }

  /// Subtract \a width columns.
  inline position
  operator- (position res, int width)
  {
    return res -= width;
  }

  /// Compare two position objects.
  inline bool
  operator== (const position& pos1, const position& pos2)
  {
    return (pos1.line == pos2.line
            && pos1.column == pos2.column
            && (pos1.filename == pos2.filename
                || (pos1.filename && pos2.filename
                    && *pos1.filename == *pos2.filename)));
  }

  /// Compare two position objects.
  inline bool
  operator!= (const position& pos1, const position& pos2)
  {
    return !(pos1 == pos2);
  }

  /** \brief Intercept output stream redirection.
   ** \param ostr the destination output stream
   ** \param pos a reference to the position to redirect
   */
  template <typename YYChar>
  inline std::basic_ostream<YYChar>&
  operator<< (std::basic_ostream<YYChar>& ostr, const position& pos)
  {
    if (pos.filename)
      ostr << *pos.filename << ':';
    return ostr << pos.line << '.' << pos.column;
  }

#line 14 "dhcp6_parser.yy" // location.cc:296
} } // isc::dhcp
#line 180 "position.hh" // location.cc:296
#endif // !YY_PARSER6_POSITION_HH_INCLUDED<|MERGE_RESOLUTION|>--- conflicted
+++ resolved
@@ -1,8 +1,3 @@
-<<<<<<< HEAD
-// Generated 201701070039
-=======
-// Generated 201701070534
->>>>>>> 3f07550f
 // A Bison parser, made by GNU Bison 3.0.4.
 
 // Positions for Bison parsers in C++
@@ -55,9 +50,9 @@
 #  endif
 # endif
 
-#line 14 "dhcp6_parser.yy" // location.cc:296
+#line 14 "dhcp6_parser.yy" // location.cc:337
 namespace isc { namespace dhcp {
-#line 56 "position.hh" // location.cc:296
+#line 56 "position.hh" // location.cc:337
   /// Abstract a position.
   class position
   {
@@ -179,7 +174,7 @@
     return ostr << pos.line << '.' << pos.column;
   }
 
-#line 14 "dhcp6_parser.yy" // location.cc:296
+#line 14 "dhcp6_parser.yy" // location.cc:337
 } } // isc::dhcp
-#line 180 "position.hh" // location.cc:296
+#line 180 "position.hh" // location.cc:337
 #endif // !YY_PARSER6_POSITION_HH_INCLUDED