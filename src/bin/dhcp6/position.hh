--- conflicted
+++ resolved
@@ -1,7 +1,3 @@
-<<<<<<< HEAD
-// Generated 201709021237
-=======
->>>>>>> b5ca966c
 // A Bison parser, made by GNU Bison 3.0.4.
 
 // Positions for Bison parsers in C++
