<<<<<<< HEAD
// Generated 201701102225
=======
// Generated 201701131911
>>>>>>> d63d2685
// A Bison parser, made by GNU Bison 3.0.4.

// Stack handling for Bison parsers in C++

// Copyright (C) 2002-2015 Free Software Foundation, Inc.

// This program is free software: you can redistribute it and/or modify
// it under the terms of the GNU General Public License as published by
// the Free Software Foundation, either version 3 of the License, or
// (at your option) any later version.

// This program is distributed in the hope that it will be useful,
// but WITHOUT ANY WARRANTY; without even the implied warranty of
// MERCHANTABILITY or FITNESS FOR A PARTICULAR PURPOSE.  See the
// GNU General Public License for more details.

// You should have received a copy of the GNU General Public License
// along with this program.  If not, see <http://www.gnu.org/licenses/>.

// As a special exception, you may create a larger work that contains
// part or all of the Bison parser skeleton and distribute that work
// under terms of your choice, so long as that work isn't itself a
// parser generator using the skeleton or a modified version thereof
// as a parser skeleton.  Alternatively, if you modify or redistribute
// the parser skeleton itself, you may (at your option) remove this
// special exception, which will cause the skeleton and the resulting
// Bison output files to be licensed under the GNU General Public
// License without this special exception.

// This special exception was added by the Free Software Foundation in
// version 2.2 of Bison.

/**
 ** \file stack.hh
 ** Define the isc::dhcp::stack class.
 */

#ifndef YY_PARSER6_STACK_HH_INCLUDED
# define YY_PARSER6_STACK_HH_INCLUDED

# include <vector>

#line 14 "dhcp6_parser.yy" // stack.hh:132
namespace isc { namespace dhcp {
#line 46 "stack.hh" // stack.hh:132
  template <class T, class S = std::vector<T> >
  class stack
  {
  public:
    // Hide our reversed order.
    typedef typename S::reverse_iterator iterator;
    typedef typename S::const_reverse_iterator const_iterator;

    stack ()
      : seq_ ()
    {
      seq_.reserve (200);
    }

    stack (unsigned int n)
      : seq_ (n)
    {}

    inline
    T&
    operator[] (unsigned int i)
    {
      return seq_[seq_.size () - 1 - i];
    }

    inline
    const T&
    operator[] (unsigned int i) const
    {
      return seq_[seq_.size () - 1 - i];
    }

    /// Steal the contents of \a t.
    ///
    /// Close to move-semantics.
    inline
    void
    push (T& t)
    {
      seq_.push_back (T());
      operator[](0).move (t);
    }

    inline
    void
    pop (unsigned int n = 1)
    {
      for (; n; --n)
        seq_.pop_back ();
    }

    void
    clear ()
    {
      seq_.clear ();
    }

    inline
    typename S::size_type
    size () const
    {
      return seq_.size ();
    }

    inline
    const_iterator
    begin () const
    {
      return seq_.rbegin ();
    }

    inline
    const_iterator
    end () const
    {
      return seq_.rend ();
    }

  private:
    stack (const stack&);
    stack& operator= (const stack&);
    /// The wrapped container.
    S seq_;
  };

  /// Present a slice of the top of a stack.
  template <class T, class S = stack<T> >
  class slice
  {
  public:
    slice (const S& stack, unsigned int range)
      : stack_ (stack)
      , range_ (range)
    {}

    inline
    const T&
    operator [] (unsigned int i) const
    {
      return stack_[range_ - i];
    }

  private:
    const S& stack_;
    unsigned int range_;
  };

#line 14 "dhcp6_parser.yy" // stack.hh:132
} } // isc::dhcp
#line 156 "stack.hh" // stack.hh:132

#endif // !YY_PARSER6_STACK_HH_INCLUDED<|MERGE_RESOLUTION|>--- conflicted
+++ resolved
@@ -1,8 +1,4 @@
-<<<<<<< HEAD
-// Generated 201701102225
-=======
 // Generated 201701131911
->>>>>>> d63d2685
 // A Bison parser, made by GNU Bison 3.0.4.
 
 // Stack handling for Bison parsers in C++
