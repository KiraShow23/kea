// Copyright (C) 2017-2018 Internet Systems Consortium, Inc. ("ISC")
//
// This Source Code Form is subject to the terms of the Mozilla Public
// License, v. 2.0. If a copy of the MPL was not distributed with this
// file, You can obtain one at http://mozilla.org/MPL/2.0/.

#include <config.h>
#include <asiolink/io_address.h>
#include <dhcp/option.h>
#include <dhcp/option_int.h>
#include <dhcp/option6_client_fqdn.h>
#include <dhcp/option6_addrlst.h>
#include <dhcp/tests/iface_mgr_test_config.h>
#include <dhcpsrv/cfg_subnets6.h>
#include <dhcpsrv/cfgmgr.h>
#include <dhcpsrv/lease_mgr_factory.h>
#include <dhcp6/json_config_parser.h>
#include <dhcp6/tests/dhcp6_client.h>
#include <dhcp6/tests/dhcp6_test_utils.h>
#include <cc/command_interpreter.h>
#include <stats/stats_mgr.h>
#include <boost/pointer_cast.hpp>
#include <functional>
#include <vector>

using namespace isc;
using namespace isc::asiolink;
using namespace isc::dhcp;
using namespace isc::dhcp::test;
using namespace isc::stats;

namespace {

/// @brief Array of server configurations used throughout the tests.
const char* NETWORKS_CONFIG[] = {
// Configuration #0.
// - one shared network with two subnets, each with address and prefix pools
// - one plain subnet
    "{"
    "    \"shared-networks\": ["
    "        {"
    "            \"name\": \"frog\","
    "            \"interface\": \"eth1\","
    "            \"comment\": \"example\","
    "            \"subnet6\": ["
    "                {"
    "                    \"subnet\": \"2001:db8:1::/64\","
    "                    \"id\": 10,"
    "                    \"pools\": ["
    "                        {"
    "                            \"pool\": \"2001:db8:1::20 - 2001:db8:1::20\""
    "                        }"
    "                    ],"
    "                    \"pd-pools\": ["
    "                        {"
    "                            \"prefix\": \"4000::\","
    "                            \"prefix-len\": 96,"
    "                            \"delegated-len\": 96"
    "                        }"
    "                    ]"
    "                },"
    "                {"
    "                    \"subnet\": \"2001:db8:2::/64\","
    "                    \"id\": 100,"
    "                    \"pools\": ["
    "                        {"
    "                            \"pool\": \"2001:db8:2::20 - 2001:db8:2::20\""
    "                        }"
    "                    ],"
    "                    \"pd-pools\": ["
    "                        {"
    "                            \"prefix\": \"5000::\","
    "                            \"prefix-len\": 96,"
    "                            \"delegated-len\": 96"
    "                        }"
    "                    ]"
    "                }"
    "            ]"
    "        }"
    "    ],"
    "    \"subnet6\": ["
    "        {"
    "            \"subnet\": \"3000::/96\","
    "            \"id\": 1000,"
    "            \"interface\": \"eth0\","
    "            \"pools\": ["
    "                {"
    "                    \"pool\": \"3000::1 - 3000::1\""
    "                }"
    "            ]"
    "        }"
    "    ]"
    "}",

// Configuration #1.
// - one shared network with relay-ip specified and one subnet with address pool
// - one plain subnet with relay-ip specified and one address pool
    "{"
    "    \"shared-networks\": ["
    "        {"
    "            \"name\": \"frog\","
    "            \"relay\": {"
    "                \"ip-address\": \"3001::1\""
    "            },"
    "            \"subnet6\": ["
    "                {"
    "                    \"subnet\": \"2001:db8:1::/64\","
    "                    \"id\": 10,"
    "                    \"pools\": ["
    "                        {"
    "                            \"pool\": \"2001:db8:1::20 - 2001:db8:1::20\""
    "                        }"
    "                    ]"
    "                }"
    "            ]"
    "        }"
    "    ],"
    "    \"subnet6\": ["
    "        {"
    "            \"subnet\": \"2001:db8:2::/64\","
    "            \"id\": 1000,"
    "            \"relay\": {"
    "                \"ip-address\": \"3001::2\""
    "            },"
    "            \"pools\": ["
    "                {"
    "                    \"pool\": \"2001:db8:2::20 - 2001:db8:2::20\""
    "                }"
    "            ]"
    "        }"
    "    ]"
    "}",

// Configuration #2.
// - two classes specified
// - one shared network with two subnets (the first has class restrictions)
    "{"
    "    \"client-classes\": ["
    "        {"
    "            \"name\": \"a-devices\","
    "            \"test\": \"option[1234].hex == 0x0001\""
    "        },"
    "        {"
    "            \"name\": \"b-devices\","
    "            \"test\": \"option[1234].hex == 0x0002\""
    "        }"
    "    ],"
    "    \"shared-networks\": ["
    "        {"
    "            \"name\": \"frog\","
    "            \"interface\": \"eth1\","
    "            \"subnet6\": ["
    "                {"
    "                    \"subnet\": \"2001:db8:1::/64\","
    "                    \"id\": 10,"
    "                    \"pools\": ["
    "                        {"
    "                            \"pool\": \"2001:db8:1::20 - 2001:db8:1::20\""
    "                        }"
    "                    ],"
    "                    \"client-class\": \"a-devices\""
    "                },"
    "                {"
    "                    \"subnet\": \"2001:db8:2::/64\","
    "                    \"id\": 100,"
    "                    \"pools\": ["
    "                        {"
    "                            \"pool\": \"2001:db8:2::20 - 2001:db8:2::20\""
    "                        }"
    "                    ]"
    "                }"
    "            ]"
    "        }"
    "    ]"
    "}",

// Configuration #3.
// - two classes defined
// - one shared network with two subnets, each with a different class restriction
    "{"
    "    \"client-classes\": ["
    "        {"
    "            \"name\": \"a-devices\","
    "            \"test\": \"option[1234].hex == 0x0001\""
    "        },"
    "        {"
    "            \"name\": \"b-devices\","
    "            \"test\": \"option[1234].hex == 0x0002\""
    "        }"
    "    ],"
    "    \"shared-networks\": ["
    "        {"
    "            \"name\": \"frog\","
    "            \"interface\": \"eth1\","
    "            \"subnet6\": ["
    "                {"
    "                    \"subnet\": \"2001:db8:1::/64\","
    "                    \"id\": 10,"
    "                    \"pools\": ["
    "                        {"
    "                            \"pool\": \"2001:db8:1::20 - 2001:db8:1::20\""
    "                        }"
    "                    ],"
    "                    \"client-class\": \"a-devices\""
    "                },"
    "                {"
    "                    \"subnet\": \"2001:db8:2::/64\","
    "                    \"id\": 100,"
    "                    \"pools\": ["
    "                        {"
    "                            \"pool\": \"2001:db8:2::20 - 2001:db8:2::20\""
    "                        }"
    "                    ],"
    "                    \"client-class\": \"b-devices\""
    "                }"
    "            ]"
    "        }"
    "    ]"
    "}",

// Configuration #4.
// - one shared network with two subnets. Each subnet has:
//   - address and prefix pool
//   - reservation
    "{"
    "    \"shared-networks\": ["
    "        {"
    "            \"name\": \"frog\","
    "            \"interface\": \"eth1\","
    "            \"subnet6\": ["
    "                {"
    "                    \"subnet\": \"2001:db8:1::/64\","
    "                    \"id\": 10,"
    "                    \"pools\": ["
    "                        {"
    "                            \"pool\": \"2001:db8:1::1 - 2001:db8:1::64\""
    "                        }"
    "                    ],"
    "                    \"pd-pools\": ["
    "                        {"
    "                            \"prefix\": \"4000::\","
    "                            \"prefix-len\": 96,"
    "                            \"delegated-len\": 96"
    "                        }"
    "                    ],"
    "                    \"reservations\": ["
    "                        {"
    "                            \"duid\": \"00:03:00:01:aa:bb:cc:dd:ee:ff\","
    "                            \"ip-addresses\": [ \"2001:db8:1::28\" ]"
    "                        }"
    "                    ]"
    "                },"
    "                {"
    "                    \"subnet\": \"2001:db8:2::/64\","
    "                    \"id\": 100,"
    "                    \"pools\": ["
    "                        {"
    "                            \"pool\": \"2001:db8:2::1 - 2001:db8:2::64\""
    "                        }"
    "                    ],"
    "                    \"pd-pools\": ["
    "                        {"
    "                            \"prefix\": \"5000::\","
    "                            \"prefix-len\": 96,"
    "                            \"delegated-len\": 112"
    "                        }"
    "                    ],"
    "                    \"reservations\": ["
    "                        {"
    "                            \"duid\": \"00:03:00:01:11:22:33:44:55:66\","
    "                            \"ip-addresses\": [ \"2001:db8:2::28\" ],"
    "                            \"prefixes\": [ \"5000::8:0000/112\" ]"
    "                        }"
    "                    ]"
    "                }"
    "            ]"
    "        }"
    "    ]"
    "}",

// Configuration #5 (similar to #4, but without prefix pool and using different
// DUID for reservations)
    "{"
    "    \"shared-networks\": ["
    "        {"
    "            \"name\": \"frog\","
    "            \"interface\": \"eth1\","
    "            \"subnet6\": ["
    "                {"
    "                    \"subnet\": \"2001:db8:1::/64\","
    "                    \"id\": 10,"
    "                    \"pools\": ["
    "                        {"
    "                            \"pool\": \"2001:db8:1::1 - 2001:db8:1::64\""
    "                        }"
    "                    ],"
    "                    \"reservations\": ["
    "                        {"
    "                            \"duid\": \"00:03:00:01:11:22:33:44:55:66\","
    "                            \"ip-addresses\": [ \"2001:db8:1::28\" ]"
    "                        }"
    "                    ]"
    "                },"
    "                {"
    "                    \"subnet\": \"2001:db8:2::/64\","
    "                    \"id\": 100,"
    "                    \"pools\": ["
    "                        {"
    "                            \"pool\": \"2001:db8:2::1 - 2001:db8:2::64\""
    "                        }"
    "                    ],"
    "                    \"reservations\": ["
    "                        {"
    "                            \"duid\": \"00:03:00:01:aa:bb:cc:dd:ee:ff\","
    "                            \"ip-addresses\": [ \"2001:db8:2::28\" ]"
    "                        }"
    "                    ]"
    "                }"
    "            ]"
    "        }"
    "    ]"
    "}",

// Configuration #6.
// - one class
// - one shared network with two subnets:
//   - first subnet has address pool, class restriction and a reservation
//   - second subnet has just an address pool
    "{"
    "    \"client-classes\": ["
    "        {"
    "            \"name\": \"a-devices\","
    "            \"test\": \"option[1234].hex == 0x0001\""
    "        }"
    "    ],"
    "    \"shared-networks\": ["
    "        {"
    "            \"name\": \"frog\","
    "            \"interface\": \"eth1\","
    "            \"subnet6\": ["
    "                {"
    "                    \"subnet\": \"2001:db8:1::/64\","
    "                    \"id\": 10,"
    "                    \"pools\": ["
    "                        {"
    "                            \"pool\": \"2001:db8:1::1 - 2001:db8:1::64\""
    "                        }"
    "                    ],"
    "                    \"client-class\": \"a-devices\","
    "                    \"reservations\": ["
    "                        {"
    "                            \"duid\": \"00:03:00:01:aa:bb:cc:dd:ee:ff\","
    "                            \"ip-addresses\": [ \"2001:db8:1::28\" ]"
    "                        }"
    "                    ]"
    "                },"
    "                {"
    "                    \"subnet\": \"2001:db8:2::/64\","
    "                    \"id\": 100,"
    "                    \"pools\": ["
    "                        {"
    "                            \"pool\": \"2001:db8:2::16 - 2001:db8:2::16\""
    "                        }"
    "                    ]"
    "                }"
    "            ]"
    "        }"
    "    ]"
    "}",

// Configuration #7.
// - option defined on global level
// - one shared network with two options and two subnets
// - the first subnet has its own options defined as well
// - plain subnet with its own options
    "{"
    "    \"option-data\": ["
    "        {"
    "            \"name\": \"nis-servers\","
    "            \"data\": \"3000::20\""
    "        }"
    "    ],"
    "    \"shared-networks\": ["
    "        {"
    "            \"name\": \"frog\","
    "            \"interface\": \"eth1\","
    "            \"option-data\": ["
    "                {"
    "                    \"name\": \"dns-servers\","
    "                    \"data\": \"3001::21\""
    "                },"
    "                {"
    "                    \"name\": \"nisp-servers\","
    "                    \"data\": \"3002::34\""
    "                }"
    "            ],"
    "            \"subnet6\": ["
    "                {"
    "                    \"subnet\": \"2001:db8:1::/64\","
    "                    \"id\": 10,"
    "                    \"option-data\": ["
    "                        {"
    "                            \"name\": \"sntp-servers\","
    "                            \"data\": \"4004::22\""
    "                        },"
    "                        {"
    "                            \"name\": \"nisp-servers\","
    "                            \"data\": \"3003::33\""
    "                        }"
    "                    ],"
    "                    \"pools\": ["
    "                        {"
    "                            \"pool\": \"2001:db8:1::20 - 2001:db8:1::20\""
    "                        }"
    "                    ]"
    "                },"
    "                {"
    "                    \"subnet\": \"2001:db8:2::/64\","
    "                    \"id\": 100,"
    "                    \"pools\": ["
    "                        {"
    "                            \"pool\": \"2001:db8:2::20 - 2001:db8:2::20\""
    "                        }"
    "                    ]"
    "                }"
    "            ]"
    "        }"
    "    ],"
    "    \"subnet6\": ["
    "        \{"
    "            \"subnet\": \"3000::/96\","
    "            \"id\": 1000,"
    "            \"interface\": \"eth0\","
    "            \"option-data\": ["
    "                {"
    "                    \"name\": \"nisp-servers\","
    "                    \"data\": \"4000::5\""
    "                }"
    "            ],"
    "            \"pools\": ["
    "                {"
    "                    \"pool\": \"3000::1 - 3000::1\""
    "                }"
    "            ]"
    "        }"
    "    ]"
    "}",

// Configuration #8.
// - two shared networks
//   - first network with two subnets, each with its own address pool
//   - second network with two subnets, each with its own address pool
    "{"
    "    \"shared-networks\": ["
    "        {"
    "            \"name\": \"frog\","
    "            \"interface\": \"eth1\","
    "            \"subnet6\": ["
    "                {"
    "                    \"subnet\": \"2001:db8:1::/64\","
    "                    \"id\": 10,"
    "                    \"pools\": ["
    "                        {"
    "                            \"pool\": \"2001:db8:1::20 - 2001:db8:1::20\""
    "                        }"
    "                    ]"
    "                },"
    "                {"
    "                    \"subnet\": \"2001:db8:2::/64\","
    "                    \"id\": 100,"
    "                    \"pools\": ["
    "                        {"
    "                            \"pool\": \"2001:db8:2::20 - 2001:db8:2::20\""
    "                        }"
    "                    ]"
    "                }"
    "            ]"
    "        },"
    "        {"
    "            \"name\": \"dog\","
    "            \"interface\": \"eth0\","
    "            \"subnet6\": ["
    "                {"
    "                    \"subnet\": \"2001:db8:3::/64\","
    "                    \"id\": 1000,"
    "                    \"pools\": ["
    "                        {"
    "                            \"pool\": \"2001:db8:3::20 - 2001:db8:3::20\""
    "                        }"
    "                    ]"
    "                },"
    "                {"
    "                    \"subnet\": \"2001:db8:4::/64\","
    "                    \"id\": 10000,"
    "                    \"pools\": ["
    "                        {"
    "                            \"pool\": \"2001:db8:4::20 - 2001:db8:4::20\""
    "                        }"
    "                    ]"
    "                }"
    "            ]"
    "        }"
    "    ]"
    "}",

// Configuration #9 (similar to #8, but with relay-ip addresses specified)
// - two shared networks, each with relay IP addresses specified
    "{"
    "    \"shared-networks\": ["
    "        {"
    "            \"name\": \"frog\","
    "            \"relay\": {"
    "                \"ip-address\": \"3000::1\""
    "            },"
    "            \"subnet6\": ["
    "                {"
    "                    \"subnet\": \"2001:db8:1::/64\","
    "                    \"id\": 10,"
    "                    \"pools\": ["
    "                        {"
    "                            \"pool\": \"2001:db8:1::20 - 2001:db8:1::20\""
    "                        }"
    "                    ]"
    "                },"
    "                {"
    "                    \"subnet\": \"2001:db8:2::/64\","
    "                    \"id\": 100,"
    "                    \"pools\": ["
    "                        {"
    "                            \"pool\": \"2001:db8:2::20 - 2001:db8:2::20\""
    "                        }"
    "                    ]"
    "                }"
    "            ]"
    "        },"
    "        {"
    "            \"name\": \"dog\","
    "            \"relay\": {"
    "                \"ip-address\": \"3000::2\""
    "            },"
    "            \"subnet6\": ["
    "                {"
    "                    \"subnet\": \"2001:db8:3::/64\","
    "                    \"id\": 1000,"
    "                    \"pools\": ["
    "                        {"
    "                            \"pool\": \"2001:db8:3::20 - 2001:db8:3::20\""
    "                        }"
    "                    ]"
    "                },"
    "                {"
    "                    \"subnet\": \"2001:db8:4::/64\","
    "                    \"id\": 10000,"
    "                    \"pools\": ["
    "                        {"
    "                            \"pool\": \"2001:db8:4::20 - 2001:db8:4::20\""
    "                        }"
    "                    ]"
    "                }"
    "            ]"
    "        }"
    "    ]"
    "}",

// Configuration #10.
// - one class with an option (and not test expression)
// - one shared network with two subnets
//   - first subnet with one address pool
//   - second with a pool and reservation that assigns client to a class
    "{"
    "    \"client-classes\": ["
    "        {"
    "            \"name\": \"class-with-dns-servers\","
    "            \"option-data\": ["
    "                {"
    "                    \"name\": \"dns-servers\","
    "                    \"data\": \"2001:db8:1::50\""
    "                }"
    "            ]"
    "        }"
    "    ],"
    "    \"shared-networks\": ["
    "        {"
    "            \"name\": \"frog\","
    "            \"interface\": \"eth1\","
    "            \"subnet6\": ["
    "                {"
    "                    \"subnet\": \"2001:db8:1::/64\","
    "                    \"id\": 10,"
    "                    \"pools\": ["
    "                        {"
    "                            \"pool\": \"2001:db8:1::20 - 2001:db8:1::20\""
    "                        }"
    "                    ]"
    "                },"
    "                {"
    "                    \"subnet\": \"2001:db8:2::/64\","
    "                    \"id\": 100,"
    "                    \"pools\": ["
    "                        {"
    "                            \"pool\": \"2001:db8:2::20 - 2001:db8:2::30\""
    "                        }"
    "                    ],"
    "                    \"reservations\": ["
    "                        {"
    "                            \"duid\": \"00:03:00:01:11:22:33:44:55:66\","
    "                            \"ip-addresses\": [ \"2001:db8:2::20\" ],"
    "                            \"hostname\": \"test.example.org\","
    "                            \"client-classes\": [ \"class-with-dns-servers\" ]"
    "                        }"
    "                    ]"
    "                }"
    "            ]"
    "        }"
    "    ]"
    "}",

// Configuration #11.
// - two classes defined
// - two shared networks, each with one subnet and class restriction
    "{"
    "    \"client-classes\": ["
    "        {"
    "            \"name\": \"a-devices\","
    "            \"test\": \"option[1234].hex == 0x0001\""
    "        },"
    "        {"
    "            \"name\": \"b-devices\","
    "            \"test\": \"option[1234].hex == 0x0002\""
    "        }"
    "    ],"
    "    \"shared-networks\": ["
    "        {"
    "            \"name\": \"frog\","
    "            \"interface\": \"eth1\","
    "            \"client-class\": \"a-devices\","
    "            \"subnet6\": ["
    "                {"
    "                    \"subnet\": \"2001:db8:1::/64\","
    "                    \"id\": 10,"
    "                    \"pools\": ["
    "                        {"
    "                            \"pool\": \"2001:db8:1::20 - 2001:db8:1::20\""
    "                        }"
    "                    ]"
    "                }"
    "            ]"
    "        },"
    "        {"
    "            \"name\": \"dog\","
    "            \"interface\": \"eth1\","
    "            \"client-class\": \"b-devices\","
    "            \"subnet6\": ["
    "                {"
    "                    \"subnet\": \"2001:db8:2::/64\","
    "                    \"id\": 1000,"
    "                    \"pools\": ["
    "                        {"
    "                            \"pool\": \"2001:db8:2::20 - 2001:db8:2::20\""
    "                        }"
    "                    ]"
    "                }"
    "            ]"
    "        }"
    "    ]"
    "}",

// Configuration #12.
// - one client class
// - one shared network with two subnets, the second subnet has class restriction
    "{"
    "    \"client-classes\": ["
    "        {"
    "            \"name\": \"b-devices\","
    "            \"test\": \"option[1234].hex == 0x0002\""
    "        }"
    "    ],"
    "    \"shared-networks\": ["
    "        {"
    "            \"name\": \"frog\","
    "            \"interface\": \"eth1\","
    "            \"subnet6\": ["
    "                {"
    "                    \"subnet\": \"2001:db8:1::/64\","
    "                    \"id\": 10,"
    "                    \"pools\": ["
    "                        {"
    "                            \"pool\": \"2001:db8:1::20 - 2001:db8:1::20\""
    "                        }"
    "                    ]"
    "                },"
    "                {"
    "                    \"subnet\": \"2001:db8:2::/64\","
    "                    \"id\": 100,"
    "                    \"pools\": ["
    "                        {"
    "                            \"pool\": \"2001:db8:2::20 - 2001:db8:2::20\""
    "                        }"
    "                    ],"
    "                    \"client-class\": \"b-devices\""
    "                }"
    "            ]"
    "        }"
    "    ]"
    "}",

// Configuration #13.
// - one shared network, with two subnets, each with the same relay-ip addresses
// - one plain subnet, with its own (different) relay-ip address
    "{"
    "    \"shared-networks\": ["
    "        {"
    "            \"name\": \"frog\","
    "            \"subnet6\": ["
    "                {"
    "                    \"subnet\": \"2001:db8:1::/64\","
    "                    \"id\": 10,"
    "                    \"relay\": {"
    "                        \"ip-address\": \"3001::1\""
    "                    },"
    "                    \"pools\": ["
    "                        {"
    "                            \"pool\": \"2001:db8:1::20 - 2001:db8:1::20\""
    "                        }"
    "                    ]"
    "                },"
    "                {"
    "                    \"subnet\": \"2001:db8:2::/64\","
    "                    \"id\": 100,"
    "                    \"relay\": {"
    "                        \"ip-address\": \"3001::1\""
    "                    },"
    "                    \"pools\": ["
    "                        {"
    "                            \"pool\": \"2001:db8:2::20 - 2001:db8:2::20\""
    "                        }"
    "                    ]"
    "                }"
    "            ]"
    "        }"
    "    ],"
    "    \"subnet6\": ["
    "        {"
    "            \"subnet\": \"2001:db8:3::/64\","
    "            \"id\": 1000,"
    "            \"relay\": {"
    "                \"ip-address\": \"3001::2\""
    "            },"
    "            \"pools\": ["
    "                {"
    "                    \"pool\": \"2001:db8:3::20 - 2001:db8:3::20\""
    "                }"
    "            ]"
    "        }"
    "    ]"
    "}",

// Configuration #14.
// - one share network with interface-id specified and one subnet
// - one plain subnet, with its own interface-id
    "{"
    "    \"shared-networks\": ["
    "        {"
    "            \"name\": \"frog\","
    "            \"interface-id\": \"vlan10\","
    "            \"subnet6\": ["
    "                {"
    "                    \"subnet\": \"2001:db8:1::/64\","
    "                    \"id\": 10,"
    "                    \"pools\": ["
    "                        {"
    "                            \"pool\": \"2001:db8:1::20 - 2001:db8:1::20\""
    "                        }"
    "                    ]"
    "                }"
    "            ]"
    "        }"
    "    ],"
    "    \"subnet6\": ["
    "        {"
    "            \"subnet\": \"2001:db8:2::/64\","
    "            \"id\": 1000,"
    "            \"interface-id\": \"vlan1000\","
    "            \"pools\": ["
    "                {"
    "                    \"pool\": \"2001:db8:2::20 - 2001:db8:2::20\""
    "                }"
    "            ]"
    "        }"
    "    ]"
    "}",

// Configuration #15.
// - one shared network, with two subnets, each with the same interface-id
// - one plain subnet, with its own interface-id
    "{"
    "    \"shared-networks\": ["
    "        {"
    "            \"name\": \"frog\","
    "            \"subnet6\": ["
    "                {"
    "                    \"subnet\": \"2001:db8:1::/64\","
    "                    \"id\": 10,"
    "                    \"interface-id\": \"vlan10\","
    "                    \"pools\": ["
    "                        {"
    "                            \"pool\": \"2001:db8:1::20 - 2001:db8:1::20\""
    "                        }"
    "                    ]"
    "                },"
    "                {"
    "                    \"subnet\": \"2001:db8:2::/64\","
    "                    \"id\": 10,"
    "                    \"interface-id\": \"vlan10\","
    "                    \"pools\": ["
    "                        {"
    "                            \"pool\": \"2001:db8:2::20 - 2001:db8:2::20\""
    "                        }"
    "                    ]"
    "                }"
    "            ]"
    "        }"
    "    ],"
    "    \"subnet6\": ["
    "        {"
    "            \"subnet\": \"2001:db8:2::/64\","
    "            \"id\": 1000,"
    "            \"interface-id\": \"vlan1000\","
    "            \"pools\": ["
    "                {"
    "                    \"pool\": \"2001:db8:2::20 - 2001:db8:2::20\""
    "                }"
    "            ]"
    "        }"
    "    ]"
    "}",

// Configuration #16.
// - one shared network with three subnets, each with different option value
    "{"
    "    \"shared-networks\": ["
    "        {"
    "            \"name\": \"frog\","
    "            \"interface\": \"eth1\","
    "            \"subnet6\": ["
    "                {"
    "                    \"subnet\": \"2001:db8:1::/64\","
    "                    \"id\": 10,"
    "                    \"option-data\": ["
    "                        {"
    "                            \"name\": \"dns-servers\","
    "                            \"data\": \"4004::22\""
    "                        }"
    "                    ],"
    "                    \"pools\": ["
    "                        {"
    "                            \"pool\": \"2001:db8:1::20 - 2001:db8:1::20\""
    "                        }"
    "                    ]"
    "                },"
    "                {"
    "                    \"subnet\": \"2001:db8:2::/64\","
    "                    \"id\": 100,"
    "                    \"option-data\": ["
    "                        {"
    "                            \"name\": \"dns-servers\","
    "                            \"data\": \"5555::33\""
    "                        }"
    "                    ],"
    "                    \"pools\": ["
    "                        {"
    "                            \"pool\": \"2001:db8:2::20 - 2001:db8:2::20\""
    "                        }"
    "                    ]"
    "                },"
    "                {"
    "                    \"subnet\": \"2001:db8:3::/64\","
    "                    \"id\": 1000,"
    "                    \"option-data\": ["
    "                        {"
    "                            \"name\": \"dns-servers\","
    "                            \"data\": \"1234::23\""
    "                        }"
    "                    ],"
    "                    \"pools\": ["
    "                        {"
    "                            \"pool\": \"2001:db8:3::20 - 2001:db8:3::20\""
    "                        }"
    "                    ]"
    "                }"
    "            ]"
    "        }"
    "    ]"
    "}",

// Configuration #17.
// - one shared network with two subnets, both have rapid-commit enabled
    "{"
    "    \"shared-networks\": ["
    "        {"
    "            \"name\": \"frog\","
    "            \"interface\": \"eth1\","
    "            \"subnet6\": ["
    "                {"
    "                    \"subnet\": \"2001:db8:1::/64\","
    "                    \"id\": 10,"
    "                    \"rapid-commit\": true,"
    "                    \"pools\": ["
    "                        {"
    "                            \"pool\": \"2001:db8:1::20 - 2001:db8:1::20\""
    "                        }"
    "                    ]"
    "                },"
    "                {"
    "                    \"subnet\": \"2001:db8:2::/64\","
    "                    \"id\": 100,"
    "                    \"rapid-commit\": true,"
    "                    \"pools\": ["
    "                        {"
    "                            \"pool\": \"2001:db8:2::20 - 2001:db8:2::20\""
    "                        }"
    "                    ]"
    "                }"
    "            ]"
    "        }"
    "    ]"
    "}",


// Configuration #18.
// - one shared network with rapid-commit enabled
// - two subnets (which should derive the rapid-commit setting)
    "{"
    "    \"shared-networks\": ["
    "        {"
    "            \"name\": \"frog\","
    "            \"interface\": \"eth1\","
    "            \"rapid-commit\": true,"
    "            \"subnet6\": ["
    "                {"
    "                    \"subnet\": \"2001:db8:1::/64\","
    "                    \"id\": 10,"
    "                    \"pools\": ["
    "                        {"
    "                            \"pool\": \"2001:db8:1::20 - 2001:db8:1::20\""
    "                        }"
    "                    ]"
    "                },"
    "                {"
    "                    \"subnet\": \"2001:db8:2::/64\","
    "                    \"id\": 100,"
    "                    \"pools\": ["
    "                        {"
    "                            \"pool\": \"2001:db8:2::20 - 2001:db8:2::20\""
    "                        }"
    "                    ]"
    "                }"
    "            ]"
    "        }"
    "    ]"
    "}",

// Configuration #19.
// - one shared network with one subnet and two pools (the first has
//   class restrictions)
    "{"
    "    \"client-classes\": ["
    "        {"
    "            \"name\": \"a-devices\","
    "            \"test\": \"option[1234].hex == 0x0001\""
    "        },"
    "        {"
    "            \"name\": \"b-devices\","
    "            \"test\": \"option[1234].hex == 0x0002\""
    "        }"
    "    ],"
    "    \"shared-networks\": ["
    "        {"
    "            \"name\": \"frog\","
    "            \"interface\": \"eth1\","
    "            \"subnet6\": ["
    "                {"
    "                    \"subnet\": \"2001:db8:1::/64\","
    "                    \"id\": 10,"
    "                    \"pools\": ["
    "                        {"
    "                            \"pool\": \"2001:db8:1::20 - 2001:db8:1::20\","
    "                            \"client-class\": \"a-devices\""
    "                        },"
    "                        {"
    "                            \"pool\": \"2001:db8:1::50 - 2001:db8:1::50\""
    "                        }"
    "                    ]"
    "                }"
    "            ]"
    "        }"
    "    ]"
    "}",

// Configuration #20.
// - one shared network with one subnet and two pools (each with class
//   restriction)
    "{"
    "    \"client-classes\": ["
    "        {"
    "            \"name\": \"a-devices\","
    "            \"test\": \"option[1234].hex == 0x0001\""
    "        },"
    "        {"
    "            \"name\": \"b-devices\","
    "            \"test\": \"option[1234].hex == 0x0002\""
    "        }"
    "    ],"
    "    \"shared-networks\": ["
    "        {"
    "            \"name\": \"frog\","
    "            \"interface\": \"eth1\","
    "            \"subnet6\": ["
    "                {"
    "                    \"subnet\": \"2001:db8:1::/64\","
    "                    \"id\": 10,"
    "                    \"pools\": ["
    "                        {"
    "                            \"pool\": \"2001:db8:1::20 - 2001:db8:1::20\","
    "                            \"client-class\": \"a-devices\""
    "                        },"
    "                        {"
    "                            \"pool\": \"2001:db8:1::50 - 2001:db8:1::50\","
    "                            \"client-class\": \"b-devices\""
    "                        }"
    "                    ]"
    "                }"
    "            ]"
    "        }"
    "    ]"
    "}",

// Configuration #21.
// - one plain subnet with two pools (the first has class restrictions)
    "{"
    "    \"client-classes\": ["
    "        {"
    "            \"name\": \"a-devices\","
    "            \"test\": \"option[1234].hex == 0x0001\""
    "        },"
    "        {"
    "            \"name\": \"b-devices\","
    "            \"test\": \"option[1234].hex == 0x0002\""
    "        }"
    "    ],"
    "    \"subnet6\": ["
    "        {"
    "            \"subnet\": \"2001:db8:1::/64\","
    "            \"id\": 10,"
    "            \"interface\": \"eth1\","
    "            \"pools\": ["
    "                {"
    "                    \"pool\": \"2001:db8:1::20 - 2001:db8:1::20\","
    "                    \"client-class\": \"a-devices\""
    "                },"
    "                {"
    "                    \"pool\": \"2001:db8:1::50 - 2001:db8:1::50\""
    "                }"
    "            ]"
    "        }"
    "    ]"
    "}",

// Configuration #22.
// - one plain subnet with two pools (each with class restriction)
    "{"
    "    \"client-classes\": ["
    "        {"
    "            \"name\": \"a-devices\","
    "            \"test\": \"option[1234].hex == 0x0001\""
    "        },"
    "        {"
    "            \"name\": \"b-devices\","
    "            \"test\": \"option[1234].hex == 0x0002\""
    "        }"
    "    ],"
    "    \"shared-networks\": ["
    "        {"
    "            \"name\": \"frog\","
    "            \"interface\": \"eth1\","
    "            \"subnet6\": ["
    "                {"
    "                    \"subnet\": \"2001:db8:1::/64\","
    "                    \"id\": 10,"
    "                    \"pools\": ["
    "                        {"
    "                            \"pool\": \"2001:db8:1::20 - 2001:db8:1::20\","
    "                            \"client-class\": \"a-devices\""
    "                        },"
    "                        {"
    "                            \"pool\": \"2001:db8:1::50 - 2001:db8:1::50\","
    "                            \"client-class\": \"b-devices\""
    "                        }"
    "                    ]"
    "                }"
    "            ]"
    "        }"
    "    ]"
    "}"

};

/// @Brief Test fixture class for DHCPv6 server using shared networks.
class Dhcpv6SharedNetworkTest : public Dhcpv6SrvTest {
public:

    /// @brief Indicates how test functions should check presence of a lease on
    /// the server.
    enum class LeaseOnServer{
        MUST_EXIST,
        MUST_NOT_EXIST,
    };

    /// @brief Constructor.
    Dhcpv6SharedNetworkTest()
        : Dhcpv6SrvTest(),
          iface_mgr_test_config_(true) {
        IfaceMgr::instance().openSockets6();
        StatsMgr::instance().removeAll();
    }

    /// @brief Verifies lease statistics against values held by StatsMgr.
    ///
    /// This method retrieves lease statistics from the database and then compares it
    /// against values held by the StatsMgr. The compared statistics are number of
    /// assigned addresses and prefixes for a subnet.
    void verifyAssignedStats() {
        LeaseStatsQueryPtr query = LeaseMgrFactory::instance().startLeaseStatsQuery6();
        LeaseStatsRow row;
        while (query->getNextRow(row)) {
            // Only check valid leases.
            if (row.lease_state_ == Lease::STATE_DEFAULT) {
                std::string stat_name;
                // Addresses
                if (row.lease_type_ == Lease::TYPE_NA) {
                    stat_name = StatsMgr::generateName("subnet", row.subnet_id_,
                                                       "assigned-nas");
                // Prefixes.
                } else if (row.lease_type_ == Lease::TYPE_PD) {
                    stat_name = StatsMgr::generateName("subnet", row.subnet_id_,
                                                       "assigned-pds");
                }

                // Number of leases held in the database should match the information
                // held in the Stats Manager.
                if (!stat_name.empty()) {
                    ASSERT_EQ(row.state_count_, getStatsAssignedLeases(stat_name))
                        << "test failed for statistic " << stat_name;
                }
            }
        }
    }

    /// @brief Retrieves statistics for a subnet.
    ///
    /// @param stat_name Name of the statistics to be retrieved, e.g. subnet[1234].assigned-nas.
    /// @return Number of assigned leases for a subnet.
    int64_t getStatsAssignedLeases(const std::string& stat_name) const {
        // Top element is a map with a subnet[id].assigned-addresses parameter.
        ConstElementPtr top_element = StatsMgr::instance().get(stat_name);
        if (top_element && (top_element->getType() == Element::map)) {
            // It contains two lists (nested).
            ConstElementPtr first_list = top_element->get(stat_name);
            if (first_list && (first_list->getType() == Element::list) &&
                (first_list->size() > 0)) {
                // Get the nested list which should have two elements, of which first
                // is the statistics value we're looking for.
                ConstElementPtr second_list = first_list->get(0);
                if (second_list && (second_list->getType() == Element::list) &&
                    (second_list->size() == 2)) {
                    ConstElementPtr addresses_element = second_list->get(0);
                    if (addresses_element && (addresses_element->getType() == Element::integer)) {
                        return (addresses_element->intValue());
                    }
                }
            }
        }

        // Statistics invalid or not found.
        return (0);
    }

    /// @brief Launches specific operation and verifies lease statistics before and
    /// after this operation.
    ///
    /// @param operation Operation to be launched.
    void testAssigned(const std::function<void()>& operation) {
        ASSERT_NO_FATAL_FAILURE(verifyAssignedStats());
        operation();
        ASSERT_NO_FATAL_FAILURE(verifyAssignedStats());
    }

    /// @brief Returns subnet having specified address or prefix in range.
    ///
    /// @param type Resource type: NA or PD.
    /// @param resource Address or prefix for which subnet is being searched.
    /// @return Pointer to the subnet having an resource in range or null pointer
    /// if no subnet found.
    Subnet6Ptr getConfiguredSubnet(const Lease::Type& type, const IOAddress& resource) const {
        CfgSubnets6Ptr cfg = CfgMgr::instance().getCurrentCfg()->getCfgSubnets6();
        const Subnet6Collection* subnets = cfg->getAll();
        for (auto subnet_it = subnets->cbegin(); subnet_it != subnets->cend(); ++subnet_it) {
            if ((*subnet_it)->inPool(type, resource)) {
                return (*subnet_it);
            }
        }

        return (Subnet6Ptr());

    }

    /// @brief Check if client has a lease for the specified address.
    ///
    /// Apart from checking whether the client has got the lease it also
    /// checks whether this lease is stored in the lease database and that
    /// it holds valid subnet identifier.
    ///
    /// @param client Reference to the client.
    /// @param address Leased address.
    /// @param lease_on_server Specify whether the lease should be also present or
    /// absent in the lease database.
    ///
    /// @return true if the lease for the client has been found both in the
    /// database and in the server's response.
    bool hasLeaseForAddress(Dhcp6Client& client, const IOAddress& address,
                            const LeaseOnServer& lease_on_server = LeaseOnServer::MUST_EXIST) {
        Lease6Ptr lease = LeaseMgrFactory::instance().getLease6(Lease::TYPE_NA, address);
        // Sanity check the lease.
        if (lease) {
            Subnet6Ptr subnet = getConfiguredSubnet(Lease::TYPE_NA, address);
            if (!subnet) {
                ADD_FAILURE() << "unable to find configured subnet for the"
                    " address " << address;
                return (false);
            }
            // Make sure that the subnet id is not messed up in the lease.
            if (subnet->getID() != lease->subnet_id_) {
                ADD_FAILURE() << "invalid subnet identifier found in the lease for"
                    " address " << address << ", expected " << subnet->getID()
                              << ", got " << lease->subnet_id_;
                return (false);
            }
        }
        return ((((lease_on_server == LeaseOnServer::MUST_EXIST) && lease) ||
                ((lease_on_server == LeaseOnServer::MUST_NOT_EXIST) && !lease)) &&
                client.hasLeaseForAddress(address));
    }

    /// @brief Check if client has a lease for the specified prefix.
    ///
    /// Apart from checking whether the client has got the lease it also
    /// checks whether this lease is stored in the lease database and that
    /// it holds valid subnet identifier.
    ///
    /// @param client Reference to the client.
    /// @param prefix Leased prefix.
    /// @param prefix_len Leased prefix length.
    /// @param lease_on_server Specify whether the lease should be also present or
    /// absent in the lease database.
    ///
    /// @return true if the lease for the client has been found both in the
    /// database and in the server's response.
    bool hasLeaseForPrefix(Dhcp6Client& client, const IOAddress& prefix,
                           const uint8_t prefix_len, const IAID& iaid,
                           const LeaseOnServer& lease_on_server = LeaseOnServer::MUST_EXIST) {
        Lease6Ptr lease = LeaseMgrFactory::instance().getLease6(Lease::TYPE_PD, prefix);

        // Sanity check the lease.
        if (lease) {
            Subnet6Ptr subnet = getConfiguredSubnet(Lease::TYPE_PD, prefix);
            if (!subnet) {
                ADD_FAILURE() << "unable to find configured subnet for the"
                    " prefix " << prefix;
                return (false);
            }
            // Make sure that the subnet id is not messed up in the lease.
            if (subnet->getID() != lease->subnet_id_) {
                ADD_FAILURE() << "invalid subnet identifier found in the lease for"
                    " prefix " << prefix;
                return (false);
            }
        }

        return ((((lease_on_server == LeaseOnServer::MUST_EXIST) && lease &&
                  (lease->prefixlen_ = prefix_len) && (lease->iaid_ == iaid)) ||
                ((lease_on_server == LeaseOnServer::MUST_NOT_EXIST) && !lease)) &&
                client.hasLeaseForPrefix(prefix, prefix_len, iaid));
    }

    /// @brief Check if client has a lease belonging to address range.
    ///
    /// Apart from checking whether the client has got the lease it also
    /// checks whether this lease is stored in the lease database.
    ///
    /// @param client Reference to the client.
    /// @param first Lower bound of the address range.
    /// @param last Upper bound of the address range.
    /// @param lease_on_server Specify whether the lease should be also present or
    /// absent in the lease database.
    bool hasLeaseForAddressRange(Dhcp6Client& client, const IOAddress& first, const IOAddress& last,
                                 const LeaseOnServer& lease_on_server = LeaseOnServer::MUST_EXIST) {
        std::vector<Lease6> leases = client.getLeasesByAddressRange(first, last);
        for (auto lease_it = leases.cbegin(); lease_it != leases.cend(); ++lease_it) {
            // Take into account only valid leases.
            if (lease_it->valid_lft_ == 0) {
                continue;
            }

            Lease6Ptr lease = LeaseMgrFactory::instance().getLease6(Lease::TYPE_NA, lease_it->addr_);
            if ((lease && (lease_on_server == LeaseOnServer::MUST_NOT_EXIST)) ||
                (!lease && (lease_on_server == LeaseOnServer::MUST_EXIST))) {
                return (false);
            }
        }

        return (!leases.empty());
    }

    /// @brief Check if client has a lease belonging to a prefix pool.
    ///
    /// Apart from checking whether the client has got the lease it also
    /// checks whether this lease is stored in the lease database.
    ///
    /// @param client Reference to the client.
    /// @param prefix Pool prefix.
    /// @param prefix_len Prefix length.
    /// @param delegated_len Delegated prefix length.
    /// @param lease_on_server Specify whether the lease should be also present or
    /// absent in the lease database.
    ///
    /// @return true if client has a lease belonging to specified pool,
    /// false otherwise.
    bool hasLeaseForPrefixPool(Dhcp6Client& client, const asiolink::IOAddress& prefix,
                               const uint8_t prefix_len, const uint8_t delegated_len,
                               const LeaseOnServer& lease_on_server = LeaseOnServer::MUST_EXIST) {
        std::vector<Lease6> leases = client.getLeasesByPrefixPool(prefix, prefix_len, delegated_len);

        for (auto lease_it = leases.cbegin(); lease_it != leases.cend(); ++lease_it) {
            // Take into account only valid leases.
            if (lease_it->valid_lft_ == 0) {
                continue;
            }

            Lease6Ptr lease = LeaseMgrFactory::instance().getLease6(Lease::TYPE_PD, lease_it->addr_);
            if ((lease && (lease->prefixlen_ == lease->prefixlen_) &&
                 (lease_on_server == LeaseOnServer::MUST_NOT_EXIST)) ||
                (!lease && (lease_on_server == LeaseOnServer::MUST_EXIST))) {
                return (false);
            }
        }

        return (!leases.empty());

    }

    /// @brief Tests that for a given configuration the rapid-commit works (or not)
    ///
    /// The provided configuration is expected to be able to handle two clients.
    /// The second parameter governs whether rapid-commit is expected to be enabled
    /// or disabled. Third and fourth parameters are text representations of expected
    /// leases to be assigned (if rapid-commit is enabled)
    ///
    /// @param config - text version of the configuration to be tested
    /// @param enabled - true = rapid-commit is expected to work
    /// @param exp_addr1 - an eddress the first client is expected to get (if
    ///                    rapid-commit is enabled).
    /// @param exp_addr2 - an eddress the second client is expected to get (if
    ///                    rapid-commit is enabled).
    void testRapidCommit(const std::string& config, bool enabled,
                         const std::string& exp_addr1,
                         const std::string& exp_addr2) {

        // Create client #1. This clients wants to use rapid-commit.
        Dhcp6Client client1;
        client1.setInterface("eth1");
        client1.useRapidCommit(true);

        Dhcp6Client client2;
        client2.setInterface("eth1");
        client2.useRapidCommit(true);

        // Configure the server with a shared network.
        ASSERT_NO_FATAL_FAILURE(configure(config, *client1.getServer()));

        // Ok, client should have one
        EXPECT_EQ(0, client1.getLeaseNum());

        // Client #1 should be assigned an address from shared network. The first
        // subnet has rapid-commit enabled, so the address should be assigned.
        // We provide a hint for this allocation to make sure that the address
        // from the first subnet is allocated. In theory, an address from the
        // second subnet could be allocated as well if the hint was not provided.
        IOAddress requested_address = exp_addr1.empty() ? IOAddress::IPV6_ZERO_ADDRESS() :
            IOAddress(exp_addr1);
        ASSERT_NO_THROW(client1.requestAddress(0xabca0, requested_address));
        testAssigned([this, &client1] {
            ASSERT_NO_THROW(client1.doSolicit());
        });

        // Make sure something was sent back.
        ASSERT_TRUE(client1.getContext().response_);

        if (enabled) {
            // rapid-commit enabled.

            // Make sure that REPLY was sent back.
            EXPECT_EQ(DHCPV6_REPLY, client1.getContext().response_->getType());

            // Just make sure the client didn't get an address.
            EXPECT_TRUE(hasLeaseForAddress(client1, IOAddress(exp_addr1),
                                           LeaseOnServer::MUST_EXIST));
        } else {
            // rapid-commit disabled.

            // Make sure that ADVERTISE was sent back.
            EXPECT_EQ(DHCPV6_ADVERTISE, client1.getContext().response_->getType());

            // And that it doesn't have any leases.
            EXPECT_EQ(0, client1.getLeaseNum());
        }

        // Create client #2. This client behaves the same as the first one, but the
        // first subnet is already full (it's a really small subnet) and the second
        // subnet does not allow rapid-commit.
        ASSERT_NO_THROW(client2.requestAddress(0xabca0));
        testAssigned([this, &client2] {
            ASSERT_NO_THROW(client2.doSolicit());
        });

        // Make sure something was sent back.
        ASSERT_TRUE(client2.getContext().response_);

        if (enabled) {
            // rapid-commit enabled.

            // Make sure that REPLY was sent back.
            EXPECT_EQ(DHCPV6_REPLY, client2.getContext().response_->getType());

            // Just make sure the client didn't get an address.
            EXPECT_TRUE(hasLeaseForAddress(client2, IOAddress(exp_addr2),
                                           LeaseOnServer::MUST_EXIST));
        } else {
            // rapid-commit disabled.

            // Make sure that ADVERTISE was sent back.
            EXPECT_EQ(DHCPV6_ADVERTISE, client1.getContext().response_->getType());

            // And that it doesn't have any leases.
            EXPECT_EQ(0, client1.getLeaseNum());
        }
    }

    /// @brief Check precedence.
    ///
    /// @param config the configuration.
    /// @param ns_address expected name server address.
    void testPrecedence(const std::string& config, const std::string& ns_address) {
        // Create client and set DUID to the one that has a reservation.
        Dhcp6Client client;
        client.setInterface("eth1");
        client.setDUID("00:03:00:01:aa:bb:cc:dd:ee:ff");
        client.requestAddress(0xabca, IOAddress("2001:db8:1::28"));
        // Request dns-servers.
        client.requestOption(D6O_NAME_SERVERS);

        // Create server configuration.
        configure(config, *client.getServer());

        // Perform SARR.
        ASSERT_NO_THROW(client.doSARR());

        // Check response.
        EXPECT_EQ(1, client.getLeaseNum());
        Pkt6Ptr resp = client.getContext().response_;
        ASSERT_TRUE(resp);

        // Check dns-servers option.
        OptionPtr opt = resp->getOption(D6O_NAME_SERVERS);
        ASSERT_TRUE(opt);
        Option6AddrLstPtr servers =
            boost::dynamic_pointer_cast<Option6AddrLst>(opt);
        ASSERT_TRUE(servers);
        auto addrs = servers->getAddresses();
        ASSERT_EQ(1, addrs.size());
        EXPECT_EQ(ns_address, addrs[0].toText());
    }

    /// @brief Destructor.
    virtual ~Dhcpv6SharedNetworkTest() {
        StatsMgr::instance().removeAll();
    }

    /// @brief Interface Manager's fake configuration control.
    IfaceMgrTestConfig iface_mgr_test_config_;
};

// Check user-context parsing
TEST_F(Dhcpv6SharedNetworkTest, parse) {
    // Create client
    Dhcp6Client client1;

    // Don't use configure from utils
    Parser6Context ctx;
    ConstElementPtr json;
    ASSERT_NO_THROW(json = parseDHCP6(NETWORKS_CONFIG[0], true));
    ConstElementPtr status;
    disableIfacesReDetect(json);
    EXPECT_NO_THROW(status = configureDhcp6Server(*client1.getServer(), json));
    ASSERT_TRUE(status);
    int rcode;
    ConstElementPtr comment = config::parseAnswer(rcode, status);
    ASSERT_EQ(0, rcode);
    CfgMgr::instance().commit();

    CfgSharedNetworks6Ptr cfg = CfgMgr::instance().getCurrentCfg()->getCfgSharedNetworks6();
    SharedNetwork6Ptr network = cfg->getByName("frog");
    ConstElementPtr context = network->getContext();
    ASSERT_TRUE(context);
    ASSERT_EQ(1, context->size());
    ASSERT_TRUE(context->get("comment"));
    EXPECT_EQ("\"example\"", context->get("comment")->str());
}

// Running out of addresses within a subnet in a shared network.
TEST_F(Dhcpv6SharedNetworkTest, addressPoolInSharedNetworkShortage) {
    // Create client #1.
    Dhcp6Client client1;
    client1.setInterface("eth1");

    // Configure the server with one shared network including two subnets and
    // one subnet outside of the shared network.
    ASSERT_NO_FATAL_FAILURE(configure(NETWORKS_CONFIG[0], *client1.getServer()));

    // Client #1 requests an address in first subnet within a shared network.
    ASSERT_NO_THROW(client1.requestAddress(0xabca0, IOAddress("2001:db8:1::20")));
    testAssigned([this, &client1] {
        ASSERT_NO_THROW(client1.doSARR());
    });
    ASSERT_TRUE(hasLeaseForAddress(client1, IOAddress("2001:db8:1::20")));

    // Client #2 The second client will request a lease and should be assigned
    // an address from the second subnet.
    Dhcp6Client client2(client1.getServer());
    client2.setInterface("eth1");
    ASSERT_NO_THROW(client2.requestAddress(0xabca0));
    testAssigned([this, &client2] {
        ASSERT_NO_THROW(client2.doSARR());
    });
    ASSERT_TRUE(hasLeaseForAddress(client2, IOAddress("2001:db8:2::20")));

    // Cient #3. It sends Solicit which should result in NoAddrsAvail status
    // code because all addresses available for this link have been assigned.
    Dhcp6Client client3(client1.getServer());
    client3.setInterface("eth1");
    ASSERT_NO_THROW(client3.requestAddress(0xabca0));
    testAssigned([this, &client3] {
        ASSERT_NO_THROW(client3.doSolicit(true));
    });
    EXPECT_EQ(0, client3.getLeaseNum());

    // Client #3 should be assigned an address if subnet 3 is selected for it.
    client3.setInterface("eth0");
    testAssigned([this, &client3] {
        ASSERT_NO_THROW(client3.doSolicit(true));
    });
    EXPECT_EQ(1, client3.getLeaseNum());

    // Client #1 should be able to renew its lease.
    testAssigned([this, &client1] {
        ASSERT_NO_THROW(client1.doRenew());
    });
    EXPECT_EQ(1, client1.getLeaseNum());
    EXPECT_TRUE(hasLeaseForAddress(client1, IOAddress("2001:db8:1::20")));

    // Client #2 should be able to renew its lease too.
    testAssigned([this, &client2] {
        ASSERT_NO_THROW(client2.doRenew());
    });
    EXPECT_EQ(1, client2.getLeaseNum());
    EXPECT_TRUE(hasLeaseForAddress(client2, IOAddress("2001:db8:2::20")));
}

// Shared network is selected based on relay link address.
TEST_F(Dhcpv6SharedNetworkTest, sharedNetworkSelectedByRelay) {
    // Create client #1. This is a relayed client which is using relay address
    // matching configured shared network.
    Dhcp6Client client1;
    client1.useRelay(true, IOAddress("3001::1"));

    // Configure the server with one shared network and one subnet outside of the
    // shared network.
    ASSERT_NO_FATAL_FAILURE(configure(NETWORKS_CONFIG[1], *client1.getServer()));

    // Client #1 should be assigned an address from shared network.
    ASSERT_NO_THROW(client1.requestAddress(0xabca0));
    testAssigned([this, &client1] {
        ASSERT_NO_THROW(client1.doSARR());
    });
    ASSERT_TRUE(hasLeaseForAddress(client1, IOAddress("2001:db8:1::20")));

    // Create client #2. This is a relayed client which is using relay
    // address matching subnet outside of the shared network.
    Dhcp6Client client2(client1.getServer());
    client2.useRelay(true, IOAddress("3001::2"));
    ASSERT_NO_THROW(client2.requestAddress(0xabca0));
    testAssigned([this, &client2] {
        ASSERT_NO_THROW(client2.doSARR());
    });
    ASSERT_TRUE(hasLeaseForAddress(client2, IOAddress("2001:db8:2::20")));
}

// Providing a hint for any address belonging to a shared network.
TEST_F(Dhcpv6SharedNetworkTest, hintWithinSharedNetwork) {
    // Create client #1.
    Dhcp6Client client;
    client.setInterface("eth1");

    // Configure the server with one shared network including two subnets and
    // one subnet outside of the shared network.
    ASSERT_NO_FATAL_FAILURE(configure(NETWORKS_CONFIG[0], *client.getServer()));

    // Provide a hint to an existing address within first subnet. This address
    // should be offered out of this subnet.
    ASSERT_NO_THROW(client.requestAddress(0xabca, IOAddress("2001:db8:1::20")));
    testAssigned([this, &client] {
        ASSERT_NO_THROW(client.doSolicit(true));
    });
    ASSERT_TRUE(hasLeaseForAddress(client, IOAddress("2001:db8:1::20"),
                                   LeaseOnServer::MUST_NOT_EXIST));

    // Similarly, we should be offerred an address from another subnet within
    // the same shared network when we ask for it.
    client.clearRequestedIAs();
    ASSERT_NO_THROW(client.requestAddress(0xabca, IOAddress("2001:db8:2::20")));
    testAssigned([this, &client] {
        ASSERT_NO_THROW(client.doSolicit(true));
    });
    ASSERT_TRUE(hasLeaseForAddress(client, IOAddress("2001:db8:2::20"),
                                   LeaseOnServer::MUST_NOT_EXIST));

    // Asking for an address that is not in address pool should result in getting
    // an address from one of the subnets, but generally hard to tell from which one.
    client.clearRequestedIAs();
    ASSERT_NO_THROW(client.requestAddress(0xabca, IOAddress("3002::123")));
    testAssigned([this, &client] {
        ASSERT_NO_THROW(client.doSolicit(true));
    });
    std::vector<Lease6> leases = client.getLeasesByType(Lease::TYPE_NA);
    ASSERT_EQ(1, leases.size());
    if (!hasLeaseForAddress(client, IOAddress("2001:db8:1::20"),
                            LeaseOnServer::MUST_NOT_EXIST) &&
        !hasLeaseForAddress(client, IOAddress("2001:db8:2::20"),
                            LeaseOnServer::MUST_NOT_EXIST)) {
        ADD_FAILURE() << "Unexpected address advertised by the server " << leases.at(0).addr_;
    }
}

// Shared network is selected based on the client class specified.
TEST_F(Dhcpv6SharedNetworkTest, subnetInSharedNetworkSelectedByClass) {
    // Create client #1.
    Dhcp6Client client1;
    client1.setInterface("eth1");

    // Configure the server with one shared network including two subnets and
    // one subnet outside of the shared network.
    ASSERT_NO_FATAL_FAILURE(configure(NETWORKS_CONFIG[2], *client1.getServer()));

    // Client #1 requests an address in the restricted subnet but can't be assigned
    // this address because the client doesn't belong to a certain class.
    ASSERT_NO_THROW(client1.requestAddress(0xabca, IOAddress("2001:db8:1::20")));
    testAssigned([this, &client1] {
        ASSERT_NO_THROW(client1.doSARR());
    });
    ASSERT_TRUE(hasLeaseForAddress(client1, IOAddress("2001:db8:2::20")));

    // Release the lease that the client has got, because we'll need this address
    // further in the test.
    testAssigned([this, &client1] {
        ASSERT_NO_THROW(client1.doRelease());
    });

    // Add option 1234 which would cause the client to be classified as "a-devices".
    OptionPtr option1234(new OptionUint16(Option::V6, 1234, 0x0001));
    client1.addExtraOption(option1234);

    // This time, the allocation of the address provided as hint should be successful.
    testAssigned([this, &client1] {
        ASSERT_NO_THROW(client1.doSARR());
    });
    ASSERT_TRUE(hasLeaseForAddress(client1, IOAddress("2001:db8:1::20")));

    // Client 2 should be assigned an address from the unrestricted subnet.
    Dhcp6Client client2(client1.getServer());
    client2.setInterface("eth1");
    ASSERT_NO_THROW(client2.requestAddress(0xabca0));
    testAssigned([this, &client2] {
        ASSERT_NO_THROW(client2.doSARR());
    });
    ASSERT_TRUE(hasLeaseForAddress(client2, IOAddress("2001:db8:2::20")));

    // Now, let's reconfigure the server to also apply restrictions on the
    // subnet to which client2 now belongs.
    ASSERT_NO_FATAL_FAILURE(configure(NETWORKS_CONFIG[3], *client1.getServer()));

    testAssigned([this, &client2] {
        ASSERT_NO_THROW(client2.doRenew());
    });
    EXPECT_EQ(0, client2.getLeaseNum());

    // If we add option 1234 with a value matching this class, the lease should
    // get renewed.
    OptionPtr option1234_bis(new OptionUint16(Option::V6, 1234, 0x0002));
    client2.addExtraOption(option1234_bis);
    testAssigned([this, &client2] {
        ASSERT_NO_THROW(client2.doRenew());
    });
    EXPECT_EQ(1, client2.getLeaseNum());
}

// IPv6 address reservation exists in one of the subnets within shared network.
TEST_F(Dhcpv6SharedNetworkTest, reservationInSharedNetwork) {
    // Create client #1. Explicitly set client's DUID to the one that has a
    // reservation in the second subnet within shared network.
    Dhcp6Client client1;
    client1.setInterface("eth1");
    client1.setDUID("00:03:00:01:11:22:33:44:55:66");

    // Create server configuration with a shared network including two subnets. There
    // is an IP address reservation in each subnet for two respective clients.
    ASSERT_NO_FATAL_FAILURE(configure(NETWORKS_CONFIG[4], *client1.getServer()));

    // Client #1 should get his reserved address from the second subnet.
    ASSERT_NO_THROW(client1.requestAddress(0xabca, IOAddress("2001:db8:1::20")));
    testAssigned([this, &client1] {
        ASSERT_NO_THROW(client1.doSARR());
    });
    ASSERT_TRUE(hasLeaseForAddress(client1, IOAddress("2001:db8:2::28")));

    // Create client #2.
    Dhcp6Client client2;
    client2.setInterface("eth1");
    client2.setDUID("00:03:00:01:aa:bb:cc:dd:ee:ff");

    // Client #2 should get its reserved address from the first subnet.
    ASSERT_NO_THROW(client2.requestAddress(0xabca, IOAddress("2001:db8:1::30")));
    testAssigned([this, &client2] {
        ASSERT_NO_THROW(client2.doSARR());
    });
    ASSERT_TRUE(hasLeaseForAddress(client2, IOAddress("2001:db8:1::28")));

    // Reconfigure the server. Now, the first client get's second client's
    // reservation and vice versa.
    ASSERT_NO_FATAL_FAILURE(configure(NETWORKS_CONFIG[5], *client1.getServer()));

    // The first client is trying to renew the lease but should get a different lease
    // because its lease is now reserved for some other client. The client won't be
    // assigned a lease for which it has a reservation because another client holds
    // this lease.
    testAssigned([this, &client1] {
        ASSERT_NO_THROW(client1.doRenew());
    });
    ASSERT_TRUE(client1.hasLeaseWithZeroLifetimeForAddress(IOAddress("2001:db8:2::28")));
    ASSERT_FALSE(hasLeaseForAddress(client1, IOAddress("2001:db8:1::28")));

    // The client should be allocated a lease from one of the dynamic pools.
    if (!hasLeaseForAddressRange(client1, IOAddress("2001:db8:2::1"), IOAddress("2001:db8:2::64")) &&
        !hasLeaseForAddressRange(client1, IOAddress("2001:db8:1::1"), IOAddress("2001:db8:1::64"))) {
        ADD_FAILURE() << "unexpected lease allocated for renewing client";
    }

    // Client #2 is now renewing its lease and should get its newly reserved address.
    testAssigned([this, &client2] {
        ASSERT_NO_THROW(client2.doRenew());
    });
    ASSERT_TRUE(client2.hasLeaseWithZeroLifetimeForAddress(IOAddress("2001:db8:1::28")));
    ASSERT_TRUE(hasLeaseForAddress(client2, IOAddress("2001:db8:2::28")));

    // Same for client #1.
    testAssigned([this, &client1] {
        ASSERT_NO_THROW(client1.doRenew());
    });
    ASSERT_TRUE(hasLeaseForAddress(client1, IOAddress("2001:db8:1::28")));
}

// Reserved address can't be assigned as long as access to a subnet is
// restricted by classification.
TEST_F(Dhcpv6SharedNetworkTest, reservationAccessRestrictedByClass) {
    // Create client #1. Explicitly set client's DUID to the one that has a
    // reservation in the firstsubnet within shared network.
    Dhcp6Client client;
    client.setInterface("eth1");
    client.setDUID("00:03:00:01:aa:bb:cc:dd:ee:ff");

    // Create server configuration with a shared network including two subnets. Access to
    // one of the subnets is restricted by client classification.
    ASSERT_NO_FATAL_FAILURE(configure(NETWORKS_CONFIG[6], *client.getServer()));

    // Assigned address should be allocated from the second subnet, because the
    // client doesn't belong to the "a-devices" class.
    ASSERT_NO_THROW(client.requestAddress(0xabca));
    testAssigned([this, &client] {
        ASSERT_NO_THROW(client.doSARR());
    });
    ASSERT_TRUE(hasLeaseForAddress(client, IOAddress("2001:db8:2::16")));

    // Add option 1234 which would cause the client to be classified as "a-devices".
    OptionPtr option1234(new OptionUint16(Option::V6, 1234, 0x0001));
    client.addExtraOption(option1234);

    // The client should now be assigned the reserved address from the first subnet.
    testAssigned([this, &client] {
        ASSERT_NO_THROW(client.doRenew());
    });
    ASSERT_TRUE(client.hasLeaseWithZeroLifetimeForAddress(IOAddress("2001:db8:2::16")));
    ASSERT_TRUE(hasLeaseForAddress(client, IOAddress("2001:db8:1::28")));
}

// Subnet in which the client is renewing an address is restricted by classification.
TEST_F(Dhcpv6SharedNetworkTest, renewalRestrictedByClass) {
    // Create client.
    Dhcp6Client client;
    client.setInterface("eth1");

    // Create server configuration with a shared network including two subnets. Access to
    // the second subnet is restricted by client classification.
    ASSERT_NO_FATAL_FAILURE(configure(NETWORKS_CONFIG[12], *client.getServer()));

    // Add option 1234 to cause the client to belong to the class.
    OptionPtr option1234(new OptionUint16(Option::V6, 1234, 0x0002));
    client.addExtraOption(option1234);

    // Client requests an address from the second subnet which should be successful.
    ASSERT_NO_THROW(client.requestAddress(0xabca, IOAddress("2001:db8:2::20")));
    testAssigned([this, &client] {
        ASSERT_NO_THROW(client.doSARR());
    });
    ASSERT_TRUE(hasLeaseForAddress(client, IOAddress("2001:db8:2::20")));

    // Now remove the client from this class.
    client.clearExtraOptions();

    // The client should not be able to renew the existing lease because it is now
    // prohibited by the classification. Instead, the client should get a lease from the
    // unrestricted subnet.
    testAssigned([this, &client] {
        ASSERT_NO_THROW(client.doRenew());
    });
    ASSERT_TRUE(client.hasLeaseWithZeroLifetimeForAddress(IOAddress("2001:db8:2::20")));
    ASSERT_TRUE(hasLeaseForAddress(client, IOAddress("2001:db8:1::20")));
}

// Some options are specified on the shared subnet level, some on the
// subnets level.
TEST_F(Dhcpv6SharedNetworkTest, optionsDerivation) {
    // Client #1.
    Dhcp6Client client1;
    client1.setInterface("eth1");

    ASSERT_NO_FATAL_FAILURE(configure(NETWORKS_CONFIG[7], *client1.getServer()));

    // Client #1 belongs to shared network. By providing a hint "2001:db8:1::20 we force
    // the server to select first subnet within the shared network for this client.
    ASSERT_NO_THROW(client1.requestAddress(0xabca, IOAddress("2001:db8:1::20")));

    // Request all configured options.
    ASSERT_NO_THROW(client1.requestOption(D6O_NIS_SERVERS));
    ASSERT_NO_THROW(client1.requestOption(D6O_NISP_SERVERS));
    ASSERT_NO_THROW(client1.requestOption(D6O_NAME_SERVERS));
    ASSERT_NO_THROW(client1.requestOption(D6O_SNTP_SERVERS));

    // Perform 4-way exchange and make sure we have been assigned address from the
    // subnet we wanted.
    testAssigned([this, &client1] {
        ASSERT_NO_THROW(client1.doSARR());
    });
    ASSERT_TRUE(hasLeaseForAddress(client1, IOAddress("2001:db8:1::20")));

    // This option is specified on the global level.
    ASSERT_TRUE(client1.hasOptionWithAddress(D6O_NIS_SERVERS, "3000::20"));

    // Subnet specific value should override a value specified on the shared network level.
    ASSERT_TRUE(client1.hasOptionWithAddress(D6O_NISP_SERVERS, "3003::33"));

    // Shared network level value should be derived to the subnet.
    ASSERT_TRUE(client1.hasOptionWithAddress(D6O_NAME_SERVERS, "3001::21"));

    // This option is only specified in the subnet level.
    ASSERT_TRUE(client1.hasOptionWithAddress(D6O_SNTP_SERVERS, "4004::22"));

    // Client #2.
    Dhcp6Client client2(client1.getServer());
    client2.setInterface("eth1");

    // Request an address from the second subnet within the shared network.
    ASSERT_NO_THROW(client2.requestAddress(0xabca, IOAddress("2001:db8:2::20")));

    // Request all configured options.
    ASSERT_NO_THROW(client2.requestOption(D6O_NIS_SERVERS));
    ASSERT_NO_THROW(client2.requestOption(D6O_NISP_SERVERS));
    ASSERT_NO_THROW(client2.requestOption(D6O_NAME_SERVERS));
    ASSERT_NO_THROW(client2.requestOption(D6O_SNTP_SERVERS));

    // Perform 4-way exchange and make sure we have been assigned address from the
    // subnet we wanted.
    testAssigned([this, &client2] {
        ASSERT_NO_THROW(client2.doSARR());
    });
    ASSERT_TRUE(hasLeaseForAddress(client2, IOAddress("2001:db8:2::20")));

    // This option is specified on the global level.
    ASSERT_TRUE(client2.hasOptionWithAddress(D6O_NIS_SERVERS, "3000::20"));

    // Shared network level value should be derived to the subnet.
    ASSERT_TRUE(client2.hasOptionWithAddress(D6O_NAME_SERVERS, "3001::21"));
    ASSERT_TRUE(client2.hasOptionWithAddress(D6O_NISP_SERVERS, "3002::34"));

    // Client #3.
    Dhcp6Client client3(client1.getServer());
    client3.setInterface("eth0");

    // Request an address from the subnet outside of the shared network.
    ASSERT_NO_THROW(client3.requestAddress(0xabca, IOAddress("3000::1")));

    // Request all configured options.
    ASSERT_NO_THROW(client3.requestOption(D6O_NIS_SERVERS));
    ASSERT_NO_THROW(client3.requestOption(D6O_NISP_SERVERS));
    ASSERT_NO_THROW(client3.requestOption(D6O_NAME_SERVERS));
    ASSERT_NO_THROW(client3.requestOption(D6O_SNTP_SERVERS));

    // Perform 4-way exchange and make sure we have been assigned address from the
    // subnet we wanted.
    testAssigned([this, &client3] {
        ASSERT_NO_THROW(client3.doSARR());
    });
    ASSERT_TRUE(hasLeaseForAddress(client3, IOAddress("3000::1")));

    // This option is specified on the global level.
    ASSERT_TRUE(client3.hasOptionWithAddress(D6O_NIS_SERVERS, "3000::20"));

    // Subnet specific value should be assigned.
    ASSERT_TRUE(client3.hasOptionWithAddress(D6O_NISP_SERVERS, "4000::5"));
}

// The same option is specified differently for each subnet belonging to the
// same shared network.
TEST_F(Dhcpv6SharedNetworkTest, optionsFromSelectedSubnet) {
    // Create a client.
    Dhcp6Client client;
    client.setInterface("eth1");

    // Create configuration with one shared network including three subnets with
    // the same option having different values.
    ASSERT_NO_FATAL_FAILURE(configure(NETWORKS_CONFIG[16], *client.getServer()));

    // Client provides no hint and any subnet can be picked from the shared network.
    ASSERT_NO_THROW(client.requestAddress(0xabca));

    // Request Name Servers option.
    ASSERT_NO_THROW(client.requestOption(D6O_NAME_SERVERS));

    // Send solicit without a hint. The client should be offerred an address from the
    // shared network. Depending on the subnet from which the address has been allocated
    // a specific value of the Name Servers option should be returned.
    testAssigned([this, &client] {
        ASSERT_NO_THROW(client.doSolicit(true));
    });

    if (client.hasLeaseForAddress(IOAddress("2001:db8:1::20"))) {
        ASSERT_TRUE(client.hasOptionWithAddress(D6O_NAME_SERVERS, "4004::22"));

    } else if (client.hasLeaseForAddress(IOAddress("2001:db8:2::20"))) {
        ASSERT_TRUE(client.hasOptionWithAddress(D6O_NAME_SERVERS, "5555::33"));

    } else if (client.hasLeaseForAddress(IOAddress("2001:db8:3::20"))) {
        ASSERT_TRUE(client.hasOptionWithAddress(D6O_NAME_SERVERS, "1234::23"));
    }

    // This time let's provide a hint.
    client.clearRequestedIAs();
    client.requestAddress(0xabca, IOAddress("2001:db8:2::20"));

    testAssigned([this, &client] {
        ASSERT_NO_THROW(client.doSolicit(true));
    });

    ASSERT_TRUE(client.hasLeaseForAddress(IOAddress("2001:db8:2::20")));
    ASSERT_TRUE(client.hasOptionWithAddress(D6O_NAME_SERVERS, "5555::33"));

    // This time, let's do the 4-way exchange.
    testAssigned([this, &client] {
        ASSERT_NO_THROW(client.doSARR());
    });

    ASSERT_TRUE(client.hasLeaseForAddress(IOAddress("2001:db8:2::20")));
    ASSERT_TRUE(client.hasOptionWithAddress(D6O_NAME_SERVERS, "5555::33"));

    // And renew the lease.
    testAssigned([this, &client] {
        ASSERT_NO_THROW(client.doRenew());
    });
    ASSERT_TRUE(client.hasLeaseForAddress(IOAddress("2001:db8:2::20")));
    ASSERT_TRUE(client.hasOptionWithAddress(D6O_NAME_SERVERS, "5555::33"));
}

// Different shared network is selected for different local interface.
TEST_F(Dhcpv6SharedNetworkTest, sharedNetworkSelectionByInterface) {
    // Create client #1. The server receives requests from this client
    // via interface eth1 and should assign shared network "frog" for
    // this client.
    Dhcp6Client client1;
    client1.setInterface("eth1");
    client1.requestAddress(0xabca);

    // Create server configuration with two shared networks selected
    // by the local interface: eth1 and eth0.
    ASSERT_NO_FATAL_FAILURE(configure(NETWORKS_CONFIG[8], *client1.getServer()));

    // Client #1 should be assigned an address from one of the two subnets
    // belonging to the first shared network.
    testAssigned([this, &client1] {
        ASSERT_NO_THROW(client1.doSARR());
    });
    if (!hasLeaseForAddress(client1, IOAddress("2001:db8:1::20")) &&
        !hasLeaseForAddress(client1, IOAddress("2001:db8:2::20"))) {
        ADD_FAILURE() << "unexpected shared network selected for the client";
    }

    // Client #2.
    Dhcp6Client client2;
    client2.setInterface("eth0");
    client2.requestAddress(0xabca);

    // Client #2 should be assigned an address from one of the two subnets
    // belonging to the second shared network.
    testAssigned([this, &client2] {
        ASSERT_NO_THROW(client2.doSARR());
    });
    if (!hasLeaseForAddress(client2, IOAddress("2001:db8:3::20")) &&
        !hasLeaseForAddress(client2, IOAddress("2001:db8:4::20"))) {
        ADD_FAILURE() << "unexpected shared network selected for the client";
    }
}

// Different shared network is selected for different relay address.
TEST_F(Dhcpv6SharedNetworkTest, sharedNetworkSelectionByRelay) {
    // Create relayed client #1.
    Dhcp6Client client1;
    client1.useRelay(true, IOAddress("3000::1"));
    client1.requestAddress(0xabcd);

    // Create server configuration with two shared networks selected
    // by the relay address.
    ASSERT_NO_FATAL_FAILURE(configure(NETWORKS_CONFIG[9], *client1.getServer()));

    // Client #1 should be assigned an address from one of the two subnets
    // belonging to the first shared network.
    testAssigned([this, &client1] {
        ASSERT_NO_THROW(client1.doSARR());
    });
    if (!hasLeaseForAddress(client1, IOAddress("2001:db8:1::20")) &&
        !hasLeaseForAddress(client1, IOAddress("2001:db8:2::20"))) {
        ADD_FAILURE() << "unexpected shared network selected for the client";
    }

    // Create relayed client #2.
    Dhcp6Client client2;
    client2.useRelay(true, IOAddress("3000::2"));
    client2.requestAddress(0xabca);

    // Client #2 should be assigned an address from one of the two subnets
    // belonging to the second shared network
    testAssigned([this, &client2] {
        ASSERT_NO_THROW(client2.doSARR());
    });
    if (!hasLeaseForAddress(client2, IOAddress("2001:db8:3::20")) &&
        !hasLeaseForAddress(client2, IOAddress("2001:db8:4::20"))) {
        ADD_FAILURE() << "unexpected shared network selected for the client";
    }
}

// Host reservations include hostname and client class.
TEST_F(Dhcpv6SharedNetworkTest, variousFieldsInReservation) {
    // Create client #1.
    Dhcp6Client client;
    client.setInterface("eth1");
    client.setDUID("00:03:00:01:11:22:33:44:55:66");
    ASSERT_NO_THROW(client.requestAddress(0xabcd));
    ASSERT_NO_THROW(client.requestOption(D6O_NAME_SERVERS));

    ASSERT_NO_THROW(client.useFQDN(Option6ClientFqdn::FLAG_S,
                                   "bird.example.org",
                                   Option6ClientFqdn::FULL));

    ASSERT_NO_FATAL_FAILURE(configure(NETWORKS_CONFIG[10], *client.getServer()));

    // Perform 4-way exchange.
    testAssigned([this, &client] {
        ASSERT_NO_THROW(client.doSARR());
    });

    // The client should get an FQDN from the reservation, rather than
    // the FQDN it has sent to the server. If there is a logic error,
    // the server would use the first subnet from the shared network to
    // assign the FQDN. This subnet has no reservation so it would
    // return the same FQDN that the client has sent. We expect
    // that the FQDN being sent is the one that is included in the
    // reservations.
    ASSERT_TRUE(client.getContext().response_);
    OptionPtr opt_fqdn = client.getContext().response_->getOption(D6O_CLIENT_FQDN);
    ASSERT_TRUE(opt_fqdn);
    Option6ClientFqdnPtr fqdn = boost::dynamic_pointer_cast<Option6ClientFqdn>(opt_fqdn);
    ASSERT_TRUE(fqdn);
    ASSERT_EQ("test.example.org.", fqdn->getDomainName());

    // Make sure that the correct hostname has been stored in the database.
    Lease6Ptr lease = LeaseMgrFactory::instance().getLease6(Lease::TYPE_NA,
                                                            IOAddress("2001:db8:2::20"));
    ASSERT_TRUE(lease);
    EXPECT_EQ("test.example.org.", lease->hostname_);

    // The DNS servers option should be derived from the client class based on the
    // static class reservations.
    ASSERT_TRUE(client.hasOptionWithAddress(D6O_NAME_SERVERS, "2001:db8:1::50"));
}

// Shared network is selected based on the client class specified.
TEST_F(Dhcpv6SharedNetworkTest, sharedNetworkSelectedByClass) {
    // Create client #1.
    Dhcp6Client client1;
    client1.setInterface("eth1");
    client1.requestAddress(0xabcd);

    // Add option 1234 which would cause the client1 to be classified as "b-devices".
    OptionPtr option1234(new OptionUint16(Option::V6, 1234, 0x0002));
    client1.addExtraOption(option1234);

    // Configure the server with two shared networks which can be accessed
    // by clients belonging to "a-devices" and "b-devices" classes
    // respectively.
    ASSERT_NO_FATAL_FAILURE(configure(NETWORKS_CONFIG[11], *client1.getServer()));

    // The client 1 should be offerred an address from the second subnet.
    testAssigned([this, &client1] {
        ASSERT_NO_THROW(client1.doSolicit(true));
    });
    ASSERT_TRUE(hasLeaseForAddress(client1, IOAddress("2001:db8:2::20"),
                                   LeaseOnServer::MUST_NOT_EXIST));

    // Create another client which will belong to a different class.
    Dhcp6Client client2;
    client2.setInterface("eth1");
    client2.requestAddress(0xabcd);

    /// Add option 1234 which will cause the client 2 to be classified as "a-devices".
    option1234.reset(new OptionUint16(Option::V6, 1234, 0x0001));
    client2.addExtraOption(option1234);

    // Client 2 should be offerred an address from the first subnet.
    testAssigned([this, &client2] {
        ASSERT_NO_THROW(client2.doSolicit(true));
    });
    ASSERT_TRUE(hasLeaseForAddress(client2, IOAddress("2001:db8:1::20"),
                                   LeaseOnServer::MUST_NOT_EXIST));
}

// Client requests two addresses and two prefixes and obtains them from two
// different subnets.
TEST_F(Dhcpv6SharedNetworkTest, assignmentsFromDifferentSubnets) {
    // Create client.
    Dhcp6Client client;
    client.setInterface("eth1");
    client.requestAddress(0xabcd);
    client.requestAddress(0x1234);
    client.requestPrefix(0x1111);
    client.requestPrefix(0x2222);

    // Configure the server with a shared network including two subnets. Each
    // subnet has an address and prefix pool with a single available address
    // and prefix respectively.
    ASSERT_NO_FATAL_FAILURE(configure(NETWORKS_CONFIG[0], *client.getServer()));

    // 4-way exchange.
    testAssigned([this, &client] {
        ASSERT_NO_THROW(client.doSARR());
    });
    // The two addresses should come from different subnets.
    ASSERT_TRUE(hasLeaseForAddress(client, IOAddress("2001:db8:1::20")));
    ASSERT_TRUE(hasLeaseForAddress(client, IOAddress("2001:db8:2::20")));
    // Same for prefixes.
    ASSERT_TRUE(hasLeaseForPrefixPool(client, IOAddress("4000::"), 96, 96));
    ASSERT_TRUE(hasLeaseForPrefixPool(client, IOAddress("5000::"), 96, 96));

    // Try to renew.
    testAssigned([this, &client] {
        ASSERT_NO_THROW(client.doRenew());
    });
    ASSERT_TRUE(hasLeaseForAddress(client, IOAddress("2001:db8:1::20")));
    ASSERT_TRUE(hasLeaseForAddress(client, IOAddress("2001:db8:2::20")));
    ASSERT_TRUE(hasLeaseForPrefixPool(client, IOAddress("4000::"), 96, 96));
    ASSERT_TRUE(hasLeaseForPrefixPool(client, IOAddress("5000::"), 96, 96));
}

// Client requests 2 addresses and 2 prefixes. There is one address and one prefix
// reserved for the client.
TEST_F(Dhcpv6SharedNetworkTest, reservedAddressAndPrefix) {
    // Create client.
    Dhcp6Client client;
    client.setInterface("eth1");
    client.setDUID("00:03:00:01:11:22:33:44:55:66");

    // Client will request two addresses and two prefixes.
    client.requestAddress(0xabcd);
    client.requestAddress(0x1234);
    client.requestPrefix(0x1111);
    client.requestPrefix(0x2222);

    // The server configuration contains a shared network with two subnets. Each
    // subnet has an address and prefix pool. One of the subnets includes a reservation
    // for an address and prefix.
    ASSERT_NO_FATAL_FAILURE(configure(NETWORKS_CONFIG[4], *client.getServer()));

    // 4-way exchange.
    testAssigned([this, &client] {
        ASSERT_NO_THROW(client.doSARR());
    });
    ASSERT_EQ(4, client.getLeaseNum());
    // The client should have got one reserved address and one reserved prefix.
    ASSERT_TRUE(hasLeaseForAddress(client, IOAddress("2001:db8:2::28")));
    ASSERT_TRUE(hasLeaseForPrefix(client, IOAddress("5000::8:0000"), 112, IAID(0x1111)));

    // The client should have got dynamically allocated address too and it must be
    // different than the reserved address.
    std::vector<Lease6> leases_1234 = client.getLeasesByIAID(0x1234);
    ASSERT_EQ(1, leases_1234.size());
    ASSERT_NE("2001:db8:2::28", leases_1234[0].addr_.toText());

    // Same for prefix.
    std::vector<Lease6> leases_2222 = client.getLeasesByIAID(0x2222);
    ASSERT_EQ(1, leases_2222.size());
    ASSERT_NE("1234::", leases_2222[0].addr_.toText());

    // Try to renew and check this again.
    testAssigned([this, &client] {
        ASSERT_NO_THROW(client.doRenew());
    });
    ASSERT_EQ(4, client.getLeaseNum());
    ASSERT_TRUE(hasLeaseForAddress(client, IOAddress("2001:db8:2::28")));
    ASSERT_TRUE(hasLeaseForPrefix(client, IOAddress("5000::8:0000"), 112, IAID(0x1111)));

    leases_1234 = client.getLeasesByIAID(0x1234);
    ASSERT_EQ(1, leases_1234.size());
    ASSERT_NE("2001:db8:2::28", leases_1234[0].addr_.toText());

    leases_2222 = client.getLeasesByIAID(0x2222);
    ASSERT_EQ(1, leases_2222.size());
    ASSERT_NE(IOAddress("5000::8:0000").toText(), leases_2222[0].addr_.toText());
}

// Relay address is specified for each subnet within shared network.
TEST_F(Dhcpv6SharedNetworkTest, relaySpecifiedForEachSubnet) {
    // Create client.
    Dhcp6Client client;
    client.useRelay(true, IOAddress("3001::1"));

    // Client will request two addresses.
    client.requestAddress(0xabcd);
    client.requestAddress(0x1234);

    // Configure the server with three subnets. Two of them belong to a shared network.
    // Each subnet is configured with relay info, i.e. IP address of the relay agent
    // for which the shared network is used.
    ASSERT_NO_FATAL_FAILURE(configure(NETWORKS_CONFIG[13], *client.getServer()));

    // 4-way exchange.
    testAssigned([this, &client] {
        ASSERT_NO_THROW(client.doSARR());
    });
    ASSERT_EQ(2, client.getLeaseNum());

    // The client should have got two leases, one from each subnet within the
    // shared network.
    ASSERT_TRUE(hasLeaseForAddress(client, IOAddress("2001:db8:1::20")));
    ASSERT_TRUE(hasLeaseForAddress(client, IOAddress("2001:db8:2::20")));
}

// Shared network is selected based on interface id.
TEST_F(Dhcpv6SharedNetworkTest, sharedNetworkSelectedByInterfaceId) {
    // Create client #1. This is a relayed client for which interface id
    // has been spefified and this interface id is matching the one specified
    // for the shared network.
    Dhcp6Client client1;
    client1.useRelay(true, IOAddress("3001::1"));
    client1.useInterfaceId("vlan10");

    // Configure the server with one shared network and one subnet outside of the
    // shared network.
    ASSERT_NO_FATAL_FAILURE(configure(NETWORKS_CONFIG[14], *client1.getServer()));

    // Client #1 should be assigned an address from shared network.
    ASSERT_NO_THROW(client1.requestAddress(0xabca0));
    testAssigned([this, &client1] {
        ASSERT_NO_THROW(client1.doSARR());
    });
    ASSERT_TRUE(hasLeaseForAddress(client1, IOAddress("2001:db8:1::20")));

    // Create client #2. This is a relayed client which is using interface id
    // matching a subnet outside of the shared network.
    Dhcp6Client client2(client1.getServer());
    client2.useRelay(true, IOAddress("3001::2"));
    client2.useInterfaceId("vlan1000");
    ASSERT_NO_THROW(client2.requestAddress(0xabca0));
    testAssigned([this, &client2] {
        ASSERT_NO_THROW(client2.doSARR());
    });
    ASSERT_TRUE(hasLeaseForAddress(client2, IOAddress("2001:db8:2::20")));
}

// Shared network is selected based on interface id specified for a subnet
// belonging to a shared network.
TEST_F(Dhcpv6SharedNetworkTest, sharedNetworkSelectedByInterfaceIdInSubnet) {
    // Create client #1. This is a relayed client for which interface id
    // has been spefified and this interface id is matching the one specified
    // for the shared network.
    Dhcp6Client client1;
    client1.useRelay(true, IOAddress("3001::1"));
    client1.useInterfaceId("vlan10");

    // Configure the server with one shared network and one subnet outside of the
    // shared network.
    ASSERT_NO_FATAL_FAILURE(configure(NETWORKS_CONFIG[15], *client1.getServer()));

    // Client #1 should be assigned an address from shared network.
    ASSERT_NO_THROW(client1.requestAddress(0xabca0));
    testAssigned([this, &client1] {
        ASSERT_NO_THROW(client1.doSARR());
    });
    ASSERT_TRUE(hasLeaseForAddress(client1, IOAddress("2001:db8:1::20")));

    // Create client #2. This is a relayed client which is using interface id
    // matching a subnet outside of the shared network.
    Dhcp6Client client2(client1.getServer());
    client2.useRelay(true, IOAddress("3001::2"));
    client2.useInterfaceId("vlan1000");
    ASSERT_NO_THROW(client2.requestAddress(0xabca0));
    testAssigned([this, &client2] {
        ASSERT_NO_THROW(client2.doSARR());
    });
    ASSERT_TRUE(hasLeaseForAddress(client2, IOAddress("2001:db8:2::20")));
}

// Check that the rapid-commit works with shared networks. Rapid-commit
// enabled on each subnet separately.
TEST_F(Dhcpv6SharedNetworkTest, sharedNetworkRapidCommit1) {
    testRapidCommit(NETWORKS_CONFIG[17], true, "2001:db8:1::20", "2001:db8:2::20");
}

// Check that the rapid-commit works with shared networks. Rapid-commit
// enabled for the whole shared network. This should be applied to both
// subnets.
TEST_F(Dhcpv6SharedNetworkTest, sharedNetworkRapidCommit2) {
    testRapidCommit(NETWORKS_CONFIG[18], true, "2001:db8:1::20", "2001:db8:2::20");
}

// Check that the rapid-commit is disabled by default.
TEST_F(Dhcpv6SharedNetworkTest, sharedNetworkRapidCommit3) {
    testRapidCommit(NETWORKS_CONFIG[1], false, "", "");
}

// Pool is selected based on the client class specified.
TEST_F(Dhcpv6SharedNetworkTest, poolInSharedNetworkSelectedByClass) {
    // Create client #1.
    Dhcp6Client client1;
    client1.setInterface("eth1");

    // Configure the server with one shared network including one subnet and
    // two pools. The access to one of the pools is restricted by
    // by client classification.
    ASSERT_NO_FATAL_FAILURE(configure(NETWORKS_CONFIG[19], *client1.getServer()));

    // Client #1 requests an address in the restricted pool but can't be assigned
    // this address because the client doesn't belong to a certain class.
    ASSERT_NO_THROW(client1.requestAddress(0xabca, IOAddress("2001:db8:1::20")));
    testAssigned([this, &client1] {
        ASSERT_NO_THROW(client1.doSARR());
    });
    ASSERT_TRUE(hasLeaseForAddress(client1, IOAddress("2001:db8:1::50")));

    // Release the lease that the client has got, because we'll need this address
    // further in the test.
    testAssigned([this, &client1] {
        ASSERT_NO_THROW(client1.doRelease());
    });

    // Add option 1234 which would cause the client to be classified as "a-devices".
    OptionPtr option1234(new OptionUint16(Option::V6, 1234, 0x0001));
    client1.addExtraOption(option1234);

    // This time, the allocation of the address provided as hint should be successful.
    testAssigned([this, &client1] {
        ASSERT_NO_THROW(client1.doSARR());
    });
    ASSERT_TRUE(hasLeaseForAddress(client1, IOAddress("2001:db8:1::20")));

    // Client 2 should be assigned an address from the unrestricted pool.
    Dhcp6Client client2(client1.getServer());
    client2.setInterface("eth1");
    ASSERT_NO_THROW(client2.requestAddress(0xabca0));
    testAssigned([this, &client2] {
        ASSERT_NO_THROW(client2.doSARR());
    });
    ASSERT_TRUE(hasLeaseForAddress(client2, IOAddress("2001:db8:1::50")));

    // Now, let's reconfigure the server to also apply restrictions on the
    // pool to which client2 now belongs.
    ASSERT_NO_FATAL_FAILURE(configure(NETWORKS_CONFIG[20], *client1.getServer()));

    testAssigned([this, &client2] {
        ASSERT_NO_THROW(client2.doRenew());
    });
    EXPECT_EQ(0, client2.getLeasesWithNonZeroLifetime().size());

    // If we add option 1234 with a value matching this class, the lease should
    // get renewed.
    OptionPtr option1234_bis(new OptionUint16(Option::V6, 1234, 0x0002));
    client2.addExtraOption(option1234_bis);
    testAssigned([this, &client2] {
        ASSERT_NO_THROW(client2.doRenew());
    });
    EXPECT_EQ(1, client2.getLeaseNum());
    EXPECT_EQ(1, client2.getLeasesWithNonZeroLifetime().size());
}

// Pool is selected based on the client class specified using a plain subnet.
TEST_F(Dhcpv6SharedNetworkTest, poolInSubnetSelectedByClass) {
    // Create client #1.
    Dhcp6Client client1;
    client1.setInterface("eth1");

    // Configure the server with one plain subnet including two pools.
    // The access to one of the pools is restricted by client classification.
    ASSERT_NO_FATAL_FAILURE(configure(NETWORKS_CONFIG[21], *client1.getServer()));

    // Client #1 requests an address in the restricted pool but can't be assigned
    // this address because the client doesn't belong to a certain class.
    ASSERT_NO_THROW(client1.requestAddress(0xabca, IOAddress("2001:db8:1::20")));
    testAssigned([this, &client1] {
        ASSERT_NO_THROW(client1.doSARR());
    });
    ASSERT_TRUE(hasLeaseForAddress(client1, IOAddress("2001:db8:1::50")));

    // Release the lease that the client has got, because we'll need this address
    // further in the test.
    testAssigned([this, &client1] {
        ASSERT_NO_THROW(client1.doRelease());
    });

    // Add option 1234 which would cause the client to be classified as "a-devices".
    OptionPtr option1234(new OptionUint16(Option::V6, 1234, 0x0001));
    client1.addExtraOption(option1234);

    // This time, the allocation of the address provided as hint should be successful.
    testAssigned([this, &client1] {
        ASSERT_NO_THROW(client1.doSARR());
    });
    ASSERT_TRUE(hasLeaseForAddress(client1, IOAddress("2001:db8:1::20")));

    // Client 2 should be assigned an address from the unrestricted pool.
    Dhcp6Client client2(client1.getServer());
    client2.setInterface("eth1");
    ASSERT_NO_THROW(client2.requestAddress(0xabca0));
    testAssigned([this, &client2] {
        ASSERT_NO_THROW(client2.doSARR());
    });
    ASSERT_TRUE(hasLeaseForAddress(client2, IOAddress("2001:db8:1::50")));

    // Now, let's reconfigure the server to also apply restrictions on the
    // pool to which client2 now belongs.
    ASSERT_NO_FATAL_FAILURE(configure(NETWORKS_CONFIG[22], *client1.getServer()));

    testAssigned([this, &client2] {
        ASSERT_NO_THROW(client2.doRenew());
    });
    EXPECT_EQ(0, client2.getLeasesWithNonZeroLifetime().size());

    // If we add option 1234 with a value matching this class, the lease should
    // get renewed.
    OptionPtr option1234_bis(new OptionUint16(Option::V6, 1234, 0x0002));
    client2.addExtraOption(option1234_bis);
    testAssigned([this, &client2] {
        ASSERT_NO_THROW(client2.doRenew());
    });
    EXPECT_EQ(1, client2.getLeaseNum());
    EXPECT_EQ(1, client2.getLeasesWithNonZeroLifetime().size());
}

<<<<<<< HEAD
=======
// Verify option processing precedence
// Order is global < class < shared-network < subnet < pools < host reservation
TEST_F(Dhcpv6SharedNetworkTest, precedenceGlobal) {
    const std::string config =
        "{"
        "    \"option-data\": ["
        "        {"
        "           \"name\": \"dns-servers\","
        "           \"data\": \"2001:db8:1::1\""
        "        }"
        "    ],"
        "    \"shared-networks\": ["
        "        {"
        "            \"name\": \"frog\","
        "            \"interface\": \"eth1\","
        "            \"subnet6\": ["
        "                {"
        "                    \"subnet\": \"2001:db8:1::/64\","
        "                    \"id\": 10,"
        "                    \"pools\": ["
        "                        {"
        "                            \"pool\": \"2001:db8:1::1 - 2001:db8:1::64\""
        "                        }"
        "                    ],"
        "                    \"reservations\": ["
        "                        {"
        "                            \"duid\": \"00:03:00:01:aa:bb:cc:dd:ee:ff\","
        "                            \"ip-addresses\": [ \"2001:db8:1::28\" ]"
        "                        }"
        "                    ]"
        "                }"
        "            ]"
        "        }"
        "    ]"
        "}";

    testPrecedence(config, "2001:db8:1::1");
}

// Verify option processing precedence
// Order is global < class < shared-network < subnet < pools < host reservation
TEST_F(Dhcpv6SharedNetworkTest, precedenceClass) {
    const std::string config =
        "{"
        "    \"option-data\": ["
        "        {"
        "           \"name\": \"dns-servers\","
        "           \"data\": \"2001:db8:1::1\""
        "        }"
        "    ],"
        "    \"client-classes\": ["
        "        {"
        "            \"name\": \"alpha\","
        "            \"test\": \"'' == ''\","
        "            \"option-data\": ["
        "                {"
        "                   \"name\": \"dns-servers\","
        "                   \"data\": \"2001:db8:1::2\""
        "                }"
        "            ]"
        "        }"
        "    ],"
        "    \"shared-networks\": ["
        "        {"
        "            \"name\": \"frog\","
        "            \"interface\": \"eth1\","
        "            \"subnet6\": ["
        "                {"
        "                    \"subnet\": \"2001:db8:1::/64\","
        "                    \"id\": 10,"
        "                    \"pools\": ["
        "                        {"
        "                            \"pool\": \"2001:db8:1::1 - 2001:db8:1::64\""
        "                        }"
        "                    ],"
        "                    \"reservations\": ["
        "                        {"
        "                            \"duid\": \"00:03:00:01:aa:bb:cc:dd:ee:ff\","
        "                            \"ip-addresses\": [ \"2001:db8:1::28\" ]"
        "                        }"
        "                    ]"
        "                }"
        "            ]"
        "        }"
        "    ]"
        "}";

    testPrecedence(config, "2001:db8:1::2");
}

// Verify option processing precedence
// Order is global < class < shared-network < subnet < pools < host reservation
TEST_F(Dhcpv6SharedNetworkTest, precedenceClasses) {
    const std::string config =
        "{"
        "    \"option-data\": ["
        "        {"
        "           \"name\": \"dns-servers\","
        "           \"data\": \"2001:db8:1::1\""
        "        }"
        "    ],"
        "    \"client-classes\": ["
        "        {"
        "            \"name\": \"beta\","
        "            \"test\": \"'' == ''\","
        "            \"option-data\": ["
        "                {"
        "                   \"name\": \"dns-servers\","
        "                   \"data\": \"2001:db8:1::2\""
        "                }"
        "            ]"
        "        },"
        "        {"
        "            \"name\": \"alpha\","
        "            \"test\": \"'' == ''\","
        "            \"option-data\": ["
        "                {"
        "                   \"name\": \"dns-servers\","
        "                   \"data\": \"2001:db8:1::3\""
        "                }"
        "            ]"
        "        }"
        "    ],"
        "    \"shared-networks\": ["
        "        {"
        "            \"name\": \"frog\","
        "            \"interface\": \"eth1\","
        "            \"subnet6\": ["
        "                {"
        "                    \"subnet\": \"2001:db8:1::/64\","
        "                    \"id\": 10,"
        "                    \"pools\": ["
        "                        {"
        "                            \"pool\": \"2001:db8:1::1 - 2001:db8:1::64\""
        "                        }"
        "                    ],"
        "                    \"reservations\": ["
        "                        {"
        "                            \"duid\": \"00:03:00:01:aa:bb:cc:dd:ee:ff\","
        "                            \"ip-addresses\": [ \"2001:db8:1::28\" ]"
        "                        }"
        "                    ]"
        "                }"
        "            ]"
        "        }"
        "    ]"
        "}";

    // Class order is the insert order
    testPrecedence(config, "2001:db8:1::2");
}

// Verify option processing precedence
// Order is global < class < shared-network < subnet < pools < host reservation
TEST_F(Dhcpv6SharedNetworkTest, precedenceNetworkClass) {
    const std::string config =
        "{"
        "    \"option-data\": ["
        "        {"
        "           \"name\": \"dns-servers\","
        "           \"data\": \"2001:db8:1::1\""
        "        }"
        "    ],"
        "    \"client-classes\": ["
        "        {"
        "            \"name\": \"alpha\","
        "            \"test\": \"'' == ''\","
        "            \"option-data\": ["
        "                {"
        "                   \"name\": \"dns-servers\","
        "                   \"data\": \"2001:db8:1::2\""
        "                }"
        "            ]"
        "        }"
        "    ],"
        "    \"shared-networks\": ["
        "        {"
        "            \"name\": \"frog\","
        "            \"interface\": \"eth1\","
        "            \"option-data\": ["
        "                {"
        "                   \"name\": \"dns-servers\","
        "                   \"data\": \"2001:db8:1::3\""
        "                }"
        "            ],"
        "            \"subnet6\": ["
        "                {"
        "                    \"subnet\": \"2001:db8:1::/64\","
        "                    \"id\": 10,"
        "                    \"pools\": ["
        "                        {"
        "                            \"pool\": \"2001:db8:1::1 - 2001:db8:1::64\""
        "                        }"
        "                    ],"
        "                    \"reservations\": ["
        "                        {"
        "                            \"duid\": \"00:03:00:01:aa:bb:cc:dd:ee:ff\","
        "                            \"ip-addresses\": [ \"2001:db8:1::28\" ]"
        "                        }"
        "                    ]"
        "                }"
        "            ]"
        "        }"
        "    ]"
        "}";

    testPrecedence(config, "2001:db8:1::3");
}

// Verify option processing precedence
// Order is global < class < shared-network < subnet < pools < host reservation
TEST_F(Dhcpv6SharedNetworkTest, precedenceSubnet) {
    const std::string config =
        "{"
        "    \"option-data\": ["
        "        {"
        "           \"name\": \"dns-servers\","
        "           \"data\": \"2001:db8:1::1\""
        "        }"
        "    ],"
        "    \"client-classes\": ["
        "        {"
        "            \"name\": \"alpha\","
        "            \"test\": \"'' == ''\","
        "            \"option-data\": ["
        "                {"
        "                   \"name\": \"dns-servers\","
        "                   \"data\": \"2001:db8:1::2\""
        "                }"
        "            ]"
        "        }"
        "    ],"
        "    \"shared-networks\": ["
        "        {"
        "            \"name\": \"frog\","
        "            \"interface\": \"eth1\","
        "            \"option-data\": ["
        "                {"
        "                   \"name\": \"dns-servers\","
        "                   \"data\": \"2001:db8:1::3\""
        "                }"
        "            ],"
        "            \"subnet6\": ["
        "                {"
        "                    \"subnet\": \"2001:db8:1::/64\","
        "                    \"id\": 10,"
        "                    \"option-data\": ["
        "                        {"
        "                           \"name\": \"dns-servers\","
        "                           \"data\": \"2001:db8:1::4\""
        "                        }"
        "                    ],"
        "                    \"pools\": ["
        "                        {"
        "                            \"pool\": \"2001:db8:1::1 - 2001:db8:1::64\""
        "                        }"
        "                    ],"
        "                    \"reservations\": ["
        "                        {"
        "                            \"duid\": \"00:03:00:01:aa:bb:cc:dd:ee:ff\","
        "                            \"ip-addresses\": [ \"2001:db8:1::28\" ]"
        "                        }"
        "                    ]"
        "                }"
        "            ]"
        "        }"
        "    ]"
        "}";

    testPrecedence(config, "2001:db8:1::4");
}

// Verify option processing precedence
// Order is global < class < shared-network < subnet < pools < host reservation
TEST_F(Dhcpv6SharedNetworkTest, precedencePool) {
    const std::string config =
        "{"
        "    \"option-data\": ["
        "        {"
        "           \"name\": \"dns-servers\","
        "           \"data\": \"2001:db8:1::1\""
        "        }"
        "    ],"
        "    \"client-classes\": ["
        "        {"
        "            \"name\": \"alpha\","
        "            \"test\": \"'' == ''\","
        "            \"option-data\": ["
        "                {"
        "                   \"name\": \"dns-servers\","
        "                   \"data\": \"2001:db8:1::2\""
        "                }"
        "            ]"
        "        }"
        "    ],"
        "    \"shared-networks\": ["
        "        {"
        "            \"name\": \"frog\","
        "            \"interface\": \"eth1\","
        "            \"option-data\": ["
        "                {"
        "                   \"name\": \"dns-servers\","
        "                   \"data\": \"2001:db8:1::3\""
        "                }"
        "            ],"
        "            \"subnet6\": ["
        "                {"
        "                    \"subnet\": \"2001:db8:1::/64\","
        "                    \"id\": 10,"
        "                    \"option-data\": ["
        "                        {"
        "                           \"name\": \"dns-servers\","
        "                           \"data\": \"2001:db8:1::4\""
        "                        }"
        "                    ],"
        "                    \"pools\": ["
        "                        {"
        "                            \"pool\": \"2001:db8:1::1 - 2001:db8:1::64\","
        "                            \"option-data\": ["
        "                                {"
        "                                   \"name\": \"dns-servers\","
        "                                   \"data\": \"2001:db8:1::5\""
        "                                }"
        "                            ]"
        "                        }"
        "                    ],"
        "                    \"reservations\": ["
        "                        {"
        "                            \"duid\": \"00:03:00:01:aa:bb:cc:dd:ee:ff\","
        "                            \"ip-addresses\": [ \"2001:db8:1::28\" ]"
        "                        }"
        "                    ]"
        "                }"
        "            ]"
        "        }"
        "    ]"
        "}";

    testPrecedence(config, "2001:db8:1::5");
}

// Verify option processing precedence
// Order is global < class < shared-network < subnet < pools < host reservation
TEST_F(Dhcpv6SharedNetworkTest, precedenceReservation) {
    const std::string config =
        "{"
        "    \"option-data\": ["
        "        {"
        "           \"name\": \"dns-servers\","
        "           \"data\": \"2001:db8:1::1\""
        "        }"
        "    ],"
        "    \"client-classes\": ["
        "        {"
        "            \"name\": \"alpha\","
        "            \"test\": \"'' == ''\","
        "            \"option-data\": ["
        "                {"
        "                   \"name\": \"dns-servers\","
        "                   \"data\": \"2001:db8:1::2\""
        "                }"
        "            ]"
        "        }"
        "    ],"
        "    \"shared-networks\": ["
        "        {"
        "            \"name\": \"frog\","
        "            \"interface\": \"eth1\","
        "            \"option-data\": ["
        "                {"
        "                   \"name\": \"dns-servers\","
        "                   \"data\": \"2001:db8:1::3\""
        "                }"
        "            ],"
        "            \"subnet6\": ["
        "                {"
        "                    \"subnet\": \"2001:db8:1::/64\","
        "                    \"id\": 10,"
        "                    \"option-data\": ["
        "                        {"
        "                           \"name\": \"dns-servers\","
        "                           \"data\": \"2001:db8:1::4\""
        "                        }"
        "                    ],"
        "                    \"pools\": ["
        "                        {"
        "                            \"pool\": \"2001:db8:1::1 - 2001:db8:1::64\","
        "                            \"option-data\": ["
        "                                {"
        "                                   \"name\": \"dns-servers\","
        "                                   \"data\": \"2001:db8:1::5\""
        "                                }"
        "                            ]"
        "                        }"
        "                    ],"
        "                    \"reservations\": ["
        "                        {"
        "                            \"duid\": \"00:03:00:01:aa:bb:cc:dd:ee:ff\","
        "                            \"ip-addresses\": [ \"2001:db8:1::28\" ],"
        "                            \"option-data\": ["
        "                                {"
        "                                   \"name\": \"dns-servers\","
        "                                   \"data\": \"2001:db8:1::6\""
        "                                }"
        "                            ]"
        "                        }"
        "                    ]"
        "                }"
        "            ]"
        "        }"
        "    ]"
        "}";

    testPrecedence(config, "2001:db8:1::6");
}

>>>>>>> 44f874d6
} // end of anonymous namespace<|MERGE_RESOLUTION|>--- conflicted
+++ resolved
@@ -2498,8 +2498,6 @@
     EXPECT_EQ(1, client2.getLeasesWithNonZeroLifetime().size());
 }
 
-<<<<<<< HEAD
-=======
 // Verify option processing precedence
 // Order is global < class < shared-network < subnet < pools < host reservation
 TEST_F(Dhcpv6SharedNetworkTest, precedenceGlobal) {
@@ -2916,5 +2914,4 @@
     testPrecedence(config, "2001:db8:1::6");
 }
 
->>>>>>> 44f874d6
 } // end of anonymous namespace