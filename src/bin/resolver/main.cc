// Copyright (C) 2009  Internet Systems Consortium, Inc. ("ISC")
//
// Permission to use, copy, modify, and/or distribute this software for any
// purpose with or without fee is hereby granted, provided that the above
// copyright notice and this permission notice appear in all copies.
//
// THE SOFTWARE IS PROVIDED "AS IS" AND ISC DISCLAIMS ALL WARRANTIES WITH
// REGARD TO THIS SOFTWARE INCLUDING ALL IMPLIED WARRANTIES OF MERCHANTABILITY
// AND FITNESS.  IN NO EVENT SHALL ISC BE LIABLE FOR ANY SPECIAL, DIRECT,
// INDIRECT, OR CONSEQUENTIAL DAMAGES OR ANY DAMAGES WHATSOEVER RESULTING FROM
// LOSS OF USE, DATA OR PROFITS, WHETHER IN AN ACTION OF CONTRACT, NEGLIGENCE
// OR OTHER TORTIOUS ACTION, ARISING OUT OF OR IN CONNECTION WITH THE USE OR
// PERFORMANCE OF THIS SOFTWARE.

#include <config.h>

#include <sys/types.h>
#include <sys/socket.h>
#include <sys/select.h>
#include <netdb.h>
#include <netinet/in.h>
#include <stdlib.h>
#include <errno.h>

#include <string>
#include <iostream>

#include <boost/foreach.hpp>

#include <asiodns/asiodns.h>
#include <asiolink/asiolink.h>

#include <exceptions/exceptions.h>

#include <util/buffer.h>
#include <dns/rcode.h>
#include <dns/message.h>
#include <dns/messagerenderer.h>

#include <cc/session.h>
#include <cc/data.h>
#include <config/ccsession.h>

#include <xfr/xfrout_client.h>

#include <auth/change_user.h>
#include <auth/common.h>

#include <resolver/spec_config.h>
#include <resolver/resolver.h>

#include <cache/resolver_cache.h>
#include <nsas/nameserver_address_store.h>

#include <log/logger_support.h>
#include <log/logger_level.h>
#include "resolver_log.h"

using namespace std;
using namespace isc::cc;
using namespace isc::config;
using namespace isc::data;
using namespace isc::asiodns;
using namespace isc::asiolink;

namespace {

static const string PROGRAM = "Resolver";

IOService io_service;
static boost::shared_ptr<Resolver> resolver;

ConstElementPtr
my_config_handler(ConstElementPtr new_config) {
    return (resolver->updateConfig(new_config));
}

ConstElementPtr
my_command_handler(const string& command, ConstElementPtr args) {
    ConstElementPtr answer = createAnswer();

    if (command == "print_message") {
        LOG_INFO(resolver_logger, RESOLVER_PRINT_COMMAND).arg(args);
        /* let's add that message to our answer as well */
        answer = createAnswer(0, args);
    } else if (command == "shutdown") {
        io_service.stop();
    }

    return (answer);
}

void
usage() {
    cerr << "Usage:  b10-resolver [-u user] [-v]" << endl;
    cerr << "\t-u: change process UID to the specified user" << endl;
    cerr << "\t-v: verbose output" << endl;
    exit(1);
}
} // end of anonymous namespace

int
main(int argc, char* argv[]) {
    bool verbose = false;
    int ch;
    const char* uid = NULL;

    while ((ch = getopt(argc, argv, "u:v")) != -1) {
        switch (ch) {
        case 'u':
            uid = optarg;
            break;
        case 'v':
            verbose = true;
            break;
        case '?':
        default:
            usage();
        }
    }

    if (argc - optind > 0) {
        usage();
    }

    // Until proper logging comes along, initialize the logging with the
    // temporary initLogger() code.  If verbose, we'll use maximum verbosity.
    isc::log::initLogger("b10-resolver",
                         (verbose ? isc::log::DEBUG : isc::log::INFO),
                         isc::log::MAX_DEBUG_LEVEL, NULL);

    // Print the starting message
    string cmdline = argv[0];
    for (int i = 1; i < argc; ++ i) {
        cmdline = cmdline + " " + argv[i];
    }
    LOG_INFO(resolver_logger, RESOLVER_STARTING).arg(cmdline);

    int ret = 0;

    Session* cc_session = NULL;
    ModuleCCSession* config_session = NULL;
    try {
        string specfile;
        if (getenv("B10_FROM_BUILD")) {
            specfile = string(getenv("B10_FROM_BUILD")) +
                "/src/bin/resolver/resolver.spec";
        } else {
            specfile = string(RESOLVER_SPECFILE_LOCATION);
        }

        resolver = boost::shared_ptr<Resolver>(new Resolver());
        LOG_DEBUG(resolver_logger, RESOLVER_DBG_INIT, RESOLVER_CREATED);

        SimpleCallback* checkin = resolver->getCheckinProvider();
        DNSLookup* lookup = resolver->getDNSLookupProvider();
        DNSAnswer* answer = resolver->getDNSAnswerProvider();

        isc::nsas::NameserverAddressStore nsas(resolver);
        resolver->setNameserverAddressStore(nsas);

        isc::cache::ResolverCache cache;
        resolver->setCache(cache);
        
        // TODO priming query, remove root from direct
        // Fake a priming query result here (TODO2 how to flag non-expiry?)
        // propagation to runningquery. And check for forwarder mode?
        isc::dns::QuestionPtr root_question(new isc::dns::Question(
                                            isc::dns::Name("."),
                                            isc::dns::RRClass::IN(),
                                            isc::dns::RRType::NS()));
        isc::dns::RRsetPtr root_ns_rrset(new isc::dns::RRset(isc::dns::Name("."), 
                                         isc::dns::RRClass::IN(),
                                         isc::dns::RRType::NS(),
                                         isc::dns::RRTTL(8888)));
        root_ns_rrset->addRdata(isc::dns::rdata::createRdata(isc::dns::RRType::NS(),
                                                             isc::dns::RRClass::IN(),
                                                             "l.root-servers.net."));
        isc::dns::RRsetPtr root_a_rrset(new isc::dns::RRset(isc::dns::Name("l.root-servers.net"), 
                                        isc::dns::RRClass::IN(),
                                        isc::dns::RRType::A(),
                                        isc::dns::RRTTL(8888)));
        root_a_rrset->addRdata(isc::dns::rdata::createRdata(isc::dns::RRType::A(),
                                                             isc::dns::RRClass::IN(),
                                                             "199.7.83.42"));
        isc::dns::RRsetPtr root_aaaa_rrset(new isc::dns::RRset(isc::dns::Name("l.root-servers.net"), 
                                        isc::dns::RRClass::IN(),
                                        isc::dns::RRType::AAAA(),
                                        isc::dns::RRTTL(8888)));
        root_aaaa_rrset->addRdata(isc::dns::rdata::createRdata(isc::dns::RRType::AAAA(),
                                                             isc::dns::RRClass::IN(),
                                                             "2001:500:3::42"));
        isc::dns::MessagePtr priming_result(new isc::dns::Message(isc::dns::Message::RENDER));
        priming_result->setRcode(isc::dns::Rcode::NOERROR());
        priming_result->addQuestion(root_question);
        priming_result->addRRset(isc::dns::Message::SECTION_ANSWER, root_ns_rrset);
        priming_result->addRRset(isc::dns::Message::SECTION_ADDITIONAL, root_a_rrset);
        priming_result->addRRset(isc::dns::Message::SECTION_ADDITIONAL, root_aaaa_rrset);
        cache.update(*priming_result);
        cache.update(root_ns_rrset);
        cache.update(root_a_rrset);
        cache.update(root_aaaa_rrset);
        
        DNSService dns_service(io_service, checkin, lookup, answer);
        resolver->setDNSService(dns_service);
        LOG_DEBUG(resolver_logger, RESOLVER_DBG_INIT, RESOLVER_SERVICE_CREATED);

        cc_session = new Session(io_service.get_io_service());
        config_session = new ModuleCCSession(specfile, *cc_session,
                                             my_config_handler,
                                             my_command_handler,
                                             true, true);
        LOG_DEBUG(resolver_logger, RESOLVER_DBG_INIT, RESOLVER_CONFIG_CHANNEL);

        // FIXME: This does not belong here, but inside Boss
        if (uid != NULL) {
            changeUser(uid);
        }

        resolver->setConfigSession(config_session);
<<<<<<< HEAD
        LOG_DEBUG(resolver_logger, RESOLVER_DBG_INIT, RESOLVER_CONFIG_LOADED);
=======
        // Install all initial configurations.  If loading configuration
        // fails, it will be logged, but we start the server anyway, giving
        // the user a second chance to correct the configuration.
        resolver->updateConfig(config_session->getFullConfig());
        LOG_DEBUG(resolver_logger, RESOLVER_DBG_INIT, RESOLVER_CONFIGLOAD);
>>>>>>> 3c5b7679

        LOG_INFO(resolver_logger, RESOLVER_STARTED);
        io_service.run();
    } catch (const std::exception& ex) {
        LOG_FATAL(resolver_logger, RESOLVER_FAILED).arg(ex.what());
        ret = 1;
    }

    delete config_session;
    delete cc_session;

    LOG_INFO(resolver_logger, RESOLVER_SHUTDOWN);
    return (ret);
}<|MERGE_RESOLUTION|>--- conflicted
+++ resolved
@@ -218,15 +218,11 @@
         }
 
         resolver->setConfigSession(config_session);
-<<<<<<< HEAD
-        LOG_DEBUG(resolver_logger, RESOLVER_DBG_INIT, RESOLVER_CONFIG_LOADED);
-=======
         // Install all initial configurations.  If loading configuration
         // fails, it will be logged, but we start the server anyway, giving
         // the user a second chance to correct the configuration.
         resolver->updateConfig(config_session->getFullConfig());
-        LOG_DEBUG(resolver_logger, RESOLVER_DBG_INIT, RESOLVER_CONFIGLOAD);
->>>>>>> 3c5b7679
+        LOG_DEBUG(resolver_logger, RESOLVER_DBG_INIT, RESOLVER_CONFIG_LOADED);
 
         LOG_INFO(resolver_logger, RESOLVER_STARTED);
         io_service.run();
