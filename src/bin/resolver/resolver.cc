--- conflicted
+++ resolved
@@ -78,15 +78,12 @@
     void querySetup(DNSService& dnss) {
         assert(!rec_query_); // queryShutdown must be called first
         dlog("Query setup");
-<<<<<<< HEAD
-        rec_query_ = new RecursiveQuery(dnss, upstream_, upstream_root_, timeout_, retries_);
-=======
         rec_query_ = new RecursiveQuery(dnss, upstream_,
+                                        upstream_root_,
                                         query_timeout_,
                                         client_timeout_,
                                         lookup_timeout_,
                                         retries_);
->>>>>>> fa022e7d
     }
 
     void queryShutdown() {
