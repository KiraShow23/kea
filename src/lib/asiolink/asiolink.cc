// Copyright (C) 2010  Internet Systems Consortium, Inc. ("ISC")
//
// Permission to use, copy, modify, and/or distribute this software for any
// purpose with or without fee is hereby granted, provided that the above
// copyright notice and this permission notice appear in all copies.
//
// THE SOFTWARE IS PROVIDED "AS IS" AND ISC DISCLAIMS ALL WARRANTIES WITH
// REGARD TO THIS SOFTWARE INCLUDING ALL IMPLIED WARRANTIES OF MERCHANTABILITY
// AND FITNESS.  IN NO EVENT SHALL ISC BE LIABLE FOR ANY SPECIAL, DIRECT,
// INDIRECT, OR CONSEQUENTIAL DAMAGES OR ANY DAMAGES WHATSOEVER RESULTING FROM
// LOSS OF USE, DATA OR PROFITS, WHETHER IN AN ACTION OF CONTRACT, NEGLIGENCE
// OR OTHER TORTIOUS ACTION, ARISING OUT OF OR IN CONNECTION WITH THE USE OR
// PERFORMANCE OF THIS SOFTWARE.

#include <config.h>

#include <cstdlib> // For rand(), temporary until better forwarding is done

#include <unistd.h>             // for some IPC/network system calls
#include <sys/socket.h>
#include <netinet/in.h>

#include <vector>
#include <asio.hpp>
#include <boost/lexical_cast.hpp>
#include <boost/bind.hpp>
#include <boost/date_time/posix_time/posix_time_types.hpp>

#include <boost/shared_ptr.hpp>

#include <dns/buffer.h>
#include <dns/message.h>
#include <dns/rcode.h>
#include <dns/opcode.h>

#include <asiolink/asiolink.h>
#include <asiolink/internal/tcpdns.h>
#include <asiolink/internal/udpdns.h>

#include <resolve/resolve.h>

#include <log/dummylog.h>

using namespace asio;
using asio::ip::udp;
using asio::ip::tcp;

using namespace std;
using namespace isc::dns;
using isc::log::dlog;
using namespace boost;

// Is this something we can use in libdns++?
namespace {
    class SectionInserter {
    public:
        SectionInserter(MessagePtr message, const Message::Section sect) :
            message_(message), section_(sect)
        {}
        void operator()(const RRsetPtr rrset) {
            message_->addRRset(section_, rrset, true);
        }
        MessagePtr message_;
        const Message::Section section_;
    };


    /// \brief Copies the parts relevant for a DNS answer to the
    /// target message
    ///
    /// This adds all the RRsets in the answer, authority and
    /// additional sections to the target, as well as the response
    /// code
    void copyAnswerMessage(const Message& source, MessagePtr target) {
        target->setRcode(source.getRcode());

        for_each(source.beginSection(Message::SECTION_ANSWER),
                 source.endSection(Message::SECTION_ANSWER),
                 SectionInserter(target, Message::SECTION_ANSWER));
        for_each(source.beginSection(Message::SECTION_AUTHORITY),
                 source.endSection(Message::SECTION_AUTHORITY),
                 SectionInserter(target, Message::SECTION_AUTHORITY));
        for_each(source.beginSection(Message::SECTION_ADDITIONAL),
                 source.endSection(Message::SECTION_ADDITIONAL),
                 SectionInserter(target, Message::SECTION_ADDITIONAL));
    }
}

namespace asiolink {

typedef pair<string, uint16_t> addr_t;

class IOServiceImpl {
private:
    IOServiceImpl(const IOService& source);
    IOServiceImpl& operator=(const IOService& source);
public:
    /// \brief The constructor
    IOServiceImpl() :
        io_service_(),
        work_(io_service_)
    {};
    /// \brief The destructor.
    ~IOServiceImpl() {};
    //@}

    /// \brief Start the underlying event loop.
    ///
    /// This method does not return control to the caller until
    /// the \c stop() method is called via some handler.
    void run() { io_service_.run(); };

    /// \brief Run the underlying event loop for a single event.
    ///
    /// This method return control to the caller as soon as the
    /// first handler has completed.  (If no handlers are ready when
    /// it is run, it will block until one is.)
    void run_one() { io_service_.run_one();} ;

    /// \brief Stop the underlying event loop.
    ///
    /// This will return the control to the caller of the \c run() method.
    void stop() { io_service_.stop();} ;

    /// \brief Return the native \c io_service object used in this wrapper.
    ///
    /// This is a short term work around to support other BIND 10 modules
    /// that share the same \c io_service with the authoritative server.
    /// It will eventually be removed once the wrapper interface is
    /// generalized.
    asio::io_service& get_io_service() { return io_service_; };
private:
    asio::io_service io_service_;
    asio::io_service::work work_;
};

IOService::IOService() {
    io_impl_ = new IOServiceImpl();
}

IOService::~IOService() {
    delete io_impl_;
}

void
IOService::run() {
    io_impl_->run();
}

void
IOService::run_one() {
    io_impl_->run_one();
}

void
IOService::stop() {
    io_impl_->stop();
}

asio::io_service&
IOService::get_io_service() {
    return (io_impl_->get_io_service());
}

class DNSServiceImpl {
public:
    DNSServiceImpl(IOService& io_service, const char& port,
                  const ip::address* v4addr, const ip::address* v6addr,
                  SimpleCallback* checkin, DNSLookup* lookup,
                  DNSAnswer* answer);

    IOService& io_service_;

    typedef boost::shared_ptr<UDPServer> UDPServerPtr;
    typedef boost::shared_ptr<TCPServer> TCPServerPtr;
    typedef boost::shared_ptr<DNSServer> DNSServerPtr;
    vector<DNSServerPtr> servers_;
    SimpleCallback *checkin_;
    DNSLookup *lookup_;
    DNSAnswer *answer_;

    void addServer(uint16_t port, const ip::address& address) {
        try {
            dlog(std::string("Initialize TCP server at ") + address.to_string() + ":" + boost::lexical_cast<string>(port));
            TCPServerPtr tcpServer(new TCPServer(io_service_.get_io_service(),
                address, port, checkin_, lookup_, answer_));
            (*tcpServer)();
            servers_.push_back(tcpServer);
            dlog(std::string("Initialize UDP server at ") + address.to_string() + ":" + boost::lexical_cast<string>(port));
            UDPServerPtr udpServer(new UDPServer(io_service_.get_io_service(),
                address, port, checkin_, lookup_, answer_));
            (*udpServer)();
            servers_.push_back(udpServer);
        }
        catch (const asio::system_error& err) {
            // We need to catch and convert any ASIO level exceptions.
            // This can happen for unavailable address, binding a privilege port
            // without the privilege, etc.
            isc_throw(IOError, "Failed to initialize network servers: " <<
                      err.what());
        }
    }
    void addServer(const char& port, const ip::address& address) {
        uint16_t portnum;
        try {
            // XXX: SunStudio with stlport4 doesn't reject some invalid
            // representation such as "-1" by lexical_cast<uint16_t>, so
            // we convert it into a signed integer of a larger size and perform
            // range check ourselves.
            const int32_t portnum32 = boost::lexical_cast<int32_t>(&port);
            if (portnum32 < 0 || portnum32 > 65535) {
                isc_throw(IOError, "Invalid port number '" << &port);
            }
            portnum = portnum32;
        } catch (const boost::bad_lexical_cast& ex) {
            isc_throw(IOError, "Invalid port number '" << &port << "': " <<
                      ex.what());
        }
        addServer(portnum, address);
    }
};

DNSServiceImpl::DNSServiceImpl(IOService& io_service,
                               const char& port,
                               const ip::address* const v4addr,
                               const ip::address* const v6addr,
                               SimpleCallback* checkin,
                               DNSLookup* lookup,
                               DNSAnswer* answer) :
    io_service_(io_service),
    checkin_(checkin),
    lookup_(lookup),
    answer_(answer)
{

    if (v4addr) {
        addServer(port, *v4addr);
    }
    if (v6addr) {
        addServer(port, *v6addr);
    }
}

DNSService::DNSService(IOService& io_service,
                       const char& port, const char& address,
                       SimpleCallback* checkin,
                       DNSLookup* lookup,
                       DNSAnswer* answer) :
    impl_(new DNSServiceImpl(io_service, port, NULL, NULL, checkin, lookup,
        answer)), io_service_(io_service)
{
    addServer(port, &address);
}

DNSService::DNSService(IOService& io_service,
                       const char& port,
                       const bool use_ipv4, const bool use_ipv6,
                       SimpleCallback* checkin,
                       DNSLookup* lookup,
                       DNSAnswer* answer) :
    impl_(NULL), io_service_(io_service)
{
    const ip::address v4addr_any = ip::address(ip::address_v4::any());
    const ip::address* const v4addrp = use_ipv4 ? &v4addr_any : NULL; 
    const ip::address v6addr_any = ip::address(ip::address_v6::any());
    const ip::address* const v6addrp = use_ipv6 ? &v6addr_any : NULL;
    impl_ = new DNSServiceImpl(io_service, port, v4addrp, v6addrp, checkin, lookup, answer);
}

DNSService::DNSService(IOService& io_service, SimpleCallback* checkin,
    DNSLookup* lookup, DNSAnswer *answer) :
    impl_(new DNSServiceImpl(io_service, *"0", NULL, NULL, checkin, lookup,
        answer)), io_service_(io_service)
{
}

DNSService::~DNSService() {
    delete impl_;
}

namespace {

typedef std::vector<std::pair<std::string, uint16_t> > AddressVector;

}

// Here we do not use the typedef above, as the SunStudio compiler
// mishandles this in its name mangling, and wouldn't compile.
// We can probably use a typedef, but need to move it to a central
// location and use it consistently.
RecursiveQuery::RecursiveQuery(DNSService& dns_service,
    const std::vector<std::pair<std::string, uint16_t> >& upstream,
    const std::vector<std::pair<std::string, uint16_t> >& upstream_root,
    int query_timeout, int client_timeout, int lookup_timeout,
    unsigned retries) :
    dns_service_(dns_service), upstream_(new AddressVector(upstream)),
    upstream_root_(new AddressVector(upstream_root)),
    query_timeout_(query_timeout), client_timeout_(client_timeout),
    lookup_timeout_(lookup_timeout), retries_(retries)
{}

namespace {

ip::address
convertAddr(const string& address) {
    error_code err;
    ip::address addr = ip::address::from_string(address, err);
    if (err) {
        isc_throw(IOError, "Invalid IP address '" << &address << "': "
            << err.message());
    }
    return (addr);
}

}

void
DNSService::addServer(const char& port, const string& address) {
    impl_->addServer(port, convertAddr(address));
}

void
DNSService::addServer(uint16_t port, const string& address) {
    impl_->addServer(port, convertAddr(address));
}

void
DNSService::clearServers() {
    // FIXME: This does not work, it does not close the socket.
    // How is it done?
    impl_->servers_.clear();
}

namespace {

/*
 * This is a query in progress. When a new query is made, this one holds
 * the context information about it, like how many times we are allowed
 * to retry on failure, what to do when we succeed, etc.
 *
 * Used by RecursiveQuery::sendQuery.
 */
class RunningQuery : public UDPQuery::Callback {
private:
    // The io service to handle async calls
    asio::io_service& io_;

    // Info for (re)sending the query (the question and destination)
    Question question_;

    // This is where we build and store our final answer
    MessagePtr answer_message_;

    // currently we use upstream as the current list of NS records
    // we should differentiate between forwarding and resolving
    shared_ptr<AddressVector> upstream_;

    // root servers...just copied over to the zone_servers_
    shared_ptr<AddressVector> upstream_root_;

    // Buffer to store the result.
    OutputBufferPtr buffer_;

    // Server to notify when we succeed or fail
    //shared_ptr<DNSServer> server_;
    isc::resolve::ResolverInterface::CallbackPtr resolvercallback_;

    /*
     * TODO Do something more clever with timeouts. In the long term, some
     *     computation of average RTT, increase with each retry, etc.
     */
    // Timeout information
    int query_timeout_;
    unsigned retries_;

    // normal query state

    // Not using NSAS at this moment, so we keep a list
    // of 'current' zone servers
    vector<addr_t> zone_servers_;

    // Update the question that will be sent to the server
    void setQuestion(const Question& new_question) {
        question_ = new_question;
    }

    deadline_timer client_timer;
    deadline_timer lookup_timer;

    size_t queries_out_;

    // If we timed out ourselves (lookup timeout), stop issuing queries
    bool done_;

    // (re)send the query to the server.
    void send() {
        const int uc = upstream_->size();
        const int zs = zone_servers_.size();
        buffer_->clear();
        if (uc > 0) {
            int serverIndex = rand() % uc;
            dlog("Sending upstream query (" + question_.toText() +
                ") to " + upstream_->at(serverIndex).first);
            UDPQuery query(io_, question_,
                upstream_->at(serverIndex).first,
                upstream_->at(serverIndex).second, buffer_, this,
                query_timeout_);
            ++queries_out_;
            io_.post(query);
        } else if (zs > 0) {
            int serverIndex = rand() % zs;
            dlog("Sending query to zone server (" + question_.toText() +
                ") to " + zone_servers_.at(serverIndex).first);
            UDPQuery query(io_, question_,
                zone_servers_.at(serverIndex).first,
                zone_servers_.at(serverIndex).second, buffer_, this,
                query_timeout_);
            ++queries_out_;
            io_.post(query);
        } else {
            dlog("Error, no upstream servers to send to.");
        }
    }
    
    // This function is called by operator() if there is an actual
    // answer from a server and we are in recursive mode
    // depending on the contents, we go on recursing or return
    //
    // Note that the footprint may change as this function may
    // need to append data to the answer we are building later.
    //
    // returns true if we are done
    // returns false if we are not done
    bool handleRecursiveAnswer(const Message& incoming) {
        if (incoming.getRRCount(Message::SECTION_ANSWER) > 0) {
            dlog("Got final result, copying answer.");
            copyAnswerMessage(incoming, answer_message_);
            return true;
        } else {
            dlog("Got delegation, continuing");
            // ok we need to do some more processing.
            // the ns list should contain all nameservers
            // while the additional may contain addresses for
            // them.
            // this needs to tie into NSAS of course
            // for this very first mockup, hope there is an
            // address in additional and just use that

            // send query to the addresses in the delegation
            bool found_ns_address = false;
            zone_servers_.clear();

            for (RRsetIterator rrsi = incoming.beginSection(Message::SECTION_ADDITIONAL);
                 rrsi != incoming.endSection(Message::SECTION_ADDITIONAL) && !found_ns_address;
                 rrsi++) {
                ConstRRsetPtr rrs = *rrsi;
                if (rrs->getType() == RRType::A()) {
                    // found address
                    RdataIteratorPtr rdi = rrs->getRdataIterator();
                    // just use the first for now
                    if (!rdi->isLast()) {
                        std::string addr_str = rdi->getCurrent().toText();
                        dlog("[XX] first address found: " + addr_str);
                        // now we have one address, simply
                        // resend that exact same query
                        // to that address and yield, when it
                        // returns, loop again.
                        
                        // should use NSAS
                        zone_servers_.push_back(addr_t(addr_str, 53));
                        found_ns_address = true;
                    }
                }
            }
            if (found_ns_address) {
                // next resolver round
                send();
                return false;
            } else {
                dlog("[XX] no ready-made addresses in additional. need nsas.");
                // this will result in answering with the delegation. oh well
                copyAnswerMessage(incoming, answer_message_);
                return true;
            }
        }
    }
    

public:
    RunningQuery(asio::io_service& io, const Question &question,
        MessagePtr answer_message, shared_ptr<AddressVector> upstream,
        shared_ptr<AddressVector> upstream_root,
<<<<<<< HEAD
        OutputBufferPtr buffer, DNSServer* server,
        int query_timeout, int client_timeout, int lookup_timeout,
=======
        OutputBufferPtr buffer,
        isc::resolve::ResolverInterface::CallbackPtr cb,
        int timeout,
>>>>>>> bd28e114
        unsigned retries) :
        io_(io),
        question_(question),
        answer_message_(answer_message),
        upstream_(upstream),
        upstream_root_(upstream_root),
        buffer_(buffer),
<<<<<<< HEAD
        server_(server->clone()),
        query_timeout_(query_timeout),
=======
        resolvercallback_(cb),
        timeout_(timeout),
>>>>>>> bd28e114
        retries_(retries),
        client_timer(io),
        lookup_timer(io),
        queries_out_(0),
        done_(false)
    {
        // Setup the timer to stop trying (lookup_timeout)
        if (lookup_timeout >= 0) {
            lookup_timer.expires_from_now(
                boost::posix_time::milliseconds(lookup_timeout));
            lookup_timer.async_wait(boost::bind(&RunningQuery::stop, this, false));
        }
        
        // Setup the timer to send an answer (client_timeout)
        if (client_timeout >= 0) {
            client_timer.expires_from_now(
                boost::posix_time::milliseconds(client_timeout));
            client_timer.async_wait(boost::bind(&RunningQuery::clientTimeout, this));
        }
        
        // should use NSAS for root servers
        // Adding root servers if not a forwarder
        if (upstream_->empty()) {
            if (upstream_root_->empty()) { //if no root ips given, use this
                zone_servers_.push_back(addr_t("192.5.5.241", 53));
            }
            else
            {
              //copy the list
              dlog("Size is " + 
                    boost::lexical_cast<string>(upstream_root_->size()) + 
                    "\n");
              //Use BOOST_FOREACH here? Is it faster?
              for(AddressVector::iterator it = upstream_root_->begin();
                   it < upstream_root_->end(); it++) {
                zone_servers_.push_back(addr_t(it->first,it->second));
                dlog("Put " + zone_servers_.back().first + "into root list\n");
              }
            }
        }

        send();
    }

    virtual void clientTimeout() {
        // right now, just stop (should make SERVFAIL and send that
        // back, but not stop)
        stop(false);
    }

    virtual void stop(bool resume) {
        // if we cancel our timers, we will still get an event for
        // that, so we cannot delete ourselves just yet (those events
        // would be bound to a deleted object)
        // cancel them one by one, both cancels should get us back
        // here again.
        // same goes if we have an outstanding query (can't delete
        // until that one comes back to us)
        done_ = true;
        server_->resume(resume);
        if (lookup_timer.cancel() != 0) {
            return;
        }
        if (client_timer.cancel() != 0) {
            return;
        }
        if (queries_out_ > 0) {
            return;
        }
        delete this;
    }

    // This function is used as callback from DNSQuery.
    virtual void operator()(UDPQuery::Result result) {
        // XXX is this the place for TCP retry?
        --queries_out_;
        if (!done_ && result != UDPQuery::TIME_OUT) {
            // we got an answer
            Message incoming(Message::PARSE);
            InputBuffer ibuf(buffer_->getData(), buffer_->getLength());
            incoming.fromWire(ibuf);

            if (upstream_->size() == 0 &&
                incoming.getRcode() == Rcode::NOERROR()) {
                done_ = handleRecursiveAnswer(incoming);
            } else {
                copyAnswerMessage(incoming, answer_message_);
                done_ = true;
            }
            
<<<<<<< HEAD
            if (done_) {
                stop(result == UDPQuery::SUCCESS);
=======
            if (done) {
                resolvercallback_->success(answer_message_);
                //server_->resume(result == UDPQuery::SUCCESS);
                delete this;
>>>>>>> bd28e114
            }
        } else if (!done_ && retries_--) {
            // We timed out, but we have some retries, so send again
            dlog("Timeout, resending query");
            send();
        } else {
<<<<<<< HEAD
            // We are done
            stop(false);
=======
            // out of retries, give up for now
            resolvercallback_->failure();
            //server_->resume(false);
            delete this;
>>>>>>> bd28e114
        }
    }
};

}

void
RecursiveQuery::resolve(const isc::dns::QuestionPtr& question,
    const isc::resolve::ResolverInterface::CallbackPtr callback)
{
    asio::io_service& io = dns_service_.get_io_service();

    MessagePtr answer_message(new Message(Message::RENDER));
    OutputBufferPtr buffer(new OutputBuffer(0));
    
    // It will delete itself when it is done
    new RunningQuery(io, *question, answer_message, upstream_,
                     upstream_root_, buffer, callback, timeout_, retries_);
}

void
RecursiveQuery::resolve(const Question& question,
                        MessagePtr answer_message,
                        OutputBufferPtr buffer,
                        DNSServer* server)
{
    // XXX: eventually we will need to be able to determine whether
    // the message should be sent via TCP or UDP, or sent initially via
    // UDP and then fall back to TCP on failure, but for the moment
    // we're only going to handle UDP.
    asio::io_service& io = dns_service_.get_io_service();

    isc::resolve::ResolverInterface::CallbackPtr crs(
        new isc::resolve::ResolverCallbackServer(server));
    
    // It will delete itself when it is done
<<<<<<< HEAD
    new RunningQuery(io, question, answer_message, upstream_, upstream_root_,
                         buffer, server, query_timeout_, client_timeout_,
                         lookup_timeout_, retries_);
=======
    new RunningQuery(io, question, answer_message, upstream_,
                     upstream_root_, buffer, crs, timeout_, retries_);
>>>>>>> bd28e114
}

class IntervalTimerImpl {
private:
    // prohibit copy
    IntervalTimerImpl(const IntervalTimerImpl& source);
    IntervalTimerImpl& operator=(const IntervalTimerImpl& source);
public:
    IntervalTimerImpl(IOService& io_service);
    ~IntervalTimerImpl();
    void setupTimer(const IntervalTimer::Callback& cbfunc,
                    const uint32_t interval);
    void callback(const asio::error_code& error);
    void cancel() {
        timer_.cancel();
        interval_ = 0;
    }
    uint32_t getInterval() const { return (interval_); }
private:
    // a function to update timer_ when it expires
    void updateTimer();
    // a function to call back when timer_ expires
    IntervalTimer::Callback cbfunc_;
    // interval in seconds
    uint32_t interval_;
    // asio timer
    asio::deadline_timer timer_;
};

IntervalTimerImpl::IntervalTimerImpl(IOService& io_service) :
    interval_(0), timer_(io_service.get_io_service())
{}

IntervalTimerImpl::~IntervalTimerImpl()
{}

void
IntervalTimerImpl::setupTimer(const IntervalTimer::Callback& cbfunc,
                              const uint32_t interval)
{
    // Interval should not be 0.
    if (interval == 0) {
        isc_throw(isc::BadValue, "Interval should not be 0");
    }
    // Call back function should not be empty.
    if (cbfunc.empty()) {
        isc_throw(isc::InvalidParameter, "Callback function is empty");
    }
    cbfunc_ = cbfunc;
    interval_ = interval;
    // Set initial expire time.
    // At this point the timer is not running yet and will not expire.
    // After calling IOService::run(), the timer will expire.
    updateTimer();
    return;
}

void
IntervalTimerImpl::updateTimer() {
    if (interval_ == 0) {
        // timer has been canceled.  Do nothing.
        return;
    }
    try {
        // Update expire time to (current time + interval_).
        timer_.expires_from_now(boost::posix_time::seconds(interval_));
    } catch (const asio::system_error& e) {
        isc_throw(isc::Unexpected, "Failed to update timer");
    }
    // Reset timer.
    timer_.async_wait(boost::bind(&IntervalTimerImpl::callback, this, _1));
}

void
IntervalTimerImpl::callback(const asio::error_code& cancelled) {
    // Do not call cbfunc_ in case the timer was cancelled.
    // The timer will be canelled in the destructor of asio::deadline_timer.
    if (!cancelled) {
        cbfunc_();
        // Set next expire time.
        updateTimer();
    }
}

IntervalTimer::IntervalTimer(IOService& io_service) {
    impl_ = new IntervalTimerImpl(io_service);
}

IntervalTimer::~IntervalTimer() {
    delete impl_;
}

void
IntervalTimer::setupTimer(const Callback& cbfunc, const uint32_t interval) {
    return (impl_->setupTimer(cbfunc, interval));
}

void
IntervalTimer::cancel() {
    impl_->cancel();
}

uint32_t
IntervalTimer::getInterval() const {
    return (impl_->getInterval());
}

}<|MERGE_RESOLUTION|>--- conflicted
+++ resolved
@@ -490,14 +490,9 @@
     RunningQuery(asio::io_service& io, const Question &question,
         MessagePtr answer_message, shared_ptr<AddressVector> upstream,
         shared_ptr<AddressVector> upstream_root,
-<<<<<<< HEAD
-        OutputBufferPtr buffer, DNSServer* server,
-        int query_timeout, int client_timeout, int lookup_timeout,
-=======
         OutputBufferPtr buffer,
         isc::resolve::ResolverInterface::CallbackPtr cb,
-        int timeout,
->>>>>>> bd28e114
+        int query_timeout, int client_timeout, int lookup_timeout,
         unsigned retries) :
         io_(io),
         question_(question),
@@ -505,13 +500,8 @@
         upstream_(upstream),
         upstream_root_(upstream_root),
         buffer_(buffer),
-<<<<<<< HEAD
-        server_(server->clone()),
+        resolvercallback_(cb),
         query_timeout_(query_timeout),
-=======
-        resolvercallback_(cb),
-        timeout_(timeout),
->>>>>>> bd28e114
         retries_(retries),
         client_timer(io),
         lookup_timer(io),
@@ -571,7 +561,7 @@
         // same goes if we have an outstanding query (can't delete
         // until that one comes back to us)
         done_ = true;
-        server_->resume(resume);
+        resolvercallback_->success(answer_message_);
         if (lookup_timer.cancel() != 0) {
             return;
         }
@@ -602,30 +592,20 @@
                 done_ = true;
             }
             
-<<<<<<< HEAD
             if (done_) {
-                stop(result == UDPQuery::SUCCESS);
-=======
-            if (done) {
                 resolvercallback_->success(answer_message_);
                 //server_->resume(result == UDPQuery::SUCCESS);
                 delete this;
->>>>>>> bd28e114
             }
         } else if (!done_ && retries_--) {
             // We timed out, but we have some retries, so send again
             dlog("Timeout, resending query");
             send();
         } else {
-<<<<<<< HEAD
-            // We are done
-            stop(false);
-=======
             // out of retries, give up for now
             resolvercallback_->failure();
             //server_->resume(false);
             delete this;
->>>>>>> bd28e114
         }
     }
 };
@@ -643,7 +623,8 @@
     
     // It will delete itself when it is done
     new RunningQuery(io, *question, answer_message, upstream_,
-                     upstream_root_, buffer, callback, timeout_, retries_);
+                     upstream_root_, buffer, callback, query_timeout_,
+                     client_timeout_, lookup_timeout_, retries_);
 }
 
 void
@@ -662,14 +643,9 @@
         new isc::resolve::ResolverCallbackServer(server));
     
     // It will delete itself when it is done
-<<<<<<< HEAD
     new RunningQuery(io, question, answer_message, upstream_, upstream_root_,
-                         buffer, server, query_timeout_, client_timeout_,
+                         buffer, crs, query_timeout_, client_timeout_,
                          lookup_timeout_, retries_);
-=======
-    new RunningQuery(io, question, answer_message, upstream_,
-                     upstream_root_, buffer, crs, timeout_, retries_);
->>>>>>> bd28e114
 }
 
 class IntervalTimerImpl {
