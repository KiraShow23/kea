--- conflicted
+++ resolved
@@ -70,27 +70,17 @@
                         message_render(Message::RENDER)
     {
         uint16_t class_ = RRClass::IN().getCode();
-<<<<<<< HEAD
         rrset_cache_.reset(new RRsetCache(RRSET_CACHE_DEFAULT_SIZE, class_));
         negative_soa_cache_.reset(new RRsetCache(NEGATIVE_RRSET_CACHE_DEFAULT_SIZE, class_));
-        message_cache_.reset(new DerivedMessageCache(rrset_cache_,
-                                          MESSAGE_CACHE_DEFAULT_SIZE, class_,
-                                          negative_soa_cache_));
-=======
-        rrset_cache_.reset(new DerivedRRsetCache(RRSET_CACHE_DEFAULT_SIZE, class_));
         // Set the message cache size to 1, make it easy for unittest.
-        message_cache_.reset(new DerivedMessageCache(rrset_cache_, 1, class_ ));
->>>>>>> b5600f70
+        message_cache_.reset(new DerivedMessageCache(rrset_cache_, 1, class_,
+                                                     negative_soa_cache_));
     }
 
 protected:
     boost::shared_ptr<DerivedMessageCache> message_cache_;
-<<<<<<< HEAD
     RRsetCachePtr rrset_cache_;
     RRsetCachePtr negative_soa_cache_;
-=======
-    boost::shared_ptr<DerivedRRsetCache> rrset_cache_;
->>>>>>> b5600f70
     Message message_parse;
     Message message_render;
 };
@@ -119,11 +109,6 @@
 
     Name qname1("test.example.net.");
     EXPECT_TRUE(message_cache_->lookup(qname1, RRType::A(), message_render));
-
-    // Test looking up message which has expired rrset or some rrset
-    // has been removed from the rrset cache.
-    rrset_cache_->removeRRsetEntry(qname1, RRType::A());
-    EXPECT_FALSE(message_cache_->lookup(qname1, RRType::A(), message_render));
 
     // Update one message entry which has expired to message cache.
     updateMessageCache("message_fromWire9", message_cache_);
