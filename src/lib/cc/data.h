// Copyright (C) 2010-2017 Internet Systems Consortium, Inc. ("ISC")
//
// This Source Code Form is subject to the terms of the Mozilla Public
// License, v. 2.0. If a copy of the MPL was not distributed with this
// file, You can obtain one at http://mozilla.org/MPL/2.0/.

#ifndef ISC_DATA_H
#define ISC_DATA_H 1

#include <stdint.h>
#include <string>
#include <vector>
#include <map>
#include <boost/shared_ptr.hpp>
#include <stdexcept>
#include <exceptions/exceptions.h>

namespace isc { namespace data {

class Element;
// todo: describe the rationale behind ElementPtr?
typedef boost::shared_ptr<Element> ElementPtr;
typedef boost::shared_ptr<const Element> ConstElementPtr;

///
/// @brief A standard Data module exception that is thrown if a function
/// is called for an Element that has a wrong type (e.g. int_value on a
/// ListElement)
///
class TypeError : public isc::Exception {
public:
    TypeError(const char* file, size_t line, const char* what) :
        isc::Exception(file, line, what) {}
};

///
/// @brief A standard Data module exception that is thrown if a parse
/// error is encountered when constructing an Element from a string
///
// i'd like to use Exception here but we need one that is derived from
// runtime_error (as this one is directly based on external data, and
// i want to add some values to any static data string that is provided)
class JSONError : public isc::Exception {
public:
    JSONError(const char* file, size_t line, const char* what) :
        isc::Exception(file, line, what) {}
};

///
/// @brief The @c Element class represents a piece of data, used by
/// the command channel and configuration parts.
///
/// An @c Element can contain simple types (int, real, string, bool and
/// None), and composite types (list and string->element maps)
///
/// Elements should in calling functions usually be referenced through
/// an @c ElementPtr, which can be created using the factory functions
/// @c Element::create() and @c Element::fromJSON()
///
/// Notes to developers: Element is a base class, implemented by a
/// specific subclass for each type (IntElement, BoolElement, etc).
/// Element does define all functions for all types, and defaults to
/// raising a @c TypeError for functions that are not supported for
/// the type in question.
///
class Element {

public:
    /// @brief Represents the position of the data element within a
    /// configuration string.
    ///
    /// Position comprises a file name, line number and an offset within this
    /// line where the element value starts. For example, if the JSON string is
    ///
    /// @code
    /// { "foo": "some string",
    ///   "bar": 123 }
    /// \endcode
    ///
    /// the position of the element "bar" is: line_ = 2; pos_ = 9, because
    /// beginning of the value "123" is at offset 9 from the beginning of
    /// the second line, including whitespaces.
    ///
    /// Note that the @c Position structure is used as an argument to @c Element
    /// constructors and factory functions to avoid ambiguity and so that the
    /// uint32_t arguments holding line number and position within the line are
    /// not confused with the @c Element values passed to these functions.
    struct Position {
        std::string file_; ///< File name.
        uint32_t line_;    ///< Line number.
        uint32_t pos_;     ///< Position within the line.

        /// @brief Default constructor.
        Position() : file_(""), line_(0), pos_(0) {
        }

        /// @brief Constructor.
        ///
        /// @param file File name.
        /// @param line Line number.
        /// @param pos Position within the line.
        Position(const std::string& file, const uint32_t line,
                 const uint32_t pos)
            : file_(file), line_(line), pos_(pos) {
        }

        /// @brief Returns the position in the textual format.
        ///
        /// The returned position has the following format: file:line:pos.
        std::string str() const;
    };

    /// @brief Returns @c Position object with line_ and pos_ set to 0, and
    /// with an empty file name.
    ///
    /// The object containing two zeros is a default for most of the
    /// methods creating @c Element objects. The returned value is static
    /// so as it is not created everytime the function with the default
    /// position argument is called.
    static const Position& ZERO_POSITION() {
        static Position position("", 0, 0);
        return (position);
    }

private:
    // technically the type could be omitted; is it useful?
    // should we remove it or replace it with a pure virtual
    // function getType?
    int type_;

    /// @brief Position of the element in the configuration string.
    Position position_;

protected:

    /// @brief Constructor.
    ///
    /// @param t Element type.
    /// @param pos Structure holding position of the value of the data element.
    /// It comprises the line number and the position within this line. The values
    /// held in this structure are used for error logging purposes.
    Element(int t, const Position& pos = ZERO_POSITION())
        : type_(t), position_(pos) {
    }


public:

    // any is a special type used in list specifications, specifying
    // that the elements can be of any type
    enum types { integer, real, boolean, null, string, list, map, any };
    // base class; make dtor virtual
    virtual ~Element() {};

    /// @return the type of this element
    int getType() const { return (type_); }

    /// @brief Returns position where the data element's value starts in a
    /// configuration string.
    ///
    /// @warning The returned reference is valid as long as the object which
    /// created it lives.
    const Position& getPosition() const { return (position_); }

    /// Returns a string representing the Element and all its
    /// child elements; note that this is different from stringValue(),
    /// which only returns the single value of a StringElement
    ///
    /// The resulting string will contain the Element in JSON format.
    ///
    /// @return std::string containing the string representation
    std::string str() const;

    /// Returns the wireformat for the Element and all its child
    /// elements.
    ///
    /// @return std::string containing the element in wire format
    std::string toWire() const;
    void toWire(std::ostream& out) const;

    /// @brief Add the position to a TypeError message
    /// should be used in place of isc_throw(TypeError, error)
#define throwTypeError(error)                   \
    {                                           \
        std::string msg_ = error;               \
        if ((position_.file_ != "") ||          \
            (position_.line_ != 0) ||           \
            (position_.pos_ != 0)) {            \
            msg_ += " in (" + position_.str() + ")";   \
        }                                       \
        isc_throw(TypeError, msg_);             \
    }

    /// @name pure virtuals, every derived class must implement these

    /// @return true if the other ElementPtr has the same type and value
    virtual bool equals(const Element& other) const = 0;

    /// Converts the Element to JSON format and appends it to
    /// the given stringstream.
    virtual void toJSON(std::ostream& ss) const = 0;

    /// @name Type-specific getters
    ///
    /// @brief These functions only
    /// work on their corresponding Element type. For all other
    /// types, a TypeError is thrown.
    /// If you want an exception-safe getter method, use
    /// getValue() below
    //@{
    virtual int64_t intValue() const
    { throwTypeError("intValue() called on non-integer Element"); };
    virtual double doubleValue() const
    { throwTypeError("doubleValue() called on non-double Element"); };
    virtual bool boolValue() const
    { throwTypeError("boolValue() called on non-Bool Element"); };
    virtual std::string stringValue() const
    { throwTypeError("stringValue() called on non-string Element"); };
    virtual const std::vector<ElementPtr>& listValue() const {
        // replace with real exception or empty vector?
        throwTypeError("listValue() called on non-list Element");
    };
    virtual const std::map<std::string, ConstElementPtr>& mapValue() const {
        // replace with real exception or empty map?
        throwTypeError("mapValue() called on non-map Element");
    };
    //@}

    /// @name Exception-safe getters
    ///
    /// @brief The getValue() functions return false if the given reference
    /// is of another type than the element contains
    /// By default it always returns false; the derived classes
    /// override the function for their type, copying their
    /// data to the given reference and returning true
    ///
    //@{
    virtual bool getValue(int64_t& t) const;
    virtual bool getValue(double& t) const;
    virtual bool getValue(bool& t) const;
    virtual bool getValue(std::string& t) const;
    virtual bool getValue(std::vector<ElementPtr>& t) const;
    virtual bool getValue(std::map<std::string, ConstElementPtr>& t) const;
    //@}

    ///
    /// @name Exception-safe setters.
    ///
    /// @brief Return false if the Element is not
    /// the right type. Set the value and return true if the Elements
    /// is of the correct type
    ///
    /// Notes: Read notes of IntElement definition about the use of
    ///        long long int, long int and int.
    //@{
    virtual bool setValue(const long long int v);
    bool setValue(const long int i) { return (setValue(static_cast<long long int>(i))); };
    bool setValue(const int i) { return (setValue(static_cast<long long int>(i))); };
    virtual bool setValue(const double v);
    virtual bool setValue(const bool t);
    virtual bool setValue(const std::string& v);
    virtual bool setValue(const std::vector<ElementPtr>& v);
    virtual bool setValue(const std::map<std::string, ConstElementPtr>& v);
    //@}



    // Other functions for specific subtypes

    /// @name ListElement functions
    ///
    /// @brief If the Element on which these functions are called are not
    /// an instance of ListElement, a TypeError exception is thrown.
    //@{
    /// Returns the ElementPtr at the given index. If the index is out
    /// of bounds, this function throws an std::out_of_range exception.
    /// @param i The position of the ElementPtr to return
    virtual ConstElementPtr get(const int i) const;

    /// @brief returns element as non-const pointer
    ///
    /// @param i The position of the ElementPtr to retrieve
    /// @return specified element pointer
    virtual ElementPtr getNonConst(const int i) const;

    /// Sets the ElementPtr at the given index. If the index is out
    /// of bounds, this function throws an std::out_of_range exception.
    /// @param i The position of the ElementPtr to set
    /// @param element The ElementPtr to set at the position
    virtual void set(const size_t i, ElementPtr element);

    /// Adds an ElementPtr to the list
    /// @param element The ElementPtr to add
    virtual void add(ElementPtr element);

    /// Removes the element at the given position. If the index is out
    /// of nothing happens.
    /// @param i The index of the element to remove.
    virtual void remove(const int i);

    /// Returns the number of elements in the list.
    virtual size_t size() const;

    /// Return true if there are no elements in the list.
    virtual bool empty() const;
    //@}


    /// @name MapElement functions
    ///
    /// @brief If the Element on which these functions are called are not
    /// an instance of MapElement, a TypeError exception is thrown.
    //@{
    /// Returns the ElementPtr at the given key
    /// @param name The key of the Element to return
    /// @return The ElementPtr at the given key, or null if not present
    virtual ConstElementPtr get(const std::string& name) const;

    /// Sets the ElementPtr at the given key
    /// @param name The key of the Element to set
    /// @param element The ElementPtr to set at the given key.
    virtual void set(const std::string& name, ConstElementPtr element);

    /// Remove the ElementPtr at the given key
    /// @param name The key of the Element to remove
    virtual void remove(const std::string& name);

    /// Checks if there is data at the given key
    /// @param name The key of the Element checked for existence
    /// @return true if there is data at the key, false if not.
    virtual bool contains(const std::string& name) const;

    /// Recursively finds any data at the given identifier. The
    /// identifier is a /-separated list of names of nested maps, with
    /// the last name being the leaf that is returned.
    ///
    /// For instance, if you have a MapElement that contains another
    /// MapElement at the key "foo", and that second MapElement contains
    /// Another Element at key "bar", the identifier for that last
    /// element from the first is "foo/bar".
    ///
    /// @param identifier The identifier of the element to find
    /// @return The ElementPtr at the given identifier. Returns a
    /// null ElementPtr if it is not found, which can be checked with
    /// Element::is_null(ElementPtr e).
    virtual ConstElementPtr find(const std::string& identifier) const;

    /// See @c Element::find()
    /// @param identifier The identifier of the element to find
    /// @param t Reference to store the resulting ElementPtr, if found.
    /// @return true if the element was found, false if not.
    virtual bool find(const std::string& identifier, ConstElementPtr& t) const;
    //@}


    /// @name Factory functions

    // TODO: should we move all factory functions to a different class
    // so as not to burden the Element base with too many functions?
    // and/or perhaps even to a separate header?

    /// @name Direct factory functions
    /// @brief These functions simply wrap the given data directly
    /// in an Element object, and return a reference to it, in the form
    /// of an @c ElementPtr.
    /// These factory functions are exception-free (unless there is
    /// no memory available, in which case bad_alloc is raised by the
    /// underlying system).
    /// (Note that that is different from an NullElement, which
    /// represents an empty value, and is created with Element::create())
    ///
    /// Notes: Read notes of IntElement definition about the use of
    ///        long long int, long int and int.
    //@{
    static ElementPtr create(const Position& pos = ZERO_POSITION());
    static ElementPtr create(const long long int i,
                             const Position& pos = ZERO_POSITION());
    static ElementPtr create(const int i,
                             const Position& pos = ZERO_POSITION());
    static ElementPtr create(const long int i,
                             const Position& pos = ZERO_POSITION());
    static ElementPtr create(const double d,
                             const Position& pos = ZERO_POSITION());
    static ElementPtr create(const bool b,
                             const Position& pos = ZERO_POSITION());
    static ElementPtr create(const std::string& s,
                             const Position& pos = ZERO_POSITION());
    // need both std:string and char *, since c++ will match
    // bool before std::string when you pass it a char *
    static ElementPtr create(const char *s,
                             const Position& pos = ZERO_POSITION());

    /// @brief Creates an empty ListElement type ElementPtr.
    ///
    /// @param pos A structure holding position of the data element value
    /// in the configuration string. It is used for error logging purposes.
    static ElementPtr createList(const Position& pos = ZERO_POSITION());

    /// @brief Creates an empty MapElement type ElementPtr.
    ///
    /// @param pos A structure holding position of the data element value
    /// in the configuration string. It is used for error logging purposes.
    static ElementPtr createMap(const Position& pos = ZERO_POSITION());
    //@}


    /// @name Compound factory functions

    /// @brief These functions will parse the given string (JSON)
    /// representation  of a compound element. If there is a parse
    /// error, an exception of the type isc::data::JSONError is thrown.

    //@{
    /// Creates an Element from the given JSON string
    /// @param in The string to parse the element from
    /// @param preproc specified whether preprocessing (e.g. comment removal)
    ///                should be performed
    /// @return An ElementPtr that contains the element(s) specified
    /// in the given string.
    static ElementPtr fromJSON(const std::string& in, bool preproc = false);

    /// Creates an Element from the given input stream containing JSON
    /// formatted data.
    ///
    /// @param in The string to parse the element from
    /// @param preproc specified whether preprocessing (e.g. comment removal)
    ///                should be performed
    /// @throw JSONError
    /// @return An ElementPtr that contains the element(s) specified
    /// in the given input stream.
<<<<<<< HEAD
    /// @throw JSONError
=======
>>>>>>> 4dfee545
    static ElementPtr fromJSON(std::istream& in, bool preproc = false);

    /// Creates an Element from the given input stream containing JSON
    /// formatted data.
    ///
    /// @param in The string to parse the element from
    /// @param file_name specified input file name (used in error reporting)
    /// @param preproc specified whether preprocessing (e.g. comment removal)
    ///                should be performed
    /// @throw JSONError
    /// @return An ElementPtr that contains the element(s) specified
    /// in the given input stream.
    /// @throw JSONError
    static ElementPtr fromJSON(std::istream& in, const std::string& file_name,
                               bool preproc = false);

    /// Creates an Element from the given input stream, where we keep
    /// track of the location in the stream for error reporting.
    ///
    /// @param in The string to parse the element from.
    /// @param file The input file name.
    /// @param line A reference to the int where the function keeps
    /// track of the current line.
    /// @param pos A reference to the int where the function keeps
    /// track of the current position within the current line.
    /// @throw JSONError
    /// @return An ElementPtr that contains the element(s) specified
    /// in the given input stream.
    // make this one private?
    /// @throw JSONError
    static ElementPtr fromJSON(std::istream& in, const std::string& file,
                               int& line, int &pos);

    /// Reads contents of specified file and interprets it as JSON.
    ///
    /// @param file_name name of the file to read
    /// @param preproc specified whether preprocessing (e.g. comment removal)
    ///                should be performed
    /// @return An ElementPtr that contains the element(s) specified
    /// if the given file.
    static ElementPtr fromJSONFile(const std::string& file_name,
                                   bool preproc = false);
    //@}

    /// @name Type name conversion functions

    /// Returns the name of the given type as a string
    ///
    /// @param type The type to return the name of
    /// @return The name of the type, or "unknown" if the type
    ///         is not known.
    static std::string typeToName(Element::types type);

    /// Converts the string to the corresponding type
    /// Throws a TypeError if the name is unknown.
    ///
    /// @param type_name The name to get the type of
    /// @return the corresponding type value
    static Element::types nameToType(const std::string& type_name);

    /// @brief input text preprocessor
    ///
    /// This method performs preprocessing of the input stream (which is
    /// expected to contain a text version of to be parsed JSON). For now the
    /// sole supported operation is bash-style (line starting with #) comment
    /// removal, but it will be extended later to cover more cases (C, C++ style
    /// comments, file inclusions, maybe macro replacements?).
    ///
    /// This method processes the whole input stream. It reads all contents of
    /// the input stream, filters the content and returns the result in a
    /// different stream.
    ///
    /// @param in input stream to be preprocessed
    /// @param out output stream (filtered content will be written here)
    static void preprocess(std::istream& in, std::stringstream& out);

    /// @name Wire format factory functions

    /// These function pparse the wireformat at the given stringstream
    /// (of the given length). If there is a parse error an exception
    /// of the type isc::cc::DecodeError is raised.

    //@{
    /// Creates an Element from the wire format in the given
    /// stringstream of the given length.
    /// Since the wire format is JSON, this is the same as
    /// fromJSON, and could be removed.
    ///
    /// @param in The input stringstream.
    /// @param length The length of the wireformat data in the stream
    /// @return ElementPtr with the data that is parsed.
    static ElementPtr fromWire(std::stringstream& in, int length);

    /// Creates an Element from the wire format in the given string
    /// Since the wire format is JSON, this is the same as
    /// fromJSON, and could be removed.
    ///
    /// @param s The input string
    /// @return ElementPtr with the data that is parsed.
    static ElementPtr fromWire(const std::string& s);
    //@}
};

/// Notes: IntElement type is changed to int64_t.
///        Due to C++ problems on overloading and automatic type conversion,
///          (C++ tries to convert integer type values and reference/pointer
///           if value types do not match exactly)
///        We decided the storage as int64_t,
///           three (long long, long, int) override function definitions
///           and cast int/long/long long to int64_t via long long.
///        Therefore, call by value methods (create, setValue) have three
///        (int,long,long long) definitions. Others use int64_t.
///
class IntElement : public Element {
    int64_t i;
private:

public:
    IntElement(int64_t v, const Position& pos = ZERO_POSITION())
        : Element(integer, pos), i(v) { }
    int64_t intValue() const { return (i); }
    using Element::getValue;
    bool getValue(int64_t& t) const { t = i; return (true); }
    using Element::setValue;
    bool setValue(long long int v) { i = v; return (true); }
    void toJSON(std::ostream& ss) const;
    bool equals(const Element& other) const;
};

class DoubleElement : public Element {
    double d;

public:
    DoubleElement(double v, const Position& pos = ZERO_POSITION())
        : Element(real, pos), d(v) {};
    double doubleValue() const { return (d); }
    using Element::getValue;
    bool getValue(double& t) const { t = d; return (true); }
    using Element::setValue;
    bool setValue(const double v) { d = v; return (true); }
    void toJSON(std::ostream& ss) const;
    bool equals(const Element& other) const;
};

class BoolElement : public Element {
    bool b;

public:
    BoolElement(const bool v, const Position& pos = ZERO_POSITION())
        : Element(boolean, pos), b(v) {};
    bool boolValue() const { return (b); }
    using Element::getValue;
    bool getValue(bool& t) const { t = b; return (true); }
    using Element::setValue;
    bool setValue(const bool v) { b = v; return (true); }
    void toJSON(std::ostream& ss) const;
    bool equals(const Element& other) const;
};

class NullElement : public Element {
public:
    NullElement(const Position& pos = ZERO_POSITION())
        : Element(null, pos) {};
    void toJSON(std::ostream& ss) const;
    bool equals(const Element& other) const;
};

class StringElement : public Element {
    std::string s;

public:
    StringElement(std::string v, const Position& pos = ZERO_POSITION())
        : Element(string, pos), s(v) {};
    std::string stringValue() const { return (s); }
    using Element::getValue;
    bool getValue(std::string& t) const { t = s; return (true); }
    using Element::setValue;
    bool setValue(const std::string& v) { s = v; return (true); }
    void toJSON(std::ostream& ss) const;
    bool equals(const Element& other) const;
};

class ListElement : public Element {
    std::vector<ElementPtr> l;

public:
    ListElement(const Position& pos = ZERO_POSITION())
        : Element(list, pos) {}
    const std::vector<ElementPtr>& listValue() const { return (l); }
    using Element::getValue;
    bool getValue(std::vector<ElementPtr>& t) const {
        t = l;
        return (true);
    }
    using Element::setValue;
    bool setValue(const std::vector<ElementPtr>& v) {
        l = v;
        return (true);
    }
    using Element::get;
    ConstElementPtr get(int i) const { return (l.at(i)); }
    ElementPtr getNonConst(int i) const  { return (l.at(i)); }
    using Element::set;
    void set(size_t i, ElementPtr e) {
        l.at(i) = e;
    }
    void add(ElementPtr e) { l.push_back(e); };
    using Element::remove;
    void remove(int i) { l.erase(l.begin() + i); };
    void toJSON(std::ostream& ss) const;
    size_t size() const { return (l.size()); }
    bool empty() const { return (l.empty()); }
    bool equals(const Element& other) const;
};

class MapElement : public Element {
    std::map<std::string, ConstElementPtr> m;

public:
    MapElement(const Position& pos = ZERO_POSITION()) : Element(map, pos) {}
    // @todo should we have direct iterators instead of exposing the std::map
    // here?
    const std::map<std::string, ConstElementPtr>& mapValue() const {
        return (m);
    }
    using Element::getValue;
    bool getValue(std::map<std::string, ConstElementPtr>& t) const {
        t = m;
        return (true);
    }
    using Element::setValue;
    bool setValue(const std::map<std::string, ConstElementPtr>& v) {
        m = v;
        return (true);
    }
    using Element::get;
    ConstElementPtr get(const std::string& s) const {
        return (contains(s) ? m.find(s)->second : ConstElementPtr());
    }
    using Element::set;
    void set(const std::string& key, ConstElementPtr value);
    using Element::remove;
    void remove(const std::string& s) { m.erase(s); }
    bool contains(const std::string& s) const {
        return (m.find(s) != m.end());
    }
    void toJSON(std::ostream& ss) const;

    // we should name the two finds better...
    // find the element at id; raises TypeError if one of the
    // elements at path except the one we're looking for is not a
    // mapelement.
    // returns an empty element if the item could not be found
    ConstElementPtr find(const std::string& id) const;

    // find the Element at 'id', and store the element pointer in t
    // returns true if found, or false if not found (either because
    // it doesn't exist or one of the elements in the path is not
    // a MapElement)
    bool find(const std::string& id, ConstElementPtr& t) const;

    /// @brief Returns number of stored elements
    ///
    /// @return number of elements.
    size_t size() const {
        return (m.size());
    }

    bool equals(const Element& other) const;
};

/// Checks whether the given ElementPtr is a NULL pointer
/// @param p The ElementPtr to check
/// @return true if it is NULL, false if not.
bool isNull(ConstElementPtr p);

///
/// @brief Remove all values from the first ElementPtr that are
/// equal in the second. Both ElementPtrs MUST be MapElements
/// The use for this function is to end up with a MapElement that
/// only contains new and changed values (for ModuleCCSession and
/// configuration update handlers)
/// Raises a TypeError if a or b are not MapElements
void removeIdentical(ElementPtr a, ConstElementPtr b);

/// @brief Create a new ElementPtr from the first ElementPtr, removing all
/// values that are equal in the second. Both ElementPtrs MUST be MapElements.
/// The returned ElementPtr will be a MapElement that only contains new and
/// changed values (for ModuleCCSession and configuration update handlers).
/// Raises a TypeError if a or b are not MapElements
ConstElementPtr removeIdentical(ConstElementPtr a, ConstElementPtr b);

/// @brief Merges the data from other into element.
/// (on the first level). Both elements must be
/// MapElements.
/// Every string,value pair in other is copied into element
/// (the ElementPtr of value is copied, this is not a new object)
/// Unless the value is a NullElement, in which case the
/// key is removed from element, rather than setting the value to
/// the given NullElement.
/// This way, we can remove values from for instance maps with
/// configuration data (which would then result in reverting back
/// to the default).
/// Raises a TypeError if either ElementPtr is not a MapElement
void merge(ElementPtr element, ConstElementPtr other);

/// @brief Copy the data up to a nesting level.
///
/// The copy is a deep copy so nothing is shared if it is not
/// under the given nesting level.
///
/// @param from the pointer to the element to copy
/// @param level nesting level (default is 100, 0 means shallow copy,
/// negative means outbound and perhaps looping forever).
/// @return a pointer to a fresh copy
/// @throw raises a BadValue is a null pointer occurs.
ElementPtr copy(ConstElementPtr from, int level = 100); 

/// @brief Compares the data with other using unordered lists
///
/// This comparison function handles lists (JSON arrays) as
/// unordered multi sets (multi means an item can occurs more
/// than once as soon as it occurs the same number of times).
bool isEquivalent(ConstElementPtr a, ConstElementPtr b);

/// @brief Pretty prints the data into stream.
///
/// This operator converts the @c ConstElementPtr into a string and
/// inserts it into the output stream @c out with an initial
/// indentation @c indent and add at each level @c step spaces.
/// For maps if there is a comment property it is printed first.
///
/// @param element A @c ConstElementPtr to pretty print
/// @param out A @c std::ostream on which the print operation is performed
/// @param indent An initial number of spaces to add each new line
/// @param step A number of spaces to add to indentation at a new level
void prettyPrint(ConstElementPtr element, std::ostream& out,
                 unsigned indent = 0, unsigned step = 2);

/// @brief Pretty prints the data into string
///
/// This operator converts the @c ConstElementPtr into a string with
/// an initial indentation @c indent and add at each level @c step spaces.
/// For maps if there is a comment property it is printed first.
///
/// @param element A @c ConstElementPtr to pretty print
/// @param indent An initial number of spaces to add each new line
/// @param step A number of spaces to add to indentation at a new level
/// @return a string where element was pretty printed
std::string prettyPrint(ConstElementPtr element,
                        unsigned indent = 0, unsigned step = 2);

///
/// @brief Insert Element::Position as a string into stream.
///
/// This operator converts the @c Element::Position into a string and
/// inserts it into the output stream @c out.
///
/// @param out A @c std::ostream object on which the insertion operation is
/// performed.
/// @param pos The @c Element::Position structure to insert.
/// @return A reference to the same @c std::ostream object referenced by
/// parameter @c out after the insertion operation.
std::ostream& operator<<(std::ostream& out, const Element::Position& pos);

///
/// @brief Insert the Element as a string into stream.
///
/// This method converts the @c ElementPtr into a string with
/// @c Element::str() and inserts it into the
/// output stream @c out.
///
/// This function overloads the global operator<< to behave as described in
/// ostream::operator<< but applied to @c ElementPtr objects.
///
/// @param out A @c std::ostream object on which the insertion operation is
/// performed.
/// @param e The @c ElementPtr object to insert.
/// @return A reference to the same @c std::ostream object referenced by
/// parameter @c out after the insertion operation.
std::ostream& operator<<(std::ostream& out, const Element& e);

bool operator==(const Element& a, const Element& b);
bool operator!=(const Element& a, const Element& b);
} }
#endif // ISC_DATA_H

// Local Variables:
// mode: c++
// End:<|MERGE_RESOLUTION|>--- conflicted
+++ resolved
@@ -1,4 +1,4 @@
-// Copyright (C) 2010-2017 Internet Systems Consortium, Inc. ("ISC")
+// Copyright (C) 2010-2018 Internet Systems Consortium, Inc. ("ISC")
 //
 // This Source Code Form is subject to the terms of the Mozilla Public
 // License, v. 2.0. If a copy of the MPL was not distributed with this
@@ -428,10 +428,6 @@
     /// @throw JSONError
     /// @return An ElementPtr that contains the element(s) specified
     /// in the given input stream.
-<<<<<<< HEAD
-    /// @throw JSONError
-=======
->>>>>>> 4dfee545
     static ElementPtr fromJSON(std::istream& in, bool preproc = false);
 
     /// Creates an Element from the given input stream containing JSON
