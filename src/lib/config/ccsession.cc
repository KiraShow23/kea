// Copyright (C) 2009  Internet Systems Consortium, Inc. ("ISC")
//
// Permission to use, copy, modify, and/or distribute this software for any
// purpose with or without fee is hereby granted, provided that the above
// copyright notice and this permission notice appear in all copies.
//
// THE SOFTWARE IS PROVIDED "AS IS" AND ISC DISCLAIMS ALL WARRANTIES WITH
// REGARD TO THIS SOFTWARE INCLUDING ALL IMPLIED WARRANTIES OF MERCHANTABILITY
// AND FITNESS.  IN NO EVENT SHALL ISC BE LIABLE FOR ANY SPECIAL, DIRECT,
// INDIRECT, OR CONSEQUENTIAL DAMAGES OR ANY DAMAGES WHATSOEVER RESULTING FROM
// LOSS OF USE, DATA OR PROFITS, WHETHER IN AN ACTION OF CONTRACT, NEGLIGENCE
// OR OTHER TORTIOUS ACTION, ARISING OUT OF OR IN CONNECTION WITH THE USE OR
// PERFORMANCE OF THIS SOFTWARE.

// $Id$

// 
// todo: generalize this and make it into a specific API for all modules
//       to use (i.e. connect to cc, send config and commands, get config,
//               react on config change announcements)
//

#include <config.h>

#include <stdexcept>
#include <stdlib.h>
#include <string.h>
#include <sys/time.h>

#include <iostream>
#include <fstream>
#include <sstream>
#include <cerrno>

#include <boost/bind.hpp>
#include <boost/foreach.hpp>

#include <cc/data.h>
#include <module_spec.h>
#include <cc/session.h>
#include <exceptions/exceptions.h>

#include <config/ccsession.h>

using namespace std;

using isc::data::Element;
using isc::data::ElementPtr;
using isc::data::JSONError;

namespace isc {
namespace config {

/// Creates a standard config/command protocol answer message
ConstElementPtr
createAnswer() {
    ElementPtr answer = Element::fromJSON("{\"result\": [] }");
    ElementPtr answer_content = Element::createList();
    answer_content->add(Element::create(0));
    answer->set("result", answer_content);

    return (answer);
}

ConstElementPtr
createAnswer(const int rcode, ConstElementPtr arg) {
    if (rcode != 0 && (!arg || arg->getType() != Element::string)) {
        isc_throw(CCSessionError, "Bad or no argument for rcode != 0");
    }
    ElementPtr answer = Element::fromJSON("{\"result\": [] }");
    ElementPtr answer_content = Element::createList();
    answer_content->add(Element::create(rcode));
    answer_content->add(arg);
    answer->set("result", answer_content);

    return (answer);
}

ConstElementPtr
createAnswer(const int rcode, const std::string& arg) {
    ElementPtr answer = Element::fromJSON("{\"result\": [] }");
    ElementPtr answer_content = Element::createList();
    answer_content->add(Element::create(rcode));
    answer_content->add(Element::create(arg));
    answer->set("result", answer_content);

    return (answer);
}

ConstElementPtr
parseAnswer(int &rcode, ConstElementPtr msg) {
    if (msg &&
        msg->getType() == Element::map &&
        msg->contains("result")) {
        ConstElementPtr result = msg->get("result");
        if (result->getType() != Element::list) {
            isc_throw(CCSessionError, "Result element in answer message is not a list");
        } else if (result->get(0)->getType() != Element::integer) {
            isc_throw(CCSessionError, "First element of result is not an rcode in answer message");
        }
        rcode = result->get(0)->intValue();
        if (result->size() > 1) {
            if (rcode == 0 || result->get(1)->getType() == Element::string) {
                return (result->get(1));
            } else {
                isc_throw(CCSessionError, "Error description in result with rcode != 0 is not a string");
            }
        } else {
            if (rcode == 0) {
                return (ElementPtr());
            } else {
                isc_throw(CCSessionError, "Result with rcode != 0 does not have an error description");
            }
        }
    } else {
        isc_throw(CCSessionError, "No result part in answer message");
    }
}

ConstElementPtr
createCommand(const std::string& command) {
    return (createCommand(command, ElementPtr()));
}

ConstElementPtr
createCommand(const std::string& command, ConstElementPtr arg) {
    ElementPtr cmd = Element::createMap();
    ElementPtr cmd_parts = Element::createList();
    cmd_parts->add(Element::create(command));
    if (arg) {
        cmd_parts->add(arg);
    }
    cmd->set("command", cmd_parts);
    return (cmd);
}

/// Returns "" and empty ElementPtr() if this does not
/// look like a command
std::string
parseCommand(ConstElementPtr& arg, ConstElementPtr command) {
    if (command &&
        command->getType() == Element::map &&
        command->contains("command")) {
        ConstElementPtr cmd = command->get("command");
        if (cmd->getType() == Element::list &&
            cmd->size() > 0 &&
            cmd->get(0)->getType() == Element::string) {
            if (cmd->size() > 1) {
                arg = cmd->get(1);
            } else {
                arg = ElementPtr();
            }
            return (cmd->get(0)->stringValue());
        } else {
            isc_throw(CCSessionError, "Command part in command message missing, empty, or not a list");
        }
    } else {
        isc_throw(CCSessionError, "Command Element empty or not a map with \"command\"");
    }
}

ModuleSpec
ModuleCCSession::readModuleSpecification(const std::string& filename) {
    std::ifstream file;
    ModuleSpec module_spec;
    
    // this file should be declared in a @something@ directive
    file.open(filename.c_str());
    if (!file) {
        cout << "error opening " << filename << ": " << strerror(errno) << endl;
        exit(1);
    }

    try {
        module_spec = moduleSpecFromFile(file, true);
    } catch (JSONError pe) {
        cout << "Error parsing module specification file: " << pe.what() << endl;
        exit(1);
    } catch (ModuleSpecError dde) {
        cout << "Error reading module specification file: " << dde.what() << endl;
        exit(1);
    }
    file.close();
    return (module_spec);
}

void
ModuleCCSession::startCheck() {
    // data available on the command channel.  process it in the synchronous
    // mode.
    checkCommand();

    // start asynchronous read again.
    session_.startRead(boost::bind(&ModuleCCSession::startCheck, this));
}

ModuleCCSession::ModuleCCSession(
    const std::string& spec_file_name,
    isc::cc::AbstractSession& session,
<<<<<<< HEAD
    isc::data::ConstElementPtr(*config_handler)(
        isc::data::ConstElementPtr new_config),
    isc::data::ConstElementPtr(*command_handler)(
        const std::string& command, isc::data::ConstElementPtr args)
    ) throw (isc::cc::SessionError) :
=======
    isc::data::ElementPtr(*config_handler)(isc::data::ElementPtr new_config),
    isc::data::ElementPtr(*command_handler)(
        const std::string& command, const isc::data::ElementPtr args)
    ) :
>>>>>>> 7b0c9a8d
    session_(session)
{
    module_specification_ = readModuleSpecification(spec_file_name);
    setModuleSpec(module_specification_);

    module_name_ = module_specification_.getFullSpec()->get("module_name")->stringValue();
    config_handler_ = config_handler;
    command_handler_ = command_handler;

    session_.establish(NULL);
    session_.subscribe(module_name_, "*");
    //session_.subscribe("Boss", "*");
    //session_.subscribe("statistics", "*");
    // send the data specification

    ConstElementPtr spec_msg = createCommand("module_spec",
                                             module_specification_.getFullSpec());
    unsigned int seq = session_.group_sendmsg(spec_msg, "ConfigManager");

    ConstElementPtr answer, env;
    session_.group_recvmsg(env, answer, false, seq);
    int rcode;
    ConstElementPtr err = parseAnswer(rcode, answer);
    if (rcode != 0) {
        std::cerr << "[" << module_name_ << "] Error in specification: " << answer << std::endl;
    }
    
    setLocalConfig(Element::fromJSON("{}"));
    // get any stored configuration from the manager
    if (config_handler_) {
        ConstElementPtr cmd = Element::fromJSON("{ \"command\": [\"get_config\", {\"module_name\":\"" + module_name_ + "\"} ] }");
        seq = session_.group_sendmsg(cmd, "ConfigManager");
        session_.group_recvmsg(env, answer, false, seq);
        ConstElementPtr new_config = parseAnswer(rcode, answer);
        if (rcode == 0) {
            handleConfigUpdate(new_config);
        } else {
            std::cerr << "[" << module_name_ << "] Error getting config: " << new_config << std::endl;
        }
    }

    // register callback for asynchronous read
    session_.startRead(boost::bind(&ModuleCCSession::startCheck, this));
}

/// Validates the new config values, if they are correct,
/// call the config handler with the values that have changed
/// If that results in success, store the new config
ConstElementPtr
ModuleCCSession::handleConfigUpdate(ConstElementPtr new_config) {
    ConstElementPtr answer;
    ElementPtr errors = Element::createList();
    if (!config_handler_) {
        answer = createAnswer(1, module_name_ + " does not have a config handler");
    } else if (!module_specification_.validate_config(new_config, false,
                                                      errors)) {
        std::stringstream ss;
        ss << "Error in config validation: ";
        BOOST_FOREACH(ConstElementPtr error, errors->listValue()) {
            ss << error->stringValue();
        }
        answer = createAnswer(2, ss.str());
    } else {
        // remove the values that have not changed
        ConstElementPtr diff = removeIdentical(new_config, getLocalConfig());
        // handle config update
        answer = config_handler_(diff);
        int rcode;
        parseAnswer(rcode, answer);
        if (rcode == 0) {
            ElementPtr local_config = getLocalConfig();
            isc::data::merge(local_config, diff);
            setLocalConfig(local_config);
        }
    }
    return (answer);
}

bool
ModuleCCSession::hasQueuedMsgs() const {
    return (session_.hasQueuedMsgs());
}

int
ModuleCCSession::checkCommand() {
    ConstElementPtr cmd, routing, data;
    if (session_.group_recvmsg(routing, data, true)) {
        
        /* ignore result messages (in case we're out of sync, to prevent
         * pingpongs */
        if (data->getType() != Element::map || data->contains("result")) {
            return (0);
        }
        ConstElementPtr arg;
        ConstElementPtr answer;
        try {
            std::string cmd_str = parseCommand(arg, data);
            std::string target_module = routing->get("group")->stringValue();
            if (cmd_str == "config_update") {
                if (target_module == module_name_) {
                    answer = handleConfigUpdate(arg);
                } else {
                    // ok this update is not for us, if we have this module
                    // in our remote config list, update that
                    updateRemoteConfig(target_module, arg);
                    // we're not supposed to answer to this, so return
                    return (0);
                }
            } else {
                if (target_module == module_name_) {
                    if (command_handler_) {
                        answer = command_handler_(cmd_str, arg);
                    } else {
                        answer = createAnswer(1, "Command given but no command handler for module");
                    }
                }
            }
        } catch (const CCSessionError& re) {
            // TODO: Once we have logging and timeouts, we should not
            // answer here (potential interference)
            answer = createAnswer(1, re.what());
        }
        if (!isNull(answer)) {
            session_.reply(routing, answer);
        }
    }
    
    return (0);
}

std::string
ModuleCCSession::addRemoteConfig(const std::string& spec_file_name)
{
    ModuleSpec rmod_spec = readModuleSpecification(spec_file_name);
    std::string module_name = rmod_spec.getFullSpec()->get("module_name")->stringValue();
    ConfigData rmod_config = ConfigData(rmod_spec);
    session_.subscribe(module_name);

    // Get the current configuration values for that module
    ConstElementPtr cmd = Element::fromJSON("{ \"command\": [\"get_config\", {\"module_name\":\"" + module_name + "\"} ] }");
    unsigned int seq = session_.group_sendmsg(cmd, "ConfigManager");

    ConstElementPtr env, answer;
    session_.group_recvmsg(env, answer, false, seq);
    int rcode;
    ConstElementPtr new_config = parseAnswer(rcode, answer);
    if (rcode == 0 && new_config) {
        ElementPtr local_config = rmod_config.getLocalConfig();
        isc::data::merge(local_config, new_config);
        rmod_config.setLocalConfig(local_config);
    } else {
        isc_throw(CCSessionError, "Error getting config for " + module_name + ": " + answer->str());
    }

    // all ok, add it
    remote_module_configs_[module_name] = rmod_config;
    return (module_name);
}

void
ModuleCCSession::removeRemoteConfig(const std::string& module_name)
{
    std::map<std::string, ConfigData>::iterator it;

    it = remote_module_configs_.find(module_name);
    if (it != remote_module_configs_.end()) {
        remote_module_configs_.erase(it);
        session_.unsubscribe(module_name);
    }
}

ConstElementPtr
ModuleCCSession::getRemoteConfigValue(const std::string& module_name,
                                      const std::string& identifier) const
{
    std::map<std::string, ConfigData>::const_iterator it =
        remote_module_configs_.find(module_name);

    if (it != remote_module_configs_.end()) {
        return ((*it).second.getValue(identifier));
    } else {
        isc_throw(CCSessionError,
                  "Remote module " + module_name + " not found.");
    }
}

void
ModuleCCSession::updateRemoteConfig(const std::string& module_name,
                                    ConstElementPtr new_config)
{
    std::map<std::string, ConfigData>::iterator it;

    it = remote_module_configs_.find(module_name);
    if (it != remote_module_configs_.end()) {
        ElementPtr rconf = (*it).second.getLocalConfig();
        isc::data::merge(rconf, new_config);
    }
}

}
}<|MERGE_RESOLUTION|>--- conflicted
+++ resolved
@@ -197,18 +197,11 @@
 ModuleCCSession::ModuleCCSession(
     const std::string& spec_file_name,
     isc::cc::AbstractSession& session,
-<<<<<<< HEAD
     isc::data::ConstElementPtr(*config_handler)(
         isc::data::ConstElementPtr new_config),
     isc::data::ConstElementPtr(*command_handler)(
         const std::string& command, isc::data::ConstElementPtr args)
-    ) throw (isc::cc::SessionError) :
-=======
-    isc::data::ElementPtr(*config_handler)(isc::data::ElementPtr new_config),
-    isc::data::ElementPtr(*command_handler)(
-        const std::string& command, const isc::data::ElementPtr args)
     ) :
->>>>>>> 7b0c9a8d
     session_(session)
 {
     module_specification_ = readModuleSpecification(spec_file_name);
