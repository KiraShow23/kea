--- conflicted
+++ resolved
@@ -128,26 +128,10 @@
     void cleanup();
 
 private:
-<<<<<<< HEAD
-    ZoneTableSegment& segment_;
-    const LoadAction load_action_;
-    const dns::Name origin_;
-    const dns::RRClass rrclass_;
-    ZoneData* zone_data_;
-    enum State {
-        ZW_UNUSED,
-        ZW_LOADED,
-        ZW_INSTALLED,
-        ZW_CLEANED
-    };
-    State state_;
-    const bool catch_load_error_;
-=======
     // We hide details as this class will be used by various applications
     // and we use some internal data structures in the implementation.
     struct Impl;
     Impl* impl_;
->>>>>>> 1ee8b5ef
 };
 
 }
