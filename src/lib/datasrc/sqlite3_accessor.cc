--- conflicted
+++ resolved
@@ -1172,11 +1172,6 @@
 
 void
 SQLite3Accessor::addNSEC3RecordToZone(
-<<<<<<< HEAD
-    const string (&/*columns*/)[ADD_NSEC3_COLUMN_COUNT])
-{
-    isc_throw(NotImplemented, "not yet implemented");
-=======
     const string (&columns)[ADD_NSEC3_COLUMN_COUNT])
 {
     if (!dbparameters_->updating_zone) {
@@ -1197,7 +1192,6 @@
     doUpdate<const string (&)[ADD_NSEC3_COLUMN_COUNT + 1]>(
         *dbparameters_, ADD_NSEC3_RECORD, sqlite3_columns,
         "add NSEC3 record to zone");
->>>>>>> 10887cad
 }
 
 void
@@ -1212,11 +1206,6 @@
 
 void
 SQLite3Accessor::deleteNSEC3RecordInZone(
-<<<<<<< HEAD
-    const string (&/*params*/)[DEL_PARAM_COUNT])
-{
-    isc_throw(NotImplemented, "not yet implemented");
-=======
     const string (&params)[DEL_PARAM_COUNT])
 {
     if (!dbparameters_->updating_zone) {
@@ -1226,7 +1215,6 @@
     doUpdate<const string (&)[DEL_PARAM_COUNT]>(
         *dbparameters_, DEL_NSEC3_RECORD, params,
         "delete NSEC3 record from zone");
->>>>>>> 10887cad
 }
 
 void
