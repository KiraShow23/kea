--- conflicted
+++ resolved
@@ -36,7 +36,6 @@
 #include <boost/bind.hpp>
 #include <boost/foreach.hpp>
 #include <boost/shared_ptr.hpp>
-#include <boost/scoped_ptr.hpp>
 
 #include <fstream>
 #include <sstream>
@@ -44,7 +43,6 @@
 
 using namespace std;
 using boost::shared_ptr;
-using boost::scoped_ptr;
 
 using namespace isc::data;
 using namespace isc::util;
@@ -79,21 +77,12 @@
             string(TEST_ZONE_FILE) + "\"}}"), true);
     shared_ptr<ZoneTableSegment> ztable_segment(
         ZoneTableSegment::create(zclass, cache_conf.getSegmentType()));
-<<<<<<< HEAD
-    scoped_ptr<memory::ZoneWriter> writer(
-        ztable_segment->getZoneWriter(cache_conf.getLoadAction(zclass, zname),
-                                      zname, zclass));
-    writer->load();
-    writer->install();
-    writer->cleanup();
-=======
     memory::ZoneWriter writer(*ztable_segment,
                               cache_conf.getLoadAction(zclass, zname),
                               zname, zclass);
     writer.load();
     writer.install();
     writer.cleanup();
->>>>>>> e9b487df
     shared_ptr<InMemoryClient> client(new InMemoryClient(ztable_segment,
                                                          zclass));
 
