// Copyright (C) 2012  Internet Systems Consortium, Inc. ("ISC")
//
// Permission to use, copy, modify, and/or distribute this software for any
// purpose with or without fee is hereby granted, provided that the above
// copyright notice and this permission notice appear in all copies.
//
// THE SOFTWARE IS PROVIDED "AS IS" AND ISC DISCLAIMS ALL WARRANTIES WITH
// REGARD TO THIS SOFTWARE INCLUDING ALL IMPLIED WARRANTIES OF MERCHANTABILITY
// AND FITNESS.  IN NO EVENT SHALL ISC BE LIABLE FOR ANY SPECIAL, DIRECT,
// INDIRECT, OR CONSEQUENTIAL DAMAGES OR ANY DAMAGES WHATSOEVER RESULTING FROM
// LOSS OF USE, DATA OR PROFITS, WHETHER IN AN ACTION OF CONTRACT, NEGLIGENCE
// OR OTHER TORTIOUS ACTION, ARISING OUT OF OR IN CONNECTION WITH THE USE OR
// PERFORMANCE OF THIS SOFTWARE.

#include <datasrc/zone_loader.h>
#include <datasrc/exceptions.h>
#include <datasrc/rrset_collection_base.h>
#include <datasrc/cache_config.h>

#include <datasrc/memory/zone_table_segment.h>
#include <datasrc/memory/memory_client.h>
#include <datasrc/memory/zone_writer.h>

#include <dns/rrclass.h>
#include <dns/name.h>
#include <dns/rrset.h>
#include <dns/rdataclass.h>
#include <util/memory_segment_local.h>
#include <exceptions/exceptions.h>

#include <cc/data.h>

#include <gtest/gtest.h>

#include <boost/shared_ptr.hpp>
#include <boost/scoped_ptr.hpp>
#include <boost/foreach.hpp>

#include <string>
#include <vector>

using namespace isc::dns;
using namespace isc::datasrc;
using isc::data::Element;
using boost::shared_ptr;
using std::string;
using std::vector;

namespace {

class MockClient : public DataSourceClient {
public:
    MockClient() :
        commit_called_(false),
        missing_zone_(false),
        rrclass_(RRClass::IN())
    {}
    class Finder : public ZoneFinder {
    public:
        Finder(const Name& origin) :
            origin_(origin)
        {}
        Name getOrigin() const {
            return (origin_);
        }
        RRClass getClass() const {
            return (RRClass::IN());
        }
        // The rest is not to be called, so they throw.
        shared_ptr<Context> find(const Name&, const RRType&,
                                 const FindOptions)
        {
            isc_throw(isc::NotImplemented, "Not implemented");
        }
        shared_ptr<Context> findAll(const Name&,
                                    vector<ConstRRsetPtr>&,
                                    const FindOptions)
        {
            isc_throw(isc::NotImplemented, "Not implemented");
        }
        FindNSEC3Result findNSEC3(const Name&, bool) {
            isc_throw(isc::NotImplemented, "Not implemented");
        }
    private:
        Name origin_;
    };
    class Iterator : public ZoneIterator {
    public:
        Iterator(const Name& origin) :
            origin_(origin),
            soa_(new RRset(origin_, RRClass::IN(), RRType::SOA(),
                           RRTTL(3600)))
        {
            // The RData here is bogus, but it is not used to anything. There
            // just needs to be some.
            soa_->addRdata(rdata::generic::SOA(Name::ROOT_NAME(),
                                               Name::ROOT_NAME(),
                                               0, 0, 0, 0, 0));
            rrsets_.push_back(soa_);

            // There is no NS record on purpose here.

            // Dummy A rrset. This is used for checking zone data after
            // reload.
            RRsetPtr rrset(new RRset(Name("tstzonedata").concatenate(origin_),
                                     RRClass::IN(), RRType::A(),
                                     RRTTL(3600)));
            rrset->addRdata(rdata::in::A("192.0.2.1"));
            rrsets_.push_back(rrset);

            rrsets_.push_back(ConstRRsetPtr());

            it_ = rrsets_.begin();
        }
        virtual isc::dns::ConstRRsetPtr getNextRRset() {
            ConstRRsetPtr result = *it_;
            ++it_;
            return (result);
        }
        virtual isc::dns::ConstRRsetPtr getSOA() const {
            return (soa_);
        }
    private:
        const Name origin_;
        const RRsetPtr soa_;
        std::vector<ConstRRsetPtr> rrsets_;
        std::vector<ConstRRsetPtr>::const_iterator it_;
    };
    virtual ZoneIteratorPtr getIterator(const isc::dns::Name& name,
                                        bool) const
    {
        if (name != Name("example.org")) {
            isc_throw(DataSourceError, "No such zone");
        }
        return (ZoneIteratorPtr(new Iterator(Name("example.org"))));
    }
    virtual FindResult findZone(const Name& name) const {
        const Name origin("example.org");
        const ZoneFinderPtr finder(new Finder(origin));
        NameComparisonResult compar(origin.compare(name));
        switch (compar.getRelation()) {
            case NameComparisonResult::EQUAL:
                return (FindResult(result::SUCCESS, finder));
            case NameComparisonResult::SUPERDOMAIN:
                return (FindResult(result::PARTIALMATCH, finder));
            default:
                return (FindResult(result::NOTFOUND, ZoneFinderPtr()));
        }
    };
    virtual std::pair<ZoneJournalReader::Result, ZoneJournalReaderPtr>
        getJournalReader(const Name&, uint32_t, uint32_t) const
    {
        isc_throw(isc::NotImplemented, "Method not used in tests");
    }
    virtual ZoneUpdaterPtr getUpdater(const Name& name, bool replace,
                                      bool journaling) const;
    // We store some information about what was happening here.
    // It is publicly accessible, since this is private testing class
    // anyway, so no need to dress it fancy into getters. Some are mutable,
    // since many client methods are const, but we still want to know they
    // were called.
    mutable vector<Name> provided_updaters_;
    vector<RRsetPtr> rrsets_;
    // List of rrsets as texts, for easier manipulation
    vector<string> rrset_texts_;
    bool commit_called_;
    // If set to true, getUpdater returns NULL
    bool missing_zone_;
    // The pretended class of the client. Usualy IN, but can be overriden.
    RRClass rrclass_;
};

// Test implementation of RRsetCollectionBase. This is currently just a
// wrapper around \c isc::datasrc::RRsetCollectionBase;
// \c isc::datasrc::RRsetCollectionBase may become an abstract class in
// the future.
class TestRRsetCollection : public isc::datasrc::RRsetCollectionBase {
public:
    TestRRsetCollection(ZoneUpdater& updater,
                        const isc::dns::RRClass& rrclass) :
        isc::datasrc::RRsetCollectionBase(updater, rrclass)
    {}
};

// The updater isn't really correct according to the API. For example,
// the whole client can be committed only once in its lifetime. The
// updaters would influence each other if there were more. But we
// don't need more updaters in the same test, so it doesn't matter
// and this way, it is much simpler.
class Updater : public ZoneUpdater {
public:
    Updater(MockClient* client, const Name& name) :
        client_(client),
        finder_(client_->rrclass_, name, client_->rrsets_)
    {}
    virtual ZoneFinder& getFinder() {
        return (finder_);
    }
    virtual isc::dns::RRsetCollectionBase& getRRsetCollection() {
        if (!rrset_collection_) {
            rrset_collection_.reset(new TestRRsetCollection(*this,
                                                            client_->rrclass_));
        }
        return (*rrset_collection_);
    }
    virtual void addRRset(const isc::dns::AbstractRRset& rrset) {
        if (client_->commit_called_) {
            isc_throw(DataSourceError, "Add after commit");
        }
        // We need to copy the RRset. We don't do it properly (we omit the
        // signature, for example), because we don't need to.
        RRsetPtr new_rrset(new isc::dns::BasicRRset(rrset.getName(),
                                                    rrset.getClass(),
                                                    rrset.getType(),
                                                    rrset.getTTL()));
        for (isc::dns::RdataIteratorPtr i(rrset.getRdataIterator());
             !i->isLast(); i->next()) {
            new_rrset->addRdata(i->getCurrent());
        }
        client_->rrsets_.push_back(new_rrset);
        client_->rrset_texts_.push_back(rrset.toText());
    }
    virtual void deleteRRset(const isc::dns::AbstractRRset&) {
        isc_throw(isc::NotImplemented, "Method not used in tests");
    }
    virtual void commit() {
        client_->commit_called_ = true;
    }
private:
    MockClient* client_;
    boost::scoped_ptr<TestRRsetCollection> rrset_collection_;
    class Finder : public ZoneFinder {
    public:
        Finder(const RRClass& rrclass, const Name& name,
               const vector<RRsetPtr>& rrsets) :
            class_(rrclass),
            name_(name),
            rrsets_(rrsets)
        {}
        virtual RRClass getClass() const {
            return (class_);
        }
        virtual Name getOrigin() const {
            return (name_);
        }
        virtual shared_ptr<Context> find(const Name& name, const RRType& type,
                                         const FindOptions options)
        {
            // The method is not completely correct. It ignores many special
            // cases and also the options except for the result. But this is
            // enough for the tests.  We care only about exact match here.
            BOOST_FOREACH(const RRsetPtr& rrset, rrsets_) {
                if (rrset->getName() == name && rrset->getType() == type) {
                    return (shared_ptr<Context>(
                        new GenericContext(*this, options,
                                           ResultContext(SUCCESS, rrset))));
                }
            }
            return (shared_ptr<Context>(
                new GenericContext(*this, options,
                                   ResultContext(NXRRSET, ConstRRsetPtr()))));
        }
        virtual shared_ptr<Context> findAll(const Name&,
                                            vector<ConstRRsetPtr>&,
                                            const FindOptions)
        {
            isc_throw(isc::NotImplemented, "Method not used in tests");
        }
        virtual FindNSEC3Result findNSEC3(const Name&, bool) {
            isc_throw(isc::NotImplemented, "Method not used in tests");
        }
    private:
        const RRClass class_;
        const Name name_;
        const vector<RRsetPtr>& rrsets_;
    } finder_;
};

ZoneUpdaterPtr
MockClient::getUpdater(const Name& name, bool replace, bool journaling) const {
    if (missing_zone_) {
        return (ZoneUpdaterPtr());
    }
    EXPECT_TRUE(replace);
    EXPECT_FALSE(journaling);
    provided_updaters_.push_back(name);
    // const_cast is bad. But the const on getUpdater seems wrong in the first
    // place, since updater will be modifying the data there. And the updater
    // wants to store data into the client so we can examine it later.
    return (ZoneUpdaterPtr(new Updater(const_cast<MockClient*>(this), name)));
}

class ZoneLoaderTest : public ::testing::Test {
protected:
    ZoneLoaderTest() :
        rrclass_(RRClass::IN())
    {
        // Use ROOT_NAME as a placeholder; it will be ignored if filename is
        // null.
        prepareSource(Name::ROOT_NAME(), NULL);
    }
    void prepareSource(const Name& zone, const char* filename) {
        // Cleanup the existing data in the right order
        source_client_.reset();
        ztable_segment_.reset();

        // (re)configure zone table, then (re)construct the in-memory client
        // with it.
        string param_data;
        if (filename) {
            param_data = "\"" + zone.toText() + "\": \"" +
                string(TEST_DATA_DIR) + "/" + filename + "\"";
        }
        const internal::CacheConfig cache_conf(
            "MasterFiles", NULL, *Element::fromJSON(
                "{\"cache-enable\": true,"
                " \"params\": {" + param_data + "}}"), true);
        ztable_segment_.reset(memory::ZoneTableSegment::create(
                                  rrclass_, cache_conf.getSegmentType()));
        if (filename) {
            boost::scoped_ptr<memory::ZoneWriter> writer(
<<<<<<< HEAD
                ztable_segment_->getZoneWriter(cache_conf.getLoadAction(
                                                   rrclass_, zone),
                                               zone, rrclass_));
=======
                new memory::ZoneWriter(*ztable_segment_,
                                       cache_conf.getLoadAction(rrclass_, zone),
                                       zone, rrclass_));
>>>>>>> 0dccb67c
            writer->load();
            writer->install();
            writer->cleanup();
        }
        source_client_.reset(new memory::InMemoryClient(ztable_segment_,
                                                        rrclass_));
    }
private:
    const RRClass rrclass_;
    // This is because of the in-memory client. We use it to read data
    // from. It is still easier than setting up sqlite3 client, since
    // we have this one in the linked library.

    // FIXME: We should be destroying it by ZoneTableSegment::destroy.
    // But the shared pointer won't let us, will it?
    shared_ptr<memory::ZoneTableSegment> ztable_segment_;
protected:
    boost::scoped_ptr<memory::InMemoryClient> source_client_;
    // This one is mocked. It will help us see what is happening inside.
    // Also, mocking it is simpler than setting up an sqlite3 client.
    MockClient destination_client_;
};

// Use the loader to load an unsigned zone.
TEST_F(ZoneLoaderTest, copyUnsigned) {
    prepareSource(Name::ROOT_NAME(), "root.zone");
    ZoneLoader loader(destination_client_, Name::ROOT_NAME(), *source_client_);
    // It gets the updater directly in the constructor
    ASSERT_EQ(1, destination_client_.provided_updaters_.size());
    EXPECT_EQ(Name::ROOT_NAME(), destination_client_.provided_updaters_[0]);

    // Counter is initialized to 0, progress is "unknown" in case of copy.
    EXPECT_EQ(0, loader.getRRCount());
    EXPECT_EQ(ZoneLoader::PROGRESS_UNKNOWN, loader.getProgress());

    // Now load the whole zone
    loader.load();
    EXPECT_TRUE(destination_client_.commit_called_);
    // We don't check the whole zone. We check the first and last and the
    // count, which should be enough.

    // The count is 34 because we expect the RRs to be separated.
    EXPECT_EQ(34, destination_client_.rrsets_.size());

    // Check various counters.  getRRCount should be identical of the RRs
    // we've seen. Progress is still "unknown" in the copy operation.
    EXPECT_EQ(destination_client_.rrsets_.size(), loader.getRRCount());
    EXPECT_EQ(ZoneLoader::PROGRESS_UNKNOWN, loader.getProgress());

    // Ensure known order.
    std::sort(destination_client_.rrset_texts_.begin(),
              destination_client_.rrset_texts_.end());
    EXPECT_EQ(". 518400 IN NS a.root-servers.net.\n",
              destination_client_.rrset_texts_.front());
    EXPECT_EQ("m.root-servers.net. 3600000 IN AAAA 2001:dc3::35\n",
              destination_client_.rrset_texts_.back());

    // It isn't possible to try again now
    EXPECT_THROW(loader.load(), isc::InvalidOperation);
    EXPECT_THROW(loader.loadIncremental(1), isc::InvalidOperation);
    // Even 0, which should load nothing, returns the error
    EXPECT_THROW(loader.loadIncremental(0), isc::InvalidOperation);
}

// Try loading incrementally.
TEST_F(ZoneLoaderTest, copyUnsignedIncremental) {
    prepareSource(Name::ROOT_NAME(), "root.zone");
    ZoneLoader loader(destination_client_, Name::ROOT_NAME(), *source_client_);

    // Try loading few RRs first.
    loader.loadIncremental(10);
    // We should get the 10 we asked for
    EXPECT_EQ(10, destination_client_.rrsets_.size());
    // Not committed yet, we didn't complete the loading
    EXPECT_FALSE(destination_client_.commit_called_);

    // Check we can get intermediate counters. Progress is always "unknown"
    // in case of copy.
    EXPECT_EQ(destination_client_.rrsets_.size(), loader.getRRCount());
    EXPECT_EQ(ZoneLoader::PROGRESS_UNKNOWN, loader.getProgress());

    // This is unusual, but allowed. Check it doesn't do anything
    loader.loadIncremental(0);
    EXPECT_EQ(10, destination_client_.rrsets_.size());
    EXPECT_FALSE(destination_client_.commit_called_);

    // We can finish the rest
    loader.loadIncremental(30);
    EXPECT_EQ(34, destination_client_.rrsets_.size());
    EXPECT_TRUE(destination_client_.commit_called_);

    // No more loading now
    EXPECT_THROW(loader.load(), isc::InvalidOperation);
    EXPECT_THROW(loader.loadIncremental(1), isc::InvalidOperation);
    EXPECT_THROW(loader.loadIncremental(0), isc::InvalidOperation);
}

// Check we can load RRSIGs and NSEC3 (which could break due to them being
// in separate namespace)
TEST_F(ZoneLoaderTest, copySigned) {
    prepareSource(Name("example.org"), "example.org.nsec3-signed");
    ZoneLoader loader(destination_client_, Name("example.org"),
                      *source_client_);
    loader.load();

    // All the RRs are there, including the ones in NSEC3 namespace
    EXPECT_EQ(14, destination_client_.rrsets_.size());
    EXPECT_TRUE(destination_client_.commit_called_);
    // Same trick with sorting to know where they are
    std::sort(destination_client_.rrset_texts_.begin(),
              destination_client_.rrset_texts_.end());
    // Due to the R at the beginning, this one should be last
    EXPECT_EQ("09GM5T42SMIMT7R8DF6RTG80SFMS1NLU.example.org. 1200 IN NSEC3 "
              "1 0 10 AABBCCDD RKOF8QMFRB5F2V9EJHFBVB2JPVSA0DJD A RRSIG\n",
              destination_client_.rrset_texts_[0]);
    EXPECT_EQ("09GM5T42SMIMT7R8DF6RTG80SFMS1NLU.example.org. 1200 IN RRSIG "
              "NSEC3 7 3 1200 20120301040838 20120131040838 19562 example.org."
              " EdwMeepLf//lV+KpCAN+213Scv1rrZyj4i2OwoCP4XxxS3CWGSuvYuKOyfZc8w"
              "KRcrD/4YG6nZVXE0s5O8NahjBJmDIyVt4WkfZ6QthxGg8ggLVvcD3dFksPyiKHf"
              "/WrTOZPSsxvN5m/i1Ey6+YWS01Gf3WDCMWDauC7Nmh3CTM=\n",
              destination_client_.rrset_texts_[1]);
}

// If the destination zone does not exist, it throws
TEST_F(ZoneLoaderTest, copyMissingDestination) {
    destination_client_.missing_zone_ = true;
    prepareSource(Name::ROOT_NAME(), "root.zone");
    EXPECT_THROW(ZoneLoader(destination_client_, Name::ROOT_NAME(),
                            *source_client_), DataSourceError);
}

// If the source zone does not exist, it throws
TEST_F(ZoneLoaderTest, copyMissingSource) {
    EXPECT_THROW(ZoneLoader(destination_client_, Name::ROOT_NAME(),
                            *source_client_), DataSourceError);
}

// The class of the source and destination are different
TEST_F(ZoneLoaderTest, classMismatch) {
    destination_client_.rrclass_ = RRClass::CH();
    prepareSource(Name::ROOT_NAME(), "root.zone");
    EXPECT_THROW(ZoneLoader(destination_client_, Name::ROOT_NAME(),
                            *source_client_), isc::InvalidParameter);
}

// Load an unsigned zone, all at once
TEST_F(ZoneLoaderTest, loadUnsigned) {
    ZoneLoader loader(destination_client_, Name::ROOT_NAME(),
                      TEST_DATA_DIR "/root.zone");

    // Counter and progress are initialized to 0.
    EXPECT_EQ(0, loader.getRRCount());
    EXPECT_EQ(0, loader.getProgress());

    // It gets the updater directly in the constructor
    ASSERT_EQ(1, destination_client_.provided_updaters_.size());
    EXPECT_EQ(Name::ROOT_NAME(), destination_client_.provided_updaters_[0]);
    // Now load the whole zone
    loader.load();
    EXPECT_TRUE(destination_client_.commit_called_);
    // We don't check the whole zone. We check the first and last and the
    // count, which should be enough.

    // The count is 34 because we expect the RRs to be separated.
    EXPECT_EQ(34, destination_client_.rrsets_.size());

    // getRRCount should be identical of the RRs we've seen.  progress
    // should reach 100% (= 1).
    EXPECT_EQ(destination_client_.rrsets_.size(), loader.getRRCount());
    EXPECT_EQ(1, loader.getProgress());

    // Ensure known order.
    std::sort(destination_client_.rrset_texts_.begin(),
              destination_client_.rrset_texts_.end());
    EXPECT_EQ(". 518400 IN NS a.root-servers.net.\n",
              destination_client_.rrset_texts_.front());
    EXPECT_EQ("m.root-servers.net. 3600000 IN AAAA 2001:dc3::35\n",
              destination_client_.rrset_texts_.back());

    // It isn't possible to try again now
    EXPECT_THROW(loader.load(), isc::InvalidOperation);
    EXPECT_THROW(loader.loadIncremental(1), isc::InvalidOperation);
    // Even 0, which should load nothing, returns the error
    EXPECT_THROW(loader.loadIncremental(0), isc::InvalidOperation);
}

// Try loading from master file incrementally.
TEST_F(ZoneLoaderTest, loadUnsignedIncremental) {
    ZoneLoader loader(destination_client_, Name::ROOT_NAME(),
                      TEST_DATA_DIR "/root.zone");

    // Counters are initialized to 0.
    EXPECT_EQ(0, loader.getRRCount());
    EXPECT_EQ(0, loader.getProgress());

    // Try loading few RRs first.
    loader.loadIncremental(10);
    // We should get the 10 we asked for
    EXPECT_EQ(10, destination_client_.rrsets_.size());
    // Not committed yet, we didn't complete the loading
    EXPECT_FALSE(destination_client_.commit_called_);

    EXPECT_EQ(10, destination_client_.rrsets_.size());
    EXPECT_FALSE(destination_client_.commit_called_);

    // Check we can get intermediate counters. Expected progress is calculated
    // based on the size of the zone file and the offset to the end of 10th RR
    // (subject to future changes to the file, but we assume it's a rare
    // event.).  The expected value should be the exact expression that
    // getProgress() should do internally, so EXPECT_EQ() should work here,
    // but floating-point comparison can be always tricky we use
    // EXPECT_DOUBLE_EQ just in case.
    EXPECT_EQ(destination_client_.rrsets_.size(), loader.getRRCount());
    // file size = 1541, offset = 428 (27.77%).
    EXPECT_DOUBLE_EQ(static_cast<double>(428) / 1541, loader.getProgress());

    // We can finish the rest
    loader.loadIncremental(30);
    EXPECT_EQ(34, destination_client_.rrsets_.size());
    EXPECT_TRUE(destination_client_.commit_called_);

    // Counters are updated accordingly. Progress should reach 100%.
    EXPECT_EQ(destination_client_.rrsets_.size(), loader.getRRCount());
    EXPECT_EQ(1, loader.getProgress());

    // No more loading now
    EXPECT_THROW(loader.load(), isc::InvalidOperation);
    EXPECT_THROW(loader.loadIncremental(1), isc::InvalidOperation);
    EXPECT_THROW(loader.loadIncremental(0), isc::InvalidOperation);
}

// If the destination zone does not exist, it throws
TEST_F(ZoneLoaderTest, loadMissingDestination) {
    destination_client_.missing_zone_ = true;
    EXPECT_THROW(ZoneLoader(destination_client_, Name::ROOT_NAME(),
                            TEST_DATA_DIR "/root.zone"), DataSourceError);
}

// Check we can load RRSIGs and NSEC3 (which could break due to them being
// in separate namespace)
TEST_F(ZoneLoaderTest, loadSigned) {
    ZoneLoader loader(destination_client_, Name("example.org"),
                      TEST_DATA_DIR "/example.org.nsec3-signed");
    loader.load();

    // All the RRs are there, including the ones in NSEC3 namespace
    EXPECT_EQ(14, destination_client_.rrsets_.size());
    EXPECT_TRUE(destination_client_.commit_called_);
    // Same trick with sorting to know where they are
    std::sort(destination_client_.rrset_texts_.begin(),
              destination_client_.rrset_texts_.end());
    // Due to the R at the beginning, this one should be last
    EXPECT_EQ("09GM5T42SMIMT7R8DF6RTG80SFMS1NLU.example.org. 1200 IN NSEC3 "
              "1 0 10 AABBCCDD RKOF8QMFRB5F2V9EJHFBVB2JPVSA0DJD A RRSIG\n",
              destination_client_.rrset_texts_[0]);
    EXPECT_EQ("09GM5T42SMIMT7R8DF6RTG80SFMS1NLU.example.org. 1200 IN RRSIG "
              "NSEC3 7 3 1200 20120301040838 20120131040838 19562 example.org."
              " EdwMeepLf//lV+KpCAN+213Scv1rrZyj4i2OwoCP4XxxS3CWGSuvYuKOyfZc8w"
              "KRcrD/4YG6nZVXE0s5O8NahjBJmDIyVt4WkfZ6QthxGg8ggLVvcD3dFksPyiKHf"
              "/WrTOZPSsxvN5m/i1Ey6+YWS01Gf3WDCMWDauC7Nmh3CTM=\n",
              destination_client_.rrset_texts_[1]);
}

// Test it throws when there's no such file
TEST_F(ZoneLoaderTest, loadNoSuchFile) {
    ZoneLoader loader(destination_client_, Name::ROOT_NAME(),
                      "This file does not exist");
    EXPECT_THROW(loader.load(), MasterFileError);
    EXPECT_FALSE(destination_client_.commit_called_);
}

// And it also throws when there's a syntax error in the master file
TEST_F(ZoneLoaderTest, loadSyntaxError) {
    ZoneLoader loader(destination_client_, Name::ROOT_NAME(),
                      // This is not a master file for sure
                      // (misusing a file that happens to be there
                      // already).
                      TEST_DATA_DIR "/example.org.sqlite3");
    EXPECT_THROW(loader.load(), MasterFileError);
    EXPECT_FALSE(destination_client_.commit_called_);
}

// Test there's validation of the data in the zone loader.
TEST_F(ZoneLoaderTest, loadCheck) {
    ZoneLoader loader(destination_client_, Name("example.org"),
                      TEST_DATA_DIR "/novalidate.zone");
    EXPECT_THROW(loader.loadIncremental(10), ZoneContentError);
    // The messages go to the log. We don't have an easy way to examine them.
    EXPECT_FALSE(destination_client_.commit_called_);
}

// Check a warning doesn't disrupt the loading of the zone
TEST_F(ZoneLoaderTest, loadCheckWarn) {
    ZoneLoader loader(destination_client_, Name("example.org"),
                      TEST_DATA_DIR "/checkwarn.zone");
    EXPECT_TRUE(loader.loadIncremental(10));
    // The messages go to the log. We don't have an easy way to examine them.
    // But the zone was committed and contains all 3 RRs
    EXPECT_TRUE(destination_client_.commit_called_);
    EXPECT_EQ(3, destination_client_.rrsets_.size());
}

TEST_F(ZoneLoaderTest, copyCheckWarn) {
    prepareSource(Name("example.org"), "checkwarn.zone");
    ZoneLoader loader(destination_client_, Name("example.org"),
                      *source_client_);
    EXPECT_TRUE(loader.loadIncremental(10));
    // The messages go to the log. We don't have an easy way to examine them.
    // But the zone was committed and contains all 3 RRs
    EXPECT_TRUE(destination_client_.commit_called_);
    EXPECT_EQ(3, destination_client_.rrsets_.size());

}

// Test there's validation of the data in the zone loader when copying
// from another data source.
TEST_F(ZoneLoaderTest, copyCheck) {
    // In this test, my_source_client provides a zone that does not
    // validate (no NS).
    MockClient my_source_client;
    ZoneLoader loader(destination_client_, Name("example.org"),
                      my_source_client);

    EXPECT_THROW(loader.loadIncremental(10), ZoneContentError);
    // The messages go to the log. We don't have an easy way to examine them.
    EXPECT_FALSE(destination_client_.commit_called_);
}

}<|MERGE_RESOLUTION|>--- conflicted
+++ resolved
@@ -319,15 +319,9 @@
                                   rrclass_, cache_conf.getSegmentType()));
         if (filename) {
             boost::scoped_ptr<memory::ZoneWriter> writer(
-<<<<<<< HEAD
-                ztable_segment_->getZoneWriter(cache_conf.getLoadAction(
-                                                   rrclass_, zone),
-                                               zone, rrclass_));
-=======
                 new memory::ZoneWriter(*ztable_segment_,
                                        cache_conf.getLoadAction(rrclass_, zone),
                                        zone, rrclass_));
->>>>>>> 0dccb67c
             writer->load();
             writer->install();
             writer->cleanup();
