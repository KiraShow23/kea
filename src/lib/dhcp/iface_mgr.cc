// Copyright (C) 2011  Internet Systems Consortium, Inc. ("ISC")
//
// Permission to use, copy, modify, and/or distribute this software for any
// purpose with or without fee is hereby granted, provided that the above
// copyright notice and this permission notice appear in all copies.
//
// THE SOFTWARE IS PROVIDED "AS IS" AND ISC DISCLAIMS ALL WARRANTIES WITH
// REGARD TO THIS SOFTWARE INCLUDING ALL IMPLIED WARRANTIES OF MERCHANTABILITY
// AND FITNESS.  IN NO EVENT SHALL ISC BE LIABLE FOR ANY SPECIAL, DIRECT,
// INDIRECT, OR CONSEQUENTIAL DAMAGES OR ANY DAMAGES WHATSOEVER RESULTING FROM
// LOSS OF USE, DATA OR PROFITS, WHETHER IN AN ACTION OF CONTRACT, NEGLIGENCE
// OR OTHER TORTIOUS ACTION, ARISING OUT OF OR IN CONNECTION WITH THE USE OR
// PERFORMANCE OF THIS SOFTWARE.

#include <config.h>
#include <sstream>
#include <fstream>
#include <string.h>
#include <netinet/in.h>
#include <arpa/inet.h>

#include <dhcp/dhcp4.h>
#include <dhcp/dhcp6.h>
#include <dhcp/iface_mgr.h>
#include <exceptions/exceptions.h>

using namespace std;
using namespace isc;
using namespace isc::asiolink;
using namespace isc::dhcp;

namespace isc {

/// IfaceMgr is a singleton implementation
IfaceMgr* IfaceMgr::instance_ = 0;

void
IfaceMgr::instanceCreate() {
    if (instance_) {
        // no need to do anything. Instance is already created.
        // Who called it again anyway? Uh oh. Had to be us, as
        // this is private method.
        return;
    }
    instance_ = new IfaceMgr();
}

IfaceMgr&
IfaceMgr::instance() {
    if (instance_ == 0) {
        instanceCreate();
    }
    return (*instance_);
}

IfaceMgr::Iface::Iface(const std::string& name, int ifindex)
<<<<<<< HEAD
    :name_(name), ifindex_(ifindex), mac_len_(0), flag_loopback_(false),
     flag_up_(false), flag_running_(false), flag_multicast_(false),
     flag_broadcast_(false), flags_(0), hardware_type_(0)
=======
    :name_(name), ifindex_(ifindex), mac_len_(0)
>>>>>>> 3b2e32dd
{
    memset(mac_, 0, sizeof(mac_));
}

std::string
IfaceMgr::Iface::getFullName() const {
    ostringstream tmp;
    tmp << name_ << "/" << ifindex_;
    return (tmp.str());
}

std::string
IfaceMgr::Iface::getPlainMac() const {
    ostringstream tmp;
    tmp.fill('0');
    tmp << hex;
    for (int i = 0; i < mac_len_; i++) {
        tmp.width(2);
<<<<<<< HEAD
        tmp <<  static_cast<int>(mac_[i]);
=======
        tmp <<  int(mac_[i]);
>>>>>>> 3b2e32dd
        if (i < mac_len_-1) {
            tmp << ":";
        }
    }
    return (tmp.str());
}

bool IfaceMgr::Iface::delAddress(const isc::asiolink::IOAddress& addr) {
    for (AddressCollection::iterator a = addrs_.begin();
         a!=addrs_.end(); ++a) {
        if (*a==addr) {
            addrs_.erase(a);
            return (true);
        }
    }
    return (false);
}

bool IfaceMgr::Iface::delSocket(uint16_t sockfd) {
    list<SocketInfo>::iterator sock = sockets_.begin();
    while (sock!=sockets_.end()) {
        if (sock->sockfd_ == sockfd) {
            close(sockfd);
            sockets_.erase(sock);
            return (true); //socket found
        }
        ++sock;
    }
    return (false); // socket not found
}

IfaceMgr::IfaceMgr()
    :control_buf_len_(CMSG_SPACE(sizeof(struct in6_pktinfo))),
     control_buf_(new char[control_buf_len_])
{

    cout << "IfaceMgr initialization." << endl;

    try {
        // required for sending/receiving packets
        // let's keep it in front, just in case someone
        // wants to send anything during initialization

        // control_buf_ = boost::scoped_array<char>();

        detectIfaces();

    } catch (const std::exception& ex) {
        cout << "IfaceMgr creation failed:" << ex.what() << endl;

        // TODO Uncomment this (or call LOG_FATAL) once
        // interface detection is implemented. Otherwise
        // it is not possible to run tests in a portable
        // way (see detectIfaces() method).
        throw ex;
    }
}

void IfaceMgr::closeSockets() {
    for (IfaceCollection::iterator iface = ifaces_.begin();
         iface != ifaces_.end(); ++iface) {

        for (SocketCollection::iterator sock = iface->sockets_.begin();
             sock != iface->sockets_.end(); ++sock) {
            cout << "Closing socket " << sock->sockfd_ << endl;
            close(sock->sockfd_);
        }
        iface->sockets_.clear();
    }

}

IfaceMgr::~IfaceMgr() {
    // control_buf_ is deleted automatically (scoped_ptr)
    control_buf_len_ = 0;

    closeSockets();
}

void
IfaceMgr::stubDetectIfaces() {
    string ifaceName, linkLocal;

    // TODO do the actual detection. Currently interface detection is faked
    //      by reading a text file.

    cout << "Interface detection is not implemented yet. "
         << "Reading interfaces.txt file instead." << endl;
    cout << "Please use format: interface-name link-local-address" << endl;

    try {
        ifstream interfaces("interfaces.txt");

        if (!interfaces.good()) {
            cout << "Failed to read interfaces.txt file." << endl;
            isc_throw(Unexpected, "Failed to read interfaces.txt");
        }
        interfaces >> ifaceName;
        interfaces >> linkLocal;

        cout << "Detected interface " << ifaceName << "/" << linkLocal << endl;

        Iface iface(ifaceName, if_nametoindex( ifaceName.c_str() ) );
        IOAddress addr(linkLocal);
        iface.addAddress(addr);
        addInterface(iface);
        interfaces.close();
    } catch (const std::exception& ex) {
        // TODO: deallocate whatever memory we used
        // not that important, since this function is going to be
        // thrown away as soon as we get proper interface detection
        // implemented

        // TODO Do LOG_FATAL here
        std::cerr << "Interface detection failed." << std::endl;
        throw ex;
    }
}

<<<<<<< HEAD
#if !defined(OS_LINUX) && !defined(OS_BSD)
void IfaceMgr::detectIfaces() {
    stubDetectIfaces();
}
#endif

void IfaceMgr::openSockets6(uint16_t port) {
    int sock1, sock2;
=======
bool IfaceMgr::openSockets4(uint16_t port) {
    int sock;
    int count = 0;
>>>>>>> 3b2e32dd

    for (IfaceCollection::iterator iface=ifaces_.begin();
         iface!=ifaces_.end();
         ++iface) {

        cout << "Trying interface " << iface->getFullName() << endl;

#if 0
        if (iface->flag_loopback_ ||
            !iface->flag_up_ ||
            !iface->flag_running_) {
            continue;
        }
#endif

        AddressCollection addrs = iface->getAddresses();

        for (AddressCollection::iterator addr= addrs.begin();
             addr != addrs.end();
             ++addr) {

            // skip IPv4 addresses
            if (addr->getFamily() != AF_INET) {
                continue;
            }

            sock = openSocket(iface->getName(), *addr, port);
            if (sock<0) {
                cout << "Failed to open unicast socket." << endl;
                return (false);
            }

            count++;
        }
    }
    return (count > 0);

}

bool IfaceMgr::openSockets6(uint16_t port) {
    int sock;
    int count = 0;

    for (IfaceCollection::iterator iface=ifaces_.begin();
         iface!=ifaces_.end();
         ++iface) {

        AddressCollection addrs = iface->getAddresses();

        for (AddressCollection::iterator addr= addrs.begin();
             addr != addrs.end();
             ++addr) {

            // skip IPv4 addresses
            if (addr->getFamily() != AF_INET6) {
                continue;
            }

            sock = openSocket(iface->getName(), *addr, port);
            if (sock<0) {
                cout << "Failed to open unicast socket." << endl;
                return (false);
            }

            if ( !joinMcast(sock, iface->getName(),
                             string(ALL_DHCP_RELAY_AGENTS_AND_SERVERS) ) ) {
                close(sock);
                isc_throw(Unexpected, "Failed to join " << ALL_DHCP_RELAY_AGENTS_AND_SERVERS
                          << " multicast group.");
            }

            count++;
#if 0
            // this doesn't work too well on NetBSD
            sock2 = openSocket(iface->getName(),
                               IOAddress(ALL_DHCP_RELAY_AGENTS_AND_SERVERS),
                               DHCP6_SERVER_PORT);
            if (sock2<0) {
                isc_throw(Unexpected, "Failed to open multicast socket on "
                          << " interface " << iface->getFullName());
                iface->delSocket(sock1); // delete previously opened socket
            }
#endif
        }
    }
    return (count > 0);
}

void
IfaceMgr::printIfaces(std::ostream& out /*= std::cout*/) {
    for (IfaceCollection::const_iterator iface=ifaces_.begin();
         iface!=ifaces_.end();
         ++iface) {
<<<<<<< HEAD

        const AddressCollection& addrs = iface->getAddresses();

        out << "Detected interface " << iface->getFullName()
             << ", hwtype=" << iface->hardware_type_ << ", maclen=" << iface->mac_len_
             << ", mac=" << iface->getPlainMac();
        out << ", flags=" << hex << iface->flags_ << dec << "("
            << (iface->flag_loopback_?"LOOPBACK ":"")
            << (iface->flag_up_?"UP ":"")
            << (iface->flag_running_?"RUNNING ":"")
            << (iface->flag_multicast_?"MULTICAST ":"")
            << (iface->flag_broadcast_?"BROADCAST ":"")
            << ")" << endl;
        out << "  " << addrs.size() << " addr(s):";

        for (AddressCollection::const_iterator addr = addrs.begin();
             addr != addrs.end(); ++addr) {
            out << "  " << addr->toText();
        }
        out << endl;
=======

        out << "Detected interface " << iface->getFullName()
             << ", mac=" << iface->getPlainMac() << endl;
        out << "flags=" <<  endl;
        out << "  " << iface->getAddresses().size() << " addr(s):" << endl;
        for (AddressCollection::const_iterator addr=iface->getAddresses().begin();
             addr != iface->getAddresses().end();
             ++addr) {
            out << "  " << addr->toText() << endl;
        }
>>>>>>> 3b2e32dd
    }
}

IfaceMgr::Iface*
IfaceMgr::getIface(int ifindex) {
    for (IfaceCollection::iterator iface=ifaces_.begin();
         iface!=ifaces_.end();
         ++iface) {
        if (iface->getIndex() == ifindex)
            return (&(*iface));
    }

    return (NULL); // not found
}

IfaceMgr::Iface*
IfaceMgr::getIface(const std::string& ifname) {
    for (IfaceCollection::iterator iface=ifaces_.begin();
         iface!=ifaces_.end();
         ++iface) {
        if (iface->getName() == ifname)
            return (&(*iface));
    }

    return (NULL); // not found
}

int IfaceMgr::openSocket(const std::string& ifname,
                     const IOAddress& addr,
                     int port) {
    Iface* iface = getIface(ifname);
    if (!iface) {
        isc_throw(BadValue, "There is no " << ifname << " interface present.");
    }
    switch (addr.getFamily()) {
    case AF_INET:
        return openSocket4(*iface, addr, port);
    case AF_INET6:
        return openSocket6(*iface, addr, port);
    default:
        isc_throw(BadValue, "Failed to detect family of address: "
                  << addr.toText());
    }
}

int IfaceMgr::openSocket4(Iface& iface, const IOAddress& addr, int port) {

    cout << "Creating UDP4 socket on " << iface.getFullName()
         << " " << addr.toText() << "/port=" << port << endl;

    struct sockaddr_in addr4;
    memset(&addr4, 0, sizeof(sockaddr));
    addr4.sin_family = AF_INET;
    addr4.sin_port = htons(port);

    addr4.sin_addr.s_addr = htonl(addr);
    //addr4.sin_addr.s_addr = 0; // anyaddr: this will receive 0.0.0.0 => 255.255.255.255 traffic
    // addr4.sin_addr.s_addr = 0xffffffffu; // broadcast address. This will receive 0.0.0.0 => 255.255.255.255 as well

    int sock = socket(AF_INET, SOCK_DGRAM, 0);
    if (sock < 0) {
        isc_throw(Unexpected, "Failed to create UDP6 socket.");
    }

    if (bind(sock, (struct sockaddr *)&addr4, sizeof(addr4)) < 0) {
        close(sock);
        isc_throw(Unexpected, "Failed to bind socket " << sock << " to " << addr.toText()
                  << "/port=" << port);
    }

    // if there is no support for IP_PKTINFO, we are really out of luck
    // it will be difficult to undersand, where this packet came from
#if defined(IP_PKTINFO)
    int flag = 1;
    if (setsockopt(sock, IPPROTO_IP, IP_PKTINFO, &flag, sizeof(flag)) != 0) {
        close(sock);
        isc_throw(Unexpected, "setsockopt: IP_PKTINFO: failed.");
    }
#endif

    cout << "Created socket " << sock << " on " << iface.getName() << "/" <<
        addr.toText() << "/port=" << port << endl;

    SocketInfo info(sock, addr, port);
    iface.addSocket(info);

    return (sock);
}

int IfaceMgr::openSocket6(Iface& iface, const IOAddress& addr, int port) {

    cout << "Creating UDP6 socket on " << iface.getFullName()
         << " " << addr.toText() << "/port=" << port << endl;

    struct sockaddr_in6 addr6;
    memset(&addr6, 0, sizeof(addr6));
    addr6.sin6_family = AF_INET6;
    addr6.sin6_port = htons(port);
    if (addr.toText() != "::1")
      addr6.sin6_scope_id = if_nametoindex(iface.getName().c_str());

    memcpy(&addr6.sin6_addr,
           addr.getAddress().to_v6().to_bytes().data(),
           sizeof(addr6.sin6_addr));
#ifdef HAVE_SA_LEN
    addr6->sin6_len = sizeof(addr6);
#endif

    // TODO: use sockcreator once it becomes available

    // make a socket
    int sock = socket(AF_INET6, SOCK_DGRAM, 0);
    if (sock < 0) {
        isc_throw(Unexpected, "Failed to create UDP6 socket.");
    }

    /* Set the REUSEADDR option so that we don't fail to start if
       we're being restarted. */
    int flag = 1;
    if (setsockopt(sock, SOL_SOCKET, SO_REUSEADDR,
                   (char *)&flag, sizeof(flag)) < 0) {
        close(sock);
        isc_throw(Unexpected, "Can't set SO_REUSEADDR option on dhcpv6 socket.");
    }

    if (bind(sock, (struct sockaddr *)&addr6, sizeof(addr6)) < 0) {
        close(sock);
        isc_throw(Unexpected, "Failed to bind socket " << sock << " to " << addr.toText()
                  << "/port=" << port);
    }
#ifdef IPV6_RECVPKTINFO
    /* RFC3542 - a new way */
    if (setsockopt(sock, IPPROTO_IPV6, IPV6_RECVPKTINFO,
                   &flag, sizeof(flag)) != 0) {
        close(sock);
        isc_throw(Unexpected, "setsockopt: IPV6_RECVPKTINFO failed.");
    }
#else
    /* RFC2292 - an old way */
    if (setsockopt(sock, IPPROTO_IPV6, IPV6_PKTINFO,
                   &flag, sizeof(flag)) != 0) {
        close(sock);
        isc_throw(Unexpected, "setsockopt: IPV6_PKTINFO: failed.");
    }
#endif

    // multicast stuff
    if (addr.getAddress().to_v6().is_multicast()) {
        // both mcast (ALL_DHCP_RELAY_AGENTS_AND_SERVERS and ALL_DHCP_SERVERS)
        // are link and site-scoped, so there is no sense to join those groups
        // with global addresses.

        if ( !joinMcast( sock, iface.getName(),
                         string(ALL_DHCP_RELAY_AGENTS_AND_SERVERS) ) ) {
            close(sock);
            isc_throw(Unexpected, "Failed to join " << ALL_DHCP_RELAY_AGENTS_AND_SERVERS
                      << " multicast group.");
        }
    }

    cout << "Created socket " << sock << " on " << iface.getName() << "/" <<
        addr.toText() << "/port=" << port << endl;

    SocketInfo info(sock, addr, port);
    iface.addSocket(info);

    return (sock);
}

bool
IfaceMgr::joinMcast(int sock, const std::string& ifname,
const std::string & mcast) {

    struct ipv6_mreq mreq;

    if (inet_pton(AF_INET6, mcast.c_str(),
                  &mreq.ipv6mr_multiaddr) <= 0) {
        cout << "Failed to convert " << ifname
             << " to IPv6 multicast address." << endl;
        return (false);
    }

    mreq.ipv6mr_interface = if_nametoindex(ifname.c_str());
    if (setsockopt(sock, IPPROTO_IPV6, IPV6_JOIN_GROUP,
                   &mreq, sizeof(mreq)) < 0) {
        cout << "Failed to join " << mcast << " multicast group." << endl;
        return (false);
    }

    cout << "Joined multicast " << mcast << " group." << endl;

    return (true);
}

bool
IfaceMgr::send(boost::shared_ptr<Pkt6>& pkt) {
    struct msghdr m;
    struct iovec v;
    int result;
    struct in6_pktinfo *pktinfo;
    struct cmsghdr *cmsg;

    Iface* iface = getIface(pkt->iface_);
    if (!iface) {
        isc_throw(BadValue, "Unable to send Pkt6. Invalid interface ("
                  << pkt->iface_ << ") specified.");
    }

    memset(&control_buf_[0], 0, control_buf_len_);

    // Initialize our message header structure.
    memset(&m, 0, sizeof(m));

    // Set the target address we're sending to.
    sockaddr_in6 to;
    memset(&to, 0, sizeof(to));
    to.sin6_family = AF_INET6;
    to.sin6_port = htons(pkt->remote_port_);
    memcpy(&to.sin6_addr,
           pkt->remote_addr_.getAddress().to_v6().to_bytes().data(),
           16);
    to.sin6_scope_id = pkt->ifindex_;

    m.msg_name = &to;
    m.msg_namelen = sizeof(to);

    // Set the data buffer we're sending. (Using this wacky
    // "scatter-gather" stuff... we only have a single chunk
    // of data to send, so we declare a single vector entry.)
    v.iov_base = (char *) &pkt->data_[0];
    v.iov_len = pkt->data_len_;
    m.msg_iov = &v;
    m.msg_iovlen = 1;

    // Setting the interface is a bit more involved.
    //
    // We have to create a "control message", and set that to
    // define the IPv6 packet information. We could set the
    // source address if we wanted, but we can safely let the
    // kernel decide what that should be.
    m.msg_control = &control_buf_[0];
    m.msg_controllen = control_buf_len_;
    cmsg = CMSG_FIRSTHDR(&m);
    cmsg->cmsg_level = IPPROTO_IPV6;
    cmsg->cmsg_type = IPV6_PKTINFO;
    cmsg->cmsg_len = CMSG_LEN(sizeof(*pktinfo));
    pktinfo = (struct in6_pktinfo *)CMSG_DATA(cmsg);
    memset(pktinfo, 0, sizeof(*pktinfo));
    pktinfo->ipi6_ifindex = pkt->ifindex_;
    m.msg_controllen = cmsg->cmsg_len;

    result = sendmsg(getSocket(*pkt), &m, 0);
    if (result < 0) {
        cout << "Send packet failed." << endl;
    }
    cout << "Sent " << pkt->data_len_ << " bytes over socket " << getSocket(*pkt)
         << " on " << iface->getFullName() << " interface: "
         << " dst=" << pkt->remote_addr_.toText()
         << ", src=" << pkt->local_addr_.toText()
         << endl;

    return (result);
}

bool
IfaceMgr::send(boost::shared_ptr<Pkt4>& pkt)
{
    struct msghdr m;
    struct iovec v;
    int result;

    Iface* iface = getIface(pkt->getIface());
    if (!iface) {
        isc_throw(BadValue, "Unable to send Pkt4. Invalid interface ("
                  << pkt->getIface() << ") specified.");
    }

    memset(&control_buf_[0], 0, control_buf_len_);

    // Initialize our message header structure.
    memset(&m, 0, sizeof(m));

    // Set the target address we're sending to.
    sockaddr_in to;
    memset(&to, 0, sizeof(to));
    to.sin_family = AF_INET;
    to.sin_port = htons(pkt->getRemotePort());
    to.sin_addr.s_addr = htonl(pkt->getRemoteAddr());

    m.msg_name = &to;
    m.msg_namelen = sizeof(to);

    // Set the data buffer we're sending. (Using this wacky
    // "scatter-gather" stuff... we only have a single chunk
    // of data to send, so we declare a single vector entry.)
    v.iov_base = (char *) pkt->getBuffer().getData();
    v.iov_len = pkt->getBuffer().getLength();
    m.msg_iov = &v;
    m.msg_iovlen = 1;

// OS_LINUX defines are part of ticket #1237
#if defined(OS_LINUX)
    // Setting the interface is a bit more involved.
    //
    // We have to create a "control message", and set that to
    // define the IPv4 packet information. We could set the
    // source address if we wanted, but we can safely let the
    // kernel decide what that should be.
    struct in_pktinfo *pktinfo;
    struct cmsghdr *cmsg;
    m.msg_control = &control_buf_[0];
    m.msg_controllen = control_buf_len_;
    cmsg = CMSG_FIRSTHDR(&m);
    cmsg->cmsg_level = IPPROTO_IP;
    cmsg->cmsg_type = IP_PKTINFO;
    cmsg->cmsg_len = CMSG_LEN(sizeof(*pktinfo));
    pktinfo = (struct in_pktinfo *)CMSG_DATA(cmsg);
    memset(pktinfo, 0, sizeof(*pktinfo));
    pktinfo->ipi_ifindex = pkt->getIndex();
    m.msg_controllen = cmsg->cmsg_len;
#endif

    cout << "Trying to send " << pkt->getBuffer().getLength() << " bytes to "
         << pkt->getRemoteAddr().toText() << ":" << pkt->getRemotePort()
         << " over socket " << getSocket(*pkt) << " on interface "
         << getIface(pkt->getIface())->getFullName() << endl;

    result = sendmsg(getSocket(*pkt), &m, 0);
    if (result < 0) {
        isc_throw(Unexpected, "Pkt4 send failed.");
    }

    cout << "Sent " << pkt->getBuffer().getLength() << " bytes over socket " << getSocket(*pkt)
         << " on " << iface->getFullName() << " interface: "
         << " dst=" << pkt->getRemoteAddr().toText() << ":" << pkt->getRemotePort()
         << ", src=" << pkt->getLocalAddr().toText() << ":" << pkt->getLocalPort()
         << endl;

    return (result);
}


boost::shared_ptr<Pkt4>
IfaceMgr::receive4() {

    const SocketInfo* candidate = 0;
    IfaceCollection::const_iterator iface;
    for (iface = ifaces_.begin(); iface != ifaces_.end(); ++iface) {

#if 0
        // uncomment this once #1237 is merged
        // Let's skip loopback and downed interfaces.
        if (iface->flag_loopback_ ||
            !iface->flag_up_ ||
            !iface->flag_running_) {
            continue;
        }
#endif

        SocketCollection::const_iterator s = iface->sockets_.begin();
        while (s != iface->sockets_.end()) {

            // We don't want IPv6 addresses here.
            if (s->addr_.getFamily() != AF_INET) {
                ++s;
                continue;
            }

            // This address looks good.
            if (!candidate) {
                candidate = &(*s);
                break;
            }

            ++s;
        }

        if (candidate) {
            break;
        }
    }

    if (!candidate) {
        isc_throw(Unexpected, "Failed to find any suitable sockets on all interfaces.");
    }

    cout << "Trying to receive over UDP4 socket " << candidate->sockfd_ << " bound to "
         << candidate->addr_.toText() << "/port=" << candidate->port_ << " on "
         << iface->getFullName() << endl;

    // Now we have a socket, let's get some data from it!

    struct msghdr m;
    struct iovec v;
    int result;
    struct sockaddr_in from_addr;
    struct in_addr to_addr;
    boost::shared_ptr<Pkt4> pkt;
    const uint32_t RCVBUFSIZE = 1500;
    uint8_t* buf = (uint8_t*) malloc(RCVBUFSIZE);

    memset(&control_buf_[0], 0, control_buf_len_);
    memset(&from_addr, 0, sizeof(from_addr));
    memset(&to_addr, 0, sizeof(to_addr));

    // Initialize our message header structure.
    memset(&m, 0, sizeof(m));

    // Point so we can get the from address.
    m.msg_name = &from_addr;
    m.msg_namelen = sizeof(from_addr);

    v.iov_base = (void*)buf;
    v.iov_len = RCVBUFSIZE;
    m.msg_iov = &v;
    m.msg_iovlen = 1;

    // Getting the interface is a bit more involved.
    //
    // We set up some space for a "control message". We have
    // previously asked the kernel to give us packet
    // information (when we initialized the interface), so we
    // should get the destination address from that.
    m.msg_control = &control_buf_[0];
    m.msg_controllen = control_buf_len_;

    result = recvmsg(candidate->sockfd_, &m, 0);

    if (result < 0) {
        cout << "Failed to receive UDP4 data." << endl;
        delete buf;
        return (boost::shared_ptr<Pkt4>()); // NULL
    }

// OS_LINUX defines are part of ticket #1237
#if defined(OS_LINUX)
    struct cmsghdr* cmsg;
    struct in_pktinfo* pktinfo;
    unsigned int ifindex = 0;

    int found_pktinfo = 0;
    cmsg = CMSG_FIRSTHDR(&m);
    while (cmsg != NULL) {
        if ((cmsg->cmsg_level == IPPROTO_IP) &&
            (cmsg->cmsg_type == IP_PKTINFO)) {
            pktinfo = (struct in_pktinfo*)CMSG_DATA(cmsg);

            ifindex = pktinfo->ipi_ifindex;
            to_addr = pktinfo->ipi_addr;

            // This field is useful, when we are bound to unicast
            // address e.g. 192.0.2.1 and the packet was sent to
            // broadcast. This will return broadcast address, not
            // the address we are bound to.

            // IOAddress tmp(htonl(pktinfo->ipi_spec_dst.s_addr));
            // cout << "The other addr is: " << tmp.toText() << endl;

            // Perhaps we should uncomment this:
            // to_addr = pktinfo->ipi_spec_dst;
            found_pktinfo = 1;
        }
        cmsg = CMSG_NXTHDR(&m, cmsg);
    }
    if (!found_pktinfo) {
        cout << "Unable to find pktinfo" << endl;
        delete buf;
        return (boost::shared_ptr<Pkt4>()); // NULL
    }
#endif

    IOAddress to(htonl(to_addr.s_addr));
    IOAddress from(htonl(from_addr.sin_addr.s_addr));
    uint16_t from_port = htons(from_addr.sin_port);

    cout << "Received " << result << " bytes from " << from.toText()
         << "/port=" << from_port
         << " sent to " << to.toText() << " over interface "
         << iface->getFullName() << endl;

    // we have all data let's create Pkt4 object
    pkt = boost::shared_ptr<Pkt4>(new Pkt4(buf, result));

    pkt->setIface(iface->getName());
    pkt->setIndex(iface->getIndex());
    pkt->setLocalAddr(to);
    pkt->setRemoteAddr(from);
    pkt->setRemotePort(from_port);
    pkt->setLocalPort(candidate->port_);

    return (pkt);
}

boost::shared_ptr<Pkt6>
IfaceMgr::receive6() {
    struct msghdr m;
    struct iovec v;
    int result;
    struct cmsghdr* cmsg;
    struct in6_pktinfo* pktinfo;
    struct sockaddr_in6 from;
    struct in6_addr to_addr;
    boost::shared_ptr<Pkt6> pkt;
    char addr_str[INET6_ADDRSTRLEN];

    try {
        // RFC3315 states that server responses may be
        // fragmented if they are over MTU. There is no
        // text whether client's packets may be larger
        // than 1500. Nevertheless to be on the safe side
        // we use larger buffer. This buffer limit is checked
        // during reception (see iov_len below), so we are
        // safe
        pkt = boost::shared_ptr<Pkt6>(new Pkt6(65536));
    } catch (const std::exception& ex) {
        cout << "Failed to create new packet." << endl;
        return (boost::shared_ptr<Pkt6>()); // NULL
    }

    memset(&control_buf_[0], 0, control_buf_len_);

    memset(&from, 0, sizeof(from));
    memset(&to_addr, 0, sizeof(to_addr));

    /*
     * Initialize our message header structure.
     */
    memset(&m, 0, sizeof(m));

    /*
     * Point so we can get the from address.
     */
    m.msg_name = &from;
    m.msg_namelen = sizeof(from);

    /*
     * Set the data buffer we're receiving. (Using this wacky
     * "scatter-gather" stuff... but we that doesn't really make
     * sense for us, so we use a single vector entry.)
     */
    v.iov_base = (void*)&pkt->data_[0];
    v.iov_len = pkt->data_len_;
    m.msg_iov = &v;
    m.msg_iovlen = 1;

    /*
     * Getting the interface is a bit more involved.
     *
     * We set up some space for a "control message". We have
     * previously asked the kernel to give us packet
     * information (when we initialized the interface), so we
     * should get the destination address from that.
     */
    m.msg_control = &control_buf_[0];
    m.msg_controllen = control_buf_len_;

    /// TODO: Need to move to select() and pool over
    /// all available sockets. For now, we just take the
    /// first interface and use first socket from it.
    IfaceCollection::const_iterator iface = ifaces_.begin();
    if (iface == ifaces_.end()) {
        isc_throw(Unexpected, "No interfaces detected. Can't receive anything.");
    }
    SocketCollection::const_iterator s = iface->sockets_.begin();
    const SocketInfo* candidate = 0;
    while (s != iface->sockets_.end()) {
        if (s->addr_.getFamily() != AF_INET6) {
            ++s;
            continue;
        }
        if (s->addr_.getAddress().to_v6().is_multicast()) {
            candidate = &(*s);
            break;
        }
        if (!candidate) {
            candidate = &(*s); // it's not multicast, but it's better than nothing
        }
        ++s;
    }
    if (!candidate) {
        isc_throw(Unexpected, "Interface " << iface->getFullName()
                  << " does not have any sockets open.");
    }

    cout << "Trying to receive over UDP6 socket " << candidate->sockfd_ << " bound to "
         << candidate->addr_.toText() << "/port=" << candidate->port_ << " on "
         << iface->getFullName() << endl;
    result = recvmsg(candidate->sockfd_, &m, 0);

    if (result >= 0) {
        /*
         * If we did read successfully, then we need to loop
         * through the control messages we received and
         * find the one with our destination address.
         *
         * We also keep a flag to see if we found it. If we
         * didn't, then we consider this to be an error.
         */
        int found_pktinfo = 0;
        cmsg = CMSG_FIRSTHDR(&m);
        while (cmsg != NULL) {
            if ((cmsg->cmsg_level == IPPROTO_IPV6) &&
                (cmsg->cmsg_type == IPV6_PKTINFO)) {
                pktinfo = (struct in6_pktinfo*)CMSG_DATA(cmsg);
                to_addr = pktinfo->ipi6_addr;
                pkt->ifindex_ = pktinfo->ipi6_ifindex;
                found_pktinfo = 1;
            }
            cmsg = CMSG_NXTHDR(&m, cmsg);
        }
        if (!found_pktinfo) {
            cout << "Unable to find pktinfo" << endl;
            return (boost::shared_ptr<Pkt6>()); // NULL
        }
    } else {
        cout << "Failed to receive data." << endl;
        return (boost::shared_ptr<Pkt6>()); // NULL
    }

    // That's ugly.
    // TODO add IOAddress constructor that will take struct in6_addr*
    // TODO: there's from_bytes() method added in IOAddress. Use it!
    inet_ntop(AF_INET6, &to_addr, addr_str,INET6_ADDRSTRLEN);
    pkt->local_addr_ = IOAddress(string(addr_str));

    // TODO: there's from_bytes() method added in IOAddress. Use it!
    inet_ntop(AF_INET6, &from.sin6_addr, addr_str, INET6_ADDRSTRLEN);
    pkt->remote_addr_ = IOAddress(string(addr_str));

    pkt->remote_port_ = ntohs(from.sin6_port);

    Iface* received = getIface(pkt->ifindex_);
    if (received) {
        pkt->iface_ = received->getName();
    } else {
        cout << "Received packet over unknown interface (ifindex="
             << pkt->ifindex_ << ")." << endl;
        return (boost::shared_ptr<Pkt6>()); // NULL
    }

    pkt->data_len_ = result;

    // TODO Move this to LOG_DEBUG
    cout << "Received " << pkt->data_len_ << " bytes over "
         << pkt->iface_ << "/" << pkt->ifindex_ << " interface: "
         << " src=" << pkt->remote_addr_.toText()
         << ", dst=" << pkt->local_addr_.toText()
         << endl;

    return (pkt);
}

uint16_t
IfaceMgr::getSocket(isc::dhcp::Pkt6 const& pkt) {
    Iface* iface = getIface(pkt.iface_);
    if (!iface) {
        isc_throw(BadValue, "Tried to find socket for non-existent interface "
                  << pkt.iface_);
    }

    SocketCollection::const_iterator s;
    for (s = iface->sockets_.begin(); s != iface->sockets_.end(); ++s) {
        if (s->family_ != AF_INET6) {
            // don't use IPv4 sockets
            continue;
        }
        if (s->addr_.getAddress().to_v6().is_multicast()) {
            // don't use IPv6 sockets bound to multicast address
            continue;
        }
        /// TODO: Add more checks here later. If remote address is
        /// not link-local, we can't use link local bound socket
        /// to send data.

        return (s->sockfd_);
    }

    isc_throw(Unexpected, "Interface " << iface->getFullName()
              << " does not have any suitable IPv6 sockets open.");
}

uint16_t
IfaceMgr::getSocket(isc::dhcp::Pkt4 const& pkt) {
    Iface* iface = getIface(pkt.getIface());
    if (!iface) {
        isc_throw(BadValue, "Tried to find socket for non-existent interface "
                  << pkt.getIface());
    }

    SocketCollection::const_iterator s;
    for (s = iface->sockets_.begin(); s != iface->sockets_.end(); ++s) {
        if (s->family_ != AF_INET) {
            // don't use IPv4 sockets
            continue;
        }
        /// TODO: Add more checks here later. If remote address is
        /// not link-local, we can't use link local bound socket
        /// to send data.

        return (s->sockfd_);
    }

    isc_throw(Unexpected, "Interface " << iface->getFullName()
              << " does not have any suitable IPv4 sockets open.");
}



}<|MERGE_RESOLUTION|>--- conflicted
+++ resolved
@@ -54,13 +54,9 @@
 }
 
 IfaceMgr::Iface::Iface(const std::string& name, int ifindex)
-<<<<<<< HEAD
     :name_(name), ifindex_(ifindex), mac_len_(0), flag_loopback_(false),
      flag_up_(false), flag_running_(false), flag_multicast_(false),
      flag_broadcast_(false), flags_(0), hardware_type_(0)
-=======
-    :name_(name), ifindex_(ifindex), mac_len_(0)
->>>>>>> 3b2e32dd
 {
     memset(mac_, 0, sizeof(mac_));
 }
@@ -79,11 +75,7 @@
     tmp << hex;
     for (int i = 0; i < mac_len_; i++) {
         tmp.width(2);
-<<<<<<< HEAD
         tmp <<  static_cast<int>(mac_[i]);
-=======
-        tmp <<  int(mac_[i]);
->>>>>>> 3b2e32dd
         if (i < mac_len_-1) {
             tmp << ":";
         }
@@ -203,20 +195,15 @@
     }
 }
 
-<<<<<<< HEAD
 #if !defined(OS_LINUX) && !defined(OS_BSD)
 void IfaceMgr::detectIfaces() {
     stubDetectIfaces();
 }
 #endif
 
-void IfaceMgr::openSockets6(uint16_t port) {
-    int sock1, sock2;
-=======
 bool IfaceMgr::openSockets4(uint16_t port) {
     int sock;
     int count = 0;
->>>>>>> 3b2e32dd
 
     for (IfaceCollection::iterator iface=ifaces_.begin();
          iface!=ifaces_.end();
@@ -224,13 +211,11 @@
 
         cout << "Trying interface " << iface->getFullName() << endl;
 
-#if 0
         if (iface->flag_loopback_ ||
             !iface->flag_up_ ||
             !iface->flag_running_) {
             continue;
         }
-#endif
 
         AddressCollection addrs = iface->getAddresses();
 
@@ -310,7 +295,6 @@
     for (IfaceCollection::const_iterator iface=ifaces_.begin();
          iface!=ifaces_.end();
          ++iface) {
-<<<<<<< HEAD
 
         const AddressCollection& addrs = iface->getAddresses();
 
@@ -331,18 +315,6 @@
             out << "  " << addr->toText();
         }
         out << endl;
-=======
-
-        out << "Detected interface " << iface->getFullName()
-             << ", mac=" << iface->getPlainMac() << endl;
-        out << "flags=" <<  endl;
-        out << "  " << iface->getAddresses().size() << " addr(s):" << endl;
-        for (AddressCollection::const_iterator addr=iface->getAddresses().begin();
-             addr != iface->getAddresses().end();
-             ++addr) {
-            out << "  " << addr->toText() << endl;
-        }
->>>>>>> 3b2e32dd
     }
 }
 
