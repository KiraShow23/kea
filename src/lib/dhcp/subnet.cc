// Copyright (C) 2012 Internet Systems Consortium, Inc. ("ISC")
//
// Permission to use, copy, modify, and/or distribute this software for any
// purpose with or without fee is hereby granted, provided that the above
// copyright notice and this permission notice appear in all copies.
//
// THE SOFTWARE IS PROVIDED "AS IS" AND ISC DISCLAIMS ALL WARRANTIES WITH
// REGARD TO THIS SOFTWARE INCLUDING ALL IMPLIED WARRANTIES OF MERCHANTABILITY
// AND FITNESS.  IN NO EVENT SHALL ISC BE LIABLE FOR ANY SPECIAL, DIRECT,
// INDIRECT, OR CONSEQUENTIAL DAMAGES OR ANY DAMAGES WHATSOEVER RESULTING FROM
// LOSS OF USE, DATA OR PROFITS, WHETHER IN AN ACTION OF CONTRACT, NEGLIGENCE
// OR OTHER TORTIOUS ACTION, ARISING OUT OF OR IN CONNECTION WITH THE USE OR
// PERFORMANCE OF THIS SOFTWARE.

#include <dhcp/addr_utilities.h>
#include <asiolink/io_address.h>
#include <dhcp/subnet.h>

using namespace isc::asiolink;

namespace isc {
namespace dhcp {

Subnet::Subnet(const isc::asiolink::IOAddress& prefix, uint8_t len,
               const Triplet<uint32_t>& t1,
               const Triplet<uint32_t>& t2,
               const Triplet<uint32_t>& valid_lifetime)
    :id_(getNextID()), prefix_(prefix), prefix_len_(len), t1_(t1),
     t2_(t2), valid_(valid_lifetime),
     last_allocated_(lastAddrInPrefix(prefix, len)) {
    if ( (prefix.getFamily() == AF_INET6 && len > 128) ||
         (prefix.getFamily() == AF_INET && len > 32) ) {
        isc_throw(BadValue, "Invalid prefix length specified for subnet: " << len);
    }
}

bool Subnet::inRange(const isc::asiolink::IOAddress& addr) const {
    IOAddress first = firstAddrInPrefix(prefix_, prefix_len_);
    IOAddress last = lastAddrInPrefix(prefix_, prefix_len_);

    return ((first <= addr) && (addr <= last));
}

void
Subnet::addOption(OptionPtr& option, bool persistent /* = false */) {
    validateOption(option);
    options_.push_back(OptionDescriptor(option, persistent));
}

void
Subnet::delOptions() {
    options_.clear();
}

Subnet4::Subnet4(const isc::asiolink::IOAddress& prefix, uint8_t length,
                 const Triplet<uint32_t>& t1,
                 const Triplet<uint32_t>& t2,
                 const Triplet<uint32_t>& valid_lifetime)
    :Subnet(prefix, length, t1, t2, valid_lifetime) {
    if (prefix.getFamily() != AF_INET) {
        isc_throw(BadValue, "Non IPv4 prefix " << prefix.toText()
                  << " specified in subnet4");
    }
}

void Subnet4::addPool4(const Pool4Ptr& pool) {
    IOAddress first_addr = pool->getFirstAddress();
    IOAddress last_addr = pool->getLastAddress();

    if (!inRange(first_addr) || !inRange(last_addr)) {
        isc_throw(BadValue, "Pool4 (" << first_addr.toText() << "-" << last_addr.toText()
                  << " does not belong in this (" << prefix_ << "/" << prefix_len_
                  << ") subnet4");
    }

    /// @todo: Check that pools do not overlap

    pools_.push_back(pool);
}

Pool4Ptr Subnet4::getPool4(const isc::asiolink::IOAddress& hint /* = IOAddress("::")*/ ) {
    Pool4Ptr candidate;
    for (Pool4Collection::iterator pool = pools_.begin(); pool != pools_.end(); ++pool) {

        // if we won't find anything better, then let's just use the first pool
        if (!candidate) {
            candidate = *pool;
        }

        // if the client provided a pool and there's a pool that hint is valid in,
        // then let's use that pool
        if ((*pool)->inRange(hint)) {
            return (*pool);
        }
    }
    return (candidate);
}

<<<<<<< HEAD
void
Subnet4::validateOption(const OptionPtr& option) const {
    if (!option) {
        isc_throw(isc::BadValue, "option configured for subnet must not be NULL");
    } else if (option->getUniverse() != Option::V4) {
        isc_throw(isc::BadValue, "expected V4 option to be added to the subnet");
    }
}

=======
bool Subnet4::inPool(const isc::asiolink::IOAddress& addr) const {

    // Let's start with checking if it even belongs to that subnet.
    if (!inRange(addr)) {
        return (false);
    }

    for (Pool4Collection::const_iterator pool = pools_.begin(); pool != pools_.end(); ++pool) {
        if ((*pool)->inRange(addr)) {
            return (true);
        }
    }
    // there's no pool that address belongs to
    return (false);
}


>>>>>>> d6e3f503
Subnet6::Subnet6(const isc::asiolink::IOAddress& prefix, uint8_t length,
                 const Triplet<uint32_t>& t1,
                 const Triplet<uint32_t>& t2,
                 const Triplet<uint32_t>& preferred_lifetime,
                 const Triplet<uint32_t>& valid_lifetime)
    :Subnet(prefix, length, t1, t2, valid_lifetime),
     preferred_(preferred_lifetime){
    if (prefix.getFamily() != AF_INET6) {
        isc_throw(BadValue, "Non IPv6 prefix " << prefix.toText()
                  << " specified in subnet6");
    }
}

void Subnet6::addPool6(const Pool6Ptr& pool) {
    IOAddress first_addr = pool->getFirstAddress();
    IOAddress last_addr = pool->getLastAddress();

    if (!inRange(first_addr) || !inRange(last_addr)) {
        isc_throw(BadValue, "Pool6 (" << first_addr.toText() << "-" << last_addr.toText()
                  << " does not belong in this (" << prefix_ << "/" << prefix_len_
                  << ") subnet6");
    }

    /// @todo: Check that pools do not overlap

    pools_.push_back(pool);
}

Pool6Ptr Subnet6::getPool6(const isc::asiolink::IOAddress& hint /* = IOAddress("::")*/ ) {
    Pool6Ptr candidate;
    for (Pool6Collection::iterator pool = pools_.begin(); pool != pools_.end(); ++pool) {

        // if we won't find anything better, then let's just use the first pool
        if (!candidate) {
            candidate = *pool;
        }

        // if the client provided a pool and there's a pool that hint is valid in,
        // then let's use that pool
        if ((*pool)->inRange(hint)) {
            return (*pool);
        }
    }
    return (candidate);
}

<<<<<<< HEAD
void
Subnet6::validateOption(const OptionPtr& option) const {
    if (!option) {
        isc_throw(isc::BadValue, "option configured for subnet must not be NULL");
    } else if (option->getUniverse() != Option::V6) {
        isc_throw(isc::BadValue, "expected V6 option to be added to the subnet");
    }
}
=======
bool Subnet6::inPool(const isc::asiolink::IOAddress& addr) const {

    // Let's start with checking if it even belongs to that subnet.
    if (!inRange(addr)) {
        return (false);
    }

    for (Pool6Collection::const_iterator pool = pools_.begin(); pool != pools_.end(); ++pool) {
        if ((*pool)->inRange(addr)) {
            return (true);
        }
    }
    // there's no pool that address belongs to
    return (false);
}

>>>>>>> d6e3f503
} // end of isc::dhcp namespace
} // end of isc namespace<|MERGE_RESOLUTION|>--- conflicted
+++ resolved
@@ -96,7 +96,6 @@
     return (candidate);
 }
 
-<<<<<<< HEAD
 void
 Subnet4::validateOption(const OptionPtr& option) const {
     if (!option) {
@@ -106,7 +105,6 @@
     }
 }
 
-=======
 bool Subnet4::inPool(const isc::asiolink::IOAddress& addr) const {
 
     // Let's start with checking if it even belongs to that subnet.
@@ -123,8 +121,6 @@
     return (false);
 }
 
-
->>>>>>> d6e3f503
 Subnet6::Subnet6(const isc::asiolink::IOAddress& prefix, uint8_t length,
                  const Triplet<uint32_t>& t1,
                  const Triplet<uint32_t>& t2,
@@ -171,7 +167,6 @@
     return (candidate);
 }
 
-<<<<<<< HEAD
 void
 Subnet6::validateOption(const OptionPtr& option) const {
     if (!option) {
@@ -180,7 +175,7 @@
         isc_throw(isc::BadValue, "expected V6 option to be added to the subnet");
     }
 }
-=======
+
 bool Subnet6::inPool(const isc::asiolink::IOAddress& addr) const {
 
     // Let's start with checking if it even belongs to that subnet.
@@ -197,6 +192,5 @@
     return (false);
 }
 
->>>>>>> d6e3f503
 } // end of isc::dhcp namespace
 } // end of isc namespace