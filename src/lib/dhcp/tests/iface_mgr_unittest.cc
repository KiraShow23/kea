--- conflicted
+++ resolved
@@ -58,11 +58,7 @@
     }
 
     ~IfaceMgrTest() {
-<<<<<<< HEAD
-            unlink(INTERFACE_FILE);
-=======
         unlink(INTERFACE_FILE);
->>>>>>> 8a040737
     }
 };
 
