// Copyright (C) 2011-2012 Internet Systems Consortium, Inc. ("ISC")
//
// Permission to use, copy, modify, and/or distribute this software for any
// purpose with or without fee is hereby granted, provided that the above
// copyright notice and this permission notice appear in all copies.
//
// THE SOFTWARE IS PROVIDED "AS IS" AND ISC DISCLAIMS ALL WARRANTIES WITH
// REGARD TO THIS SOFTWARE INCLUDING ALL IMPLIED WARRANTIES OF MERCHANTABILITY
// AND FITNESS.  IN NO EVENT SHALL ISC BE LIABLE FOR ANY SPECIAL, DIRECT,
 // INDIRECT, OR CONSEQUENTIAL DAMAGES OR ANY DAMAGES WHATSOEVER RESULTING FROM
// LOSS OF USE, DATA OR PROFITS, WHETHER IN AN ACTION OF CONTRACT, NEGLIGENCE
// OR OTHER TORTIOUS ACTION, ARISING OUT OF OR IN CONNECTION WITH THE USE OR
// PERFORMANCE OF THIS SOFTWARE.

#include <config.h>
#include <iostream>
#include <fstream>
#include <sstream>

#include <unistd.h>
#include <arpa/inet.h>
#include <gtest/gtest.h>

#include <asiolink/io_address.h>
#include <dhcp/pkt6.h>
#include <dhcp/iface_mgr.h>
#include <dhcp/dhcp4.h>

using namespace std;
using namespace isc;
using namespace isc::asiolink;
using namespace isc::dhcp;

// name of loopback interface detection
const size_t buf_size = 32;
char LOOPBACK[buf_size] = "lo";

namespace {

class NakedIfaceMgr: public IfaceMgr {
    // "naked" Interface Manager, exposes internal fields
public:
    NakedIfaceMgr() { }
    IfaceCollection & getIfacesLst() { return ifaces_; }
};

// dummy class for now, but this will be expanded when needed
class IfaceMgrTest : public ::testing::Test {
public:
    // these are empty for now, but let's keep them around
    IfaceMgrTest() {
    }

    ~IfaceMgrTest() {
    }
};

// We need some known interface to work reliably. Loopback interface
// is named lo on Linux and lo0 on BSD boxes. We need to find out
// which is available. This is not a real test, but rather a workaround
// that will go away when interface detection is implemented.

// NOTE: At this stage of development, write access to current directory
// during running tests is required.
TEST_F(IfaceMgrTest, loDetect) {

    // poor man's interface detection
    // it will go away as soon as proper interface detection
    // is implemented
    if (if_nametoindex("lo") > 0) {
        cout << "This is Linux, using lo as loopback." << endl;
        snprintf(LOOPBACK, buf_size - 1, "lo");
    } else if (if_nametoindex("lo0") > 0) {
        cout << "This is BSD, using lo0 as loopback." << endl;
        snprintf(LOOPBACK, buf_size - 1, "lo0");
    } else {
        cout << "Failed to detect loopback interface. Neither "
             << "lo nor lo0 worked. I give up." << endl;
        FAIL();
    }
}

// uncomment this test to create packet writer. It will
// write incoming DHCPv6 packets as C arrays. That is useful
// for generating test sequences based on actual traffic
//
// TODO: this potentially should be moved to a separate tool
//

#if 0
TEST_F(IfaceMgrTest, dhcp6Sniffer) {
    // testing socket operation in a portable way is tricky
    // without interface detection implemented

    unlink("interfaces.txt");

    ofstream interfaces("interfaces.txt", ios::ate);
    interfaces << "eth0 fe80::21e:8cff:fe9b:7349";
    interfaces.close();

    NakedIfaceMgr* ifacemgr = new NakedIfaceMgr();

    Pkt6* pkt = NULL;
    int cnt = 0;
    cout << "---8X-----------------------------------------" << endl;
    while (true) {
        pkt = ifacemgr->receive();

        cout << "// this code is autogenerated. Do NOT edit." << endl;
        cout << "// Received " << pkt->data_len_ << " bytes packet:" << endl;
        cout << "Pkt6 *capture" << cnt++ << "() {" << endl;
        cout << "    Pkt6* pkt;" << endl;
        cout << "    pkt = new Pkt6(" << pkt->data_len_ << ");" << endl;
        cout << "    pkt->remote_port_ = " << pkt-> remote_port_ << ";" << endl;
        cout << "    pkt->remote_addr_ = IOAddress(\""
             << pkt->remote_addr_.toText() << "\");" << endl;
        cout << "    pkt->local_port_ = " << pkt-> local_port_ << ";" << endl;
        cout << "    pkt->local_addr_ = IOAddress(\""
             << pkt->local_addr_.toText() << "\");" << endl;
        cout << "    pkt->ifindex_ = " << pkt->ifindex_ << ";" << endl;
        cout << "    pkt->iface_ = \"" << pkt->iface_ << "\";" << endl;

        // TODO it is better to declare statically initialize the array
        // and then memcpy it to packet.
        for (int i=0; i< pkt->data_len_; i++) {
            cout << "    pkt->data_[" << i << "]="
                 << (int)(unsigned char)pkt->data_[i] << "; ";
            if (!(i%4))
                cout << endl;
        }
        cout << endl;
        cout << "    return (pkt);" << endl;
        cout << "}" << endl << endl;

        delete pkt;
    }
    cout << "---8X-----------------------------------------" << endl;

    // never happens. Infinite loop is infinite
    delete pkt;
    delete ifacemgr;
}
#endif

TEST_F(IfaceMgrTest, basic) {
    // checks that IfaceManager can be instantiated
<<<<<<< HEAD
    createLoInterfacesTxt();
=======
>>>>>>> 33e7adc4

    IfaceMgr & ifacemgr = IfaceMgr::instance();
    ASSERT_TRUE(&ifacemgr != 0);
}

TEST_F(IfaceMgrTest, ifaceClass) {
    // basic tests for Iface inner class

    IfaceMgr::Iface* iface = new IfaceMgr::Iface("eth5", 7);

    EXPECT_STREQ("eth5/7", iface->getFullName().c_str());

    delete iface;
}

// TODO: Implement getPlainMac() test as soon as interface detection
// is implemented.
TEST_F(IfaceMgrTest, getIface) {

    cout << "Interface checks. Please ignore socket binding errors." << endl;
    NakedIfaceMgr* ifacemgr = new NakedIfaceMgr();

    // interface name, ifindex
    IfaceMgr::Iface iface1("lo1", 100);
    IfaceMgr::Iface iface2("eth9", 101);
    IfaceMgr::Iface iface3("en3", 102);
    IfaceMgr::Iface iface4("e1000g4", 103);
    cout << "This test assumes that there are less than 100 network interfaces"
         << " in the tested system and there are no lo1, eth9, en3, e1000g4"
         << " or wifi15 interfaces present." << endl;

    // note: real interfaces may be detected as well
    ifacemgr->getIfacesLst().push_back(iface1);
    ifacemgr->getIfacesLst().push_back(iface2);
    ifacemgr->getIfacesLst().push_back(iface3);
    ifacemgr->getIfacesLst().push_back(iface4);

    cout << "There are " << ifacemgr->getIfacesLst().size()
         << " interfaces." << endl;
    for (IfaceMgr::IfaceCollection::iterator iface=ifacemgr->getIfacesLst().begin();
         iface != ifacemgr->getIfacesLst().end();
         ++iface) {
        cout << "  " << iface->getFullName() << endl;
    }


    // check that interface can be retrieved by ifindex
    IfaceMgr::Iface* tmp = ifacemgr->getIface(102);
    ASSERT_TRUE(tmp != NULL);

    EXPECT_EQ("en3", tmp->getName());
    EXPECT_EQ(102, tmp->getIndex());

    // check that interface can be retrieved by name
    tmp = ifacemgr->getIface("lo1");
    ASSERT_TRUE(tmp != NULL);

    EXPECT_EQ("lo1", tmp->getName());
    EXPECT_EQ(100, tmp->getIndex());

    // check that non-existing interfaces are not returned
    EXPECT_EQ(static_cast<void*>(NULL), ifacemgr->getIface("wifi15") );

    delete ifacemgr;

}

TEST_F(IfaceMgrTest, sockets6) {
    // testing socket operation in a portable way is tricky
    // without interface detection implemented

    NakedIfaceMgr* ifacemgr = new NakedIfaceMgr();

    IOAddress loAddr("::1");

    Pkt6 pkt6(DHCPV6_SOLICIT, 123);
    pkt6.setIface(LOOPBACK);

    // bind multicast socket to port 10547
    int socket1 = ifacemgr->openSocket(LOOPBACK, loAddr, 10547);
    EXPECT_GT(socket1, 0); // socket > 0

    EXPECT_EQ(socket1, ifacemgr->getSocket(pkt6));

    // bind unicast socket to port 10548
    int socket2 = ifacemgr->openSocket(LOOPBACK, loAddr, 10548);
    EXPECT_GT(socket2, 0);

    // removed code for binding socket twice to the same address/port
    // as it caused problems on some platforms (e.g. Mac OS X)

    close(socket1);
    close(socket2);

    delete ifacemgr;
}

// TODO: disabled due to other naming on various systems
// (lo in Linux, lo0 in BSD systems)
TEST_F(IfaceMgrTest, DISABLED_sockets6Mcast) {
    // testing socket operation in a portable way is tricky
    // without interface detection implemented

    NakedIfaceMgr* ifacemgr = new NakedIfaceMgr();

    IOAddress loAddr("::1");
    IOAddress mcastAddr("ff02::1:2");

    // bind multicast socket to port 10547
    int socket1 = ifacemgr->openSocket(LOOPBACK, mcastAddr, 10547);
    EXPECT_GT(socket1, 0); // socket > 0

    // expect success. This address/port is already bound, but
    // we are using SO_REUSEADDR, so we can bind it twice
    int socket2 = ifacemgr->openSocket(LOOPBACK, mcastAddr, 10547);
    EXPECT_GT(socket2, 0);

    // there's no good way to test negative case here.
    // we would need non-multicast interface. We will be able
    // to iterate thru available interfaces and check if there
    // are interfaces without multicast-capable flag.

    close(socket1);
    close(socket2);

    delete ifacemgr;
}

TEST_F(IfaceMgrTest, sendReceive6) {

    // testing socket operation in a portable way is tricky
    // without interface detection implemented

    NakedIfaceMgr* ifacemgr = new NakedIfaceMgr();

    // let's assume that every supported OS have lo interface
    IOAddress loAddr("::1");
    int socket1 = 0, socket2 = 0;
    EXPECT_NO_THROW(
        socket1 = ifacemgr->openSocket(LOOPBACK, loAddr, 10547);
        socket2 = ifacemgr->openSocket(LOOPBACK, loAddr, 10546);
    );

    EXPECT_GT(socket1, 0);
    EXPECT_GT(socket2, 0);


    // prepare dummy payload
    uint8_t data[128];
    for (int i = 0; i < 128; i++) {
        data[i] = i;
    }
    Pkt6Ptr sendPkt = Pkt6Ptr(new Pkt6(data, 128));

    sendPkt->repack();

    sendPkt->setRemotePort(10547);
    sendPkt->setRemoteAddr(IOAddress("::1"));
    sendPkt->setIndex(1);
    sendPkt->setIface(LOOPBACK);

    Pkt6Ptr rcvPkt;

    EXPECT_EQ(true, ifacemgr->send(sendPkt));

    rcvPkt = ifacemgr->receive6();

    ASSERT_TRUE(rcvPkt); // received our own packet

    // let's check that we received what was sent
    ASSERT_EQ(sendPkt->getData().size(), rcvPkt->getData().size());
    EXPECT_EQ(0, memcmp(&sendPkt->getData()[0], &rcvPkt->getData()[0],
                        rcvPkt->getData().size()));

    EXPECT_EQ(sendPkt->getRemoteAddr().toText(), rcvPkt->getRemoteAddr().toText());

    // since we opened 2 sockets on the same interface and none of them is multicast,
    // none is preferred over the other for sending data, so we really should not
    // assume the one or the other will always be choosen for sending data. Therefore
    // we should accept both values as source ports.
    EXPECT_TRUE((rcvPkt->getRemotePort() == 10546) || (rcvPkt->getRemotePort() == 10547));

    delete ifacemgr;
}

TEST_F(IfaceMgrTest, sendReceive4) {

    // testing socket operation in a portable way is tricky
    // without interface detection implemented

    NakedIfaceMgr* ifacemgr = new NakedIfaceMgr();

    // let's assume that every supported OS have lo interface
    IOAddress loAddr("127.0.0.1");
    int socket1 = 0, socket2 = 0;
    EXPECT_NO_THROW(
        socket1 = ifacemgr->openSocket(LOOPBACK, loAddr, DHCP4_SERVER_PORT + 10000);
        socket2 = ifacemgr->openSocket(LOOPBACK, loAddr, DHCP4_SERVER_PORT + 10000 + 1);
    );

    EXPECT_GE(socket1, 0);
    EXPECT_GE(socket2, 0);

    boost::shared_ptr<Pkt4> sendPkt(new Pkt4(DHCPDISCOVER, 1234) );

    sendPkt->setLocalAddr(IOAddress("127.0.0.1"));

    sendPkt->setLocalPort(DHCP4_SERVER_PORT + 10000 + 1);
    sendPkt->setRemotePort(DHCP4_SERVER_PORT + 10000);
    sendPkt->setRemoteAddr(IOAddress("127.0.0.1"));
    sendPkt->setIndex(1);
    sendPkt->setIface(string(LOOPBACK));
    sendPkt->setHops(6);
    sendPkt->setSecs(42);
    sendPkt->setCiaddr(IOAddress("192.0.2.1"));
    sendPkt->setSiaddr(IOAddress("192.0.2.2"));
    sendPkt->setYiaddr(IOAddress("192.0.2.3"));
    sendPkt->setGiaddr(IOAddress("192.0.2.4"));

    // unpack() now checks if mandatory DHCP_MESSAGE_TYPE is present
    boost::shared_ptr<Option> msgType(new Option(Option::V4,
           static_cast<uint16_t>(DHO_DHCP_MESSAGE_TYPE)));
    msgType->setUint8(static_cast<uint8_t>(DHCPDISCOVER));
    sendPkt->addOption(msgType);

    uint8_t sname[] = "That's just a string that will act as SNAME";
    sendPkt->setSname(sname, strlen((const char*)sname));
    uint8_t file[] = "/another/string/that/acts/as/a/file_name.txt";
    sendPkt->setFile(file, strlen((const char*)file));

    ASSERT_NO_THROW(
        sendPkt->pack();
    );

    boost::shared_ptr<Pkt4> rcvPkt;

    EXPECT_EQ(true, ifacemgr->send(sendPkt));

    rcvPkt = ifacemgr->receive4(10);

    ASSERT_TRUE(rcvPkt); // received our own packet

    ASSERT_NO_THROW(
        rcvPkt->unpack();
    );

    // let's check that we received what was sent
    EXPECT_EQ(sendPkt->len(), rcvPkt->len());

    EXPECT_EQ("127.0.0.1", rcvPkt->getRemoteAddr().toText());
    EXPECT_EQ(sendPkt->getRemotePort(), rcvPkt->getLocalPort());

    // now let's check content
    EXPECT_EQ(sendPkt->getHops(), rcvPkt->getHops());
    EXPECT_EQ(sendPkt->getOp(),   rcvPkt->getOp());
    EXPECT_EQ(sendPkt->getSecs(), rcvPkt->getSecs());
    EXPECT_EQ(sendPkt->getFlags(), rcvPkt->getFlags());
    EXPECT_EQ(sendPkt->getCiaddr(), rcvPkt->getCiaddr());
    EXPECT_EQ(sendPkt->getSiaddr(), rcvPkt->getSiaddr());
    EXPECT_EQ(sendPkt->getYiaddr(), rcvPkt->getYiaddr());
    EXPECT_EQ(sendPkt->getGiaddr(), rcvPkt->getGiaddr());
    EXPECT_EQ(sendPkt->getTransid(), rcvPkt->getTransid());
    EXPECT_EQ(sendPkt->getType(), rcvPkt->getType());
    EXPECT_TRUE(sendPkt->getSname() == rcvPkt->getSname());
    EXPECT_TRUE(sendPkt->getFile() == rcvPkt->getFile());
    EXPECT_EQ(sendPkt->getHtype(), rcvPkt->getHtype());
    EXPECT_EQ(sendPkt->getHlen(), rcvPkt->getHlen());

    // since we opened 2 sockets on the same interface and none of them is multicast,
    // none is preferred over the other for sending data, so we really should not
    // assume the one or the other will always be choosen for sending data. We should
    // skip checking source port of sent address.

    delete ifacemgr;
}


TEST_F(IfaceMgrTest, socket4) {

    NakedIfaceMgr* ifacemgr = new NakedIfaceMgr();

    // Let's assume that every supported OS have lo interface.
    IOAddress loAddr("127.0.0.1");
    // Use unprivileged port (it's convenient for running tests as non-root).
    int socket1 = 0;

    EXPECT_NO_THROW(
        socket1 = ifacemgr->openSocket(LOOPBACK, loAddr, DHCP4_SERVER_PORT + 10000);
    );

    EXPECT_GT(socket1, 0);

    Pkt4 pkt(DHCPDISCOVER, 1234);
    pkt.setIface(LOOPBACK);

    // Expect that we get the socket that we just opened.
    EXPECT_EQ(socket1, ifacemgr->getSocket(pkt));

    close(socket1);

    delete ifacemgr;
}

// Test the Iface structure itself
TEST_F(IfaceMgrTest, iface) {
    IfaceMgr::Iface* iface = NULL;
    EXPECT_NO_THROW(
        iface = new IfaceMgr::Iface("eth0",1);
    );

    EXPECT_EQ("eth0", iface->getName());
    EXPECT_EQ(1, iface->getIndex());
    EXPECT_EQ("eth0/1", iface->getFullName());

    // Let's make a copy of this address collection.
    IfaceMgr::AddressCollection addrs = iface->getAddresses();

    EXPECT_EQ(0, addrs.size());

    IOAddress addr1("192.0.2.6");
    iface->addAddress(addr1);

    addrs = iface->getAddresses();
    ASSERT_EQ(1, addrs.size());
    EXPECT_EQ("192.0.2.6", addrs.at(0).toText());

    // No such address, should return false.
    EXPECT_FALSE(iface->delAddress(IOAddress("192.0.8.9")));

    // This address is present, delete it!
    EXPECT_TRUE(iface->delAddress(IOAddress("192.0.2.6")));

    // Not really necessary, previous reference still points to the same
    // collection. Let's do it anyway, as test code may serve as example
    // usage code as well.
    addrs = iface->getAddresses();

    EXPECT_EQ(0, addrs.size());

    EXPECT_NO_THROW(
        delete iface;
    );
}

TEST_F(IfaceMgrTest, iface_methods) {
    IfaceMgr::Iface iface("foo", 1234);

    iface.setHWType(42);
    EXPECT_EQ(42, iface.getHWType());

    uint8_t mac[IfaceMgr::MAX_MAC_LEN+10];
    for (int i = 0; i < IfaceMgr::MAX_MAC_LEN + 10; i++)
        mac[i] = 255 - i;

    EXPECT_EQ("foo", iface.getName());
    EXPECT_EQ(1234, iface.getIndex());

    // MAC is too long. Exception should be thrown and
    // MAC length should not be set.
    EXPECT_THROW(
        iface.setMac(mac, IfaceMgr::MAX_MAC_LEN + 1),
        OutOfRange
    );

    // MAC length should stay not set as excep
    EXPECT_EQ(0, iface.getMacLen());

    // Setting maximum length MAC should be ok.
    iface.setMac(mac, IfaceMgr::MAX_MAC_LEN);

    // For some reason constants cannot be used directly in EXPECT_EQ
    // as this produces linking error.
    size_t len = IfaceMgr::MAX_MAC_LEN;
    EXPECT_EQ(len, iface.getMacLen());
    EXPECT_EQ(0, memcmp(mac, iface.getMac(), iface.getMacLen()));
}

TEST_F(IfaceMgrTest, socketInfo) {

    // check that socketinfo for IPv4 socket is functional
    IfaceMgr::SocketInfo sock1(7, IOAddress("192.0.2.56"), DHCP4_SERVER_PORT + 7);
    EXPECT_EQ(7, sock1.sockfd_);
    EXPECT_EQ("192.0.2.56", sock1.addr_.toText());
    EXPECT_EQ(AF_INET, sock1.family_);
    EXPECT_EQ(DHCP4_SERVER_PORT + 7, sock1.port_);

    // check that socketinfo for IPv6 socket is functional
    IfaceMgr::SocketInfo sock2(9, IOAddress("2001:db8:1::56"), DHCP4_SERVER_PORT + 9);
    EXPECT_EQ(9, sock2.sockfd_);
    EXPECT_EQ("2001:db8:1::56", sock2.addr_.toText());
    EXPECT_EQ(AF_INET6, sock2.family_);
    EXPECT_EQ(DHCP4_SERVER_PORT + 9, sock2.port_);

    // now let's test if IfaceMgr handles socket info properly
    NakedIfaceMgr* ifacemgr = new NakedIfaceMgr();
    IfaceMgr::Iface* loopback = ifacemgr->getIface(LOOPBACK);
    ASSERT_TRUE(loopback);
    loopback->addSocket(sock1);
    loopback->addSocket(sock2);

    Pkt6 pkt6(DHCPV6_REPLY, 123456);

    // pkt6 dos not have interface set yet
    EXPECT_THROW(
        ifacemgr->getSocket(pkt6),
        BadValue
    );

    // try to send over non-existing interface
    pkt6.setIface("nosuchinterface45");
    EXPECT_THROW(
        ifacemgr->getSocket(pkt6),
        BadValue
    );

    // this will work
    pkt6.setIface(LOOPBACK);
    EXPECT_EQ(9, ifacemgr->getSocket(pkt6));

    bool deleted = false;
    EXPECT_NO_THROW(
        deleted = ifacemgr->getIface(LOOPBACK)->delSocket(9);
    );
    EXPECT_EQ(true, deleted);

    // it should throw again, there's no usable socket anymore
    EXPECT_THROW(
        ifacemgr->getSocket(pkt6),
        Unexpected
    );

    // repeat for pkt4
    Pkt4 pkt4(DHCPDISCOVER, 1);

    // pkt4 does not have interface set yet.
    EXPECT_THROW(
        ifacemgr->getSocket(pkt4),
        BadValue
    );

    // Try to send over non-existing interface.
    pkt4.setIface("nosuchinterface45");
    EXPECT_THROW(
        ifacemgr->getSocket(pkt4),
        BadValue
    );

    // Socket info is set, packet has well defined interface. It should work.
    pkt4.setIface(LOOPBACK);
    EXPECT_EQ(7, ifacemgr->getSocket(pkt4));

    EXPECT_NO_THROW(
        ifacemgr->getIface(LOOPBACK)->delSocket(7);
    );

    // It should throw again, there's no usable socket anymore.
    EXPECT_THROW(
        ifacemgr->getSocket(pkt4),
        Unexpected
    );

    delete ifacemgr;
}

#if defined(OS_LINUX)

/// @brief parses text representation of MAC address
///
/// This function parses text representation of a MAC address and stores
/// it in binary format. Text format is expecte to be separate with
/// semicolons, e.g. f4:6d:04:96:58:f2
///
/// TODO: IfaceMgr::Iface::mac_ uses uint8_t* type, should be vector<uint8_t>
///
/// @param textMac string with MAC address to parse
/// @param mac pointer to output buffer
/// @param macLen length of output buffer
///
/// @return number of bytes filled in output buffer
size_t parse_mac(const std::string& textMac, uint8_t* mac, size_t macLen) {
    stringstream tmp(textMac);
    tmp.flags(ios::hex);
    int i = 0;
    uint8_t octet = 0; // output octet
    uint8_t byte;  // parsed charater from text representation
    while (!tmp.eof()) {

        tmp >> byte; // hex value
        if (byte == ':') {
            mac[i++] = octet;

            if (i == macLen) {
                // parsing aborted. We hit output buffer size
                return(i);
            }
            octet = 0;
            continue;
        }
        if (isalpha(byte)) {
            byte = toupper(byte) - 'A' + 10;
        } else if (isdigit(byte)) {
            byte -= '0';
        } else {
            // parse error. Let's return what we were able to parse so far
            break;
        }
        octet <<= 4;
        octet += byte;
    }
    mac[i++] = octet;

    return (i);
}

/// @brief Parses 'ifconfig -a' output and creates list of interfaces
///
/// This method tries to parse ifconfig output. Note that there are some
/// oddities in recent versions of ifconfig, like putting extra spaces
/// after MAC address, inconsistent naming and spacing between inet and inet6.
/// This is an attempt to find a balance between tight parsing of every piece
/// of text that ifconfig prints and robustness to handle slight differences
/// in ifconfig output.
///
/// @todo: Consider using isc::util::str::tokens here.
///
/// @param textFile name of a text file that holds output of ifconfig -a
/// @param ifaces empty list of interfaces to be filled
void parse_ifconfig(const std::string& textFile, IfaceMgr::IfaceCollection& ifaces) {
    fstream f(textFile.c_str());

    bool first_line = true;
    IfaceMgr::IfaceCollection::iterator iface;
    while (!f.eof()) {
        string line;
        getline(f, line);

        // interfaces are separated by empty line
        if (line.length() == 0) {
            first_line = true;
            continue;
        }

        // uncomment this for ifconfig output debug
        // cout << "line[" << line << "]" << endl;

        // this is first line of a new interface
        if (first_line) {
            first_line = false;

            size_t offset;
            offset = line.find_first_of(" ");
            if (offset == string::npos) {
                isc_throw(BadValue, "Malformed output of ifconfig");
            }

            // ifconfig in Gentoo prints out eth0: instead of eth0
            if (line[offset - 1] == ':') {
                offset--;
            }
            string name = line.substr(0, offset);

            // sadly, ifconfig does not return ifindex
            ifaces.push_back(IfaceMgr::Iface(name, 0));
            iface = ifaces.end();
            --iface; // points to the last element

            offset = line.find(string("HWaddr"));

            string mac = "";
            if (offset != string::npos) { // some interfaces don't have MAC (e.g. lo)
                offset += 7;
                mac = line.substr(offset, string::npos);
                mac = mac.substr(0, mac.find_first_of(" "));

                uint8_t buf[IfaceMgr::MAX_MAC_LEN];
                int mac_len = parse_mac(mac, buf, IfaceMgr::MAX_MAC_LEN);
                iface->setMac(buf, mac_len);
            }
        }

        if (line.find("inet6") != string::npos) {
            // IPv6 address
            string addr;
            if (line.find("addr:", line.find("inet6")) != string::npos) {
                // Ubuntu style format: inet6 addr: ::1/128 Scope:Host
                addr = line.substr(line.find("addr:") + 6, string::npos);
            } else {
                // Gentoo style format: inet6 fe80::6ef0:49ff:fe96:ba17  prefixlen 64  scopeid 0x20<link>
                addr = line.substr(line.find("inet6") + 6, string::npos);
            }

            // handle Ubuntu format: inet6 addr: fe80::f66d:4ff:fe96:58f2/64 Scope:Link
            addr = addr.substr(0, addr.find("/"));

            // handle inet6 fe80::ca3a:35ff:fed4:8f1d  prefixlen 64  scopeid 0x20<link>
            addr = addr.substr(0, addr.find(" "));
            IOAddress a(addr);
            iface->addAddress(a);
        } else if(line.find("inet") != string::npos) {
            // IPv4 address
            string addr;
            if (line.find("addr:", line.find("inet")) != string::npos) {
                // Ubuntu style format: inet addr:127.0.0.1  Mask:255.0.0.0
                addr = line.substr(line.find("addr:") + 5, string::npos);
            } else {
                // Gentoo style format: inet 10.53.0.4  netmask 255.255.255.0
                addr = line.substr(line.find("inet") + 5, string::npos);
            }

            addr = addr.substr(0, addr.find_first_of(" "));
            IOAddress a(addr);
            iface->addAddress(a);
        } else if(line.find("Metric")) {
            // flags
            if (line.find("UP") != string::npos) {
                iface->flag_up_ = true;
            }
            if (line.find("LOOPBACK") != string::npos) {
                iface->flag_loopback_ = true;
            }
            if (line.find("RUNNING") != string::npos) {
                iface->flag_running_ = true;
            }
            if (line.find("BROADCAST") != string::npos) {
                iface->flag_broadcast_ = true;
            }
            if (line.find("MULTICAST") != string::npos) {
                iface->flag_multicast_ = true;
            }
        }
    }
}


// This test compares implemented detection routines to output of "ifconfig -a" command.
// It is far from perfect, but it is able to verify that interface names, flags,
// MAC address, IPv4 and IPv6 addresses are detected properly. Interface list completeness
// (check that each interface is reported, i.e. no missing or extra interfaces) and
// address completeness is verified.
//
// Things that are not tested:
// - ifindex (ifconfig does not print it out)
// - address scopes and lifetimes (we don't need it, so it is not implemented in IfaceMgr)
// TODO: temporarily disabled, see ticket #1529
TEST_F(IfaceMgrTest, DISABLED_detectIfaces_linux) {

    NakedIfaceMgr* ifacemgr = new NakedIfaceMgr();
    IfaceMgr::IfaceCollection& detectedIfaces = ifacemgr->getIfacesLst();

    const std::string textFile = "ifconfig.txt";

    unlink(textFile.c_str());
    int result = system( ("/sbin/ifconfig -a > " + textFile).c_str());

    ASSERT_EQ(0, result);

    // list of interfaces parsed from ifconfig
    IfaceMgr::IfaceCollection parsedIfaces;

    ASSERT_NO_THROW(
        parse_ifconfig(textFile, parsedIfaces);
    );
    unlink(textFile.c_str());

    cout << "------Parsed interfaces---" << endl;
    for (IfaceMgr::IfaceCollection::iterator i = parsedIfaces.begin();
         i != parsedIfaces.end(); ++i) {
        cout << i->getName() << ": ifindex=" << i->getIndex() << ", mac=" << i->getPlainMac();
        cout << ", flags:";
        if (i->flag_up_) {
            cout << " UP";
        }
        if (i->flag_running_) {
            cout << " RUNNING";
        }
        if (i->flag_multicast_) {
            cout << " MULTICAST";
        }
        if (i->flag_broadcast_) {
            cout << " BROADCAST";
        }
        cout << ", addrs:";
        const IfaceMgr::AddressCollection& addrs = i->getAddresses();
        for (IfaceMgr::AddressCollection::const_iterator a= addrs.begin();
             a != addrs.end(); ++a) {
            cout << a->toText() << " ";
        }
        cout << endl;
    }

    // Ok, now we have 2 lists of interfaces. Need to compare them
    ASSERT_EQ(detectedIfaces.size(), parsedIfaces.size());

    // TODO: This could could probably be written simple with find()
    for (IfaceMgr::IfaceCollection::iterator detected = detectedIfaces.begin();
         detected != detectedIfaces.end(); ++detected) {
        // let's find out if this interface is

        bool found = false;
        for (IfaceMgr::IfaceCollection::iterator i = parsedIfaces.begin();
             i != parsedIfaces.end(); ++i) {
            if (detected->getName() != i->getName()) {
                continue;
            }
            found = true;

            cout << "Checking interface " << detected->getName() << endl;

            // start with checking flags
            EXPECT_EQ(detected->flag_loopback_, i->flag_loopback_);
            EXPECT_EQ(detected->flag_up_, i->flag_up_);
            EXPECT_EQ(detected->flag_running_, i->flag_running_);
            EXPECT_EQ(detected->flag_multicast_, i->flag_multicast_);
            EXPECT_EQ(detected->flag_broadcast_, i->flag_broadcast_);

            // skip MAC comparison for loopback as netlink returns MAC
            // 00:00:00:00:00:00 for lo
            if (!detected->flag_loopback_) {
                ASSERT_EQ(detected->getMacLen(), i->getMacLen());
                EXPECT_EQ(0, memcmp(detected->getMac(), i->getMac(), i->getMacLen()));
            }

            EXPECT_EQ(detected->getAddresses().size(), i->getAddresses().size());

            // now compare addresses
            const IfaceMgr::AddressCollection& addrs = detected->getAddresses();
            for (IfaceMgr::AddressCollection::const_iterator addr = addrs.begin();
                 addr != addrs.end(); ++addr) {
                bool addr_found = false;

                const IfaceMgr::AddressCollection& addrs2 = detected->getAddresses();
                for (IfaceMgr::AddressCollection::const_iterator a = addrs2.begin();
                     a != addrs2.end(); ++a) {
                    if (*addr != *a) {
                        continue;
                    }
                    addr_found = true;
                }
                if (!addr_found) {
                    cout << "ifconfig does not seem to report " << addr->toText()
                         << " address on " << detected->getFullName() << " interface." << endl;
                    FAIL();
                }
                cout << "Address " << addr->toText() << " on iterface " << detected->getFullName()
                     << " matched with 'ifconfig -a' output." << endl;
            }
        }
        if (!found) { // corresponding interface was not found
            FAIL();
        }
    }

    delete ifacemgr;
}
#endif

volatile bool callback_ok;

void my_callback(void) {
    cout << "Callback triggered." << endl;
    callback_ok = true;
}

TEST_F(IfaceMgrTest, controlSession) {
    // tests if extra control socket and its callback can be passed and
    // it is supported properly by receive4() method.

    callback_ok = false;

    NakedIfaceMgr* ifacemgr = new NakedIfaceMgr();

    // create pipe and register it as extra socket
    int pipefd[2];
    EXPECT_TRUE(pipe(pipefd) == 0);
    EXPECT_NO_THROW(ifacemgr->set_session_socket(pipefd[0], my_callback));

    Pkt4Ptr pkt4;
    pkt4 = ifacemgr->receive4(1);

    // Our callback should not be called this time (there was no data)
    EXPECT_FALSE(callback_ok);

    // IfaceMgr should not process control socket data as incoming packets
    EXPECT_FALSE(pkt4);

    // Now, send some data over pipe (38 bytes)
    EXPECT_EQ(38, write(pipefd[1], "Hi, this is a message sent over a pipe", 38));

    // ... and repeat
    pkt4 = ifacemgr->receive4(1);

    // IfaceMgr should not process control socket data as incoming packets
    EXPECT_FALSE(pkt4);

    // There was some data, so this time callback should be called
    EXPECT_TRUE(callback_ok);

    delete ifacemgr;

    // close both pipe ends
    close(pipefd[1]);
    close(pipefd[0]);
}

}<|MERGE_RESOLUTION|>--- conflicted
+++ resolved
@@ -7,7 +7,7 @@
 // THE SOFTWARE IS PROVIDED "AS IS" AND ISC DISCLAIMS ALL WARRANTIES WITH
 // REGARD TO THIS SOFTWARE INCLUDING ALL IMPLIED WARRANTIES OF MERCHANTABILITY
 // AND FITNESS.  IN NO EVENT SHALL ISC BE LIABLE FOR ANY SPECIAL, DIRECT,
- // INDIRECT, OR CONSEQUENTIAL DAMAGES OR ANY DAMAGES WHATSOEVER RESULTING FROM
+// INDIRECT, OR CONSEQUENTIAL DAMAGES OR ANY DAMAGES WHATSOEVER RESULTING FROM
 // LOSS OF USE, DATA OR PROFITS, WHETHER IN AN ACTION OF CONTRACT, NEGLIGENCE
 // OR OTHER TORTIOUS ACTION, ARISING OUT OF OR IN CONNECTION WITH THE USE OR
 // PERFORMANCE OF THIS SOFTWARE.
@@ -144,10 +144,6 @@
 
 TEST_F(IfaceMgrTest, basic) {
     // checks that IfaceManager can be instantiated
-<<<<<<< HEAD
-    createLoInterfacesTxt();
-=======
->>>>>>> 33e7adc4
 
     IfaceMgr & ifacemgr = IfaceMgr::instance();
     ASSERT_TRUE(&ifacemgr != 0);
