// Copyright (C) 2013 Internet Systems Consortium, Inc. ("ISC")
//
// Permission to use, copy, modify, and/or distribute this software for any
// purpose with or without fee is hereby granted, provided that the above
// copyright notice and this permission notice appear in all copies.
//
// THE SOFTWARE IS PROVIDED "AS IS" AND ISC DISCLAIMS ALL WARRANTIES WITH
// REGARD TO THIS SOFTWARE INCLUDING ALL IMPLIED WARRANTIES OF MERCHANTABILITY
// AND FITNESS.  IN NO EVENT SHALL ISC BE LIABLE FOR ANY SPECIAL, DIRECT,
// INDIRECT, OR CONSEQUENTIAL DAMAGES OR ANY DAMAGES WHATSOEVER RESULTING FROM
// LOSS OF USE, DATA OR PROFITS, WHETHER IN AN ACTION OF CONTRACT, NEGLIGENCE
// OR OTHER TORTIOUS ACTION, ARISING OUT OF OR IN CONNECTION WITH THE USE OR
// PERFORMANCE OF THIS SOFTWARE.

#ifndef DHCP_CONFIG_PARSER_H
#define DHCP_CONFIG_PARSER_H

#include <exceptions/exceptions.h>
#include <cc/data.h>
#include <stdint.h>
#include <string>
#include <map>

namespace isc {
namespace dhcp {

/// An exception that is thrown if an error occurs while configuring
/// DHCP server.
class DhcpConfigError : public isc::Exception {
public:

    /// @brief constructor
    ///
    /// @param file name of the file, where exception occurred
    /// @param line line of the file, where exception occurred
    /// @param what text description of the issue that caused exception
    DhcpConfigError(const char* file, size_t line, const char* what)
        : isc::Exception(file, line, what) {}
};

/// @brief Forward declaration to DhcpConfigParser class.
///
/// It is only needed here to define types that are
/// based on this class before the class definition.
class DhcpConfigParser;

/// @brief a pointer to configuration parser
typedef boost::shared_ptr<DhcpConfigParser> ParserPtr;

/// @brief Collection of parsers.
///
/// This container is used to store pointer to parsers for a given scope.
typedef std::vector<ParserPtr> ParserCollection;

/// @brief Combination of parameter name and configuration contents
typedef std::pair<std::string, isc::data::ConstElementPtr> ConfigPair;

/// @brief Base abstract class for all DHCP parsers
///
/// Each instance of a class derived from this class parses one specific config
/// element. Sometimes elements are simple (e.g. a string) and sometimes quite
/// complex (e.g. a subnet). In such case, it is likely that a parser will
/// spawn child parsers to parse child elements in the configuration.
class DhcpConfigParser {
    ///
    /// @name Constructors and Destructor
    ///
    /// Note: The copy constructor and the assignment operator are
    /// intentionally defined as private to make it explicit that this is a
    /// pure base class.
    //@{
private:

    // Private constructor and assignment operator assures that nobody
    // will be able to copy or assign a parser. There are no defined
    // bodies for them.
    DhcpConfigParser(const DhcpConfigParser& source);
    DhcpConfigParser& operator=(const DhcpConfigParser& source);
protected:
    /// @brief The default constructor.
    ///
    /// This is intentionally defined as @c protected as this base class should
    /// never be instantiated (except as part of a derived class).
    DhcpConfigParser() {}
public:
    /// The destructor.
    virtual ~DhcpConfigParser() {}
    //@}

    /// @brief Prepare configuration value.
    ///
    /// This method parses the "value part" of the configuration identifier
    /// that corresponds to this derived class and prepares a new value to
    /// apply to the server.
    ///
    /// This method must validate the given value both in terms of syntax
    /// and semantics of the configuration, so that the server will be
    /// validly configured at the time of @c commit().  Note: the given
    /// configuration value is normally syntactically validated, but the
    /// @c build() implementation must also expect invalid input.  If it
    /// detects an error it may throw an exception of a derived class
    /// of @c isc::Exception.
    ///
    /// Preparing a configuration value will often require resource
    /// allocation.  If it fails, it may throw a corresponding standard
    /// exception.
    ///
    /// This method is not expected to be called more than once in the
    /// life of the object. Although multiple calls are not prohibited
    /// by the interface, the behavior is undefined.
    ///
    /// @param config_value The configuration value for the identifier
    /// corresponding to the derived class.
    virtual void build(isc::data::ConstElementPtr config_value) = 0;

    /// @brief Apply the prepared configuration value to the server.
    ///
    /// This method is expected to be exception free, and, as a consequence,
    /// it should normally not involve resource allocation.
    /// Typically it would simply perform exception free assignment or swap
    /// operation on the value prepared in @c build().
    /// In some cases, however, it may be very difficult to meet this
    /// condition in a realistic way, while the failure case should really
    /// be very rare.  In such a case it may throw, and, if the parser is
    /// called via @c configureDhcp4Server(), the caller will convert the
    /// exception as a fatal error.
    ///
    /// This method is expected to be called after @c build(), and only once.
    /// The result is undefined otherwise.
    virtual void commit() = 0;
};

<<<<<<< HEAD
/// @brief A template class that stores named elements of a given data type.
///
/// This template class is provides data value storage for configuration parameters
/// of a given data type.  The values are stored by parameter name and as instances 
/// of type "ValueType". 
///
/// @param ValueType is the data type of the elements to store.
template<typename ValueType>
class ValueStorage {
    public:
        /// @brief  Stores the the parameter and its value in the store.
        ///
        /// If the parameter does not exist in the store, then it will be added,
        /// otherwise its data value will be updated with the given value. 
        ///
        /// @param name is the name of the paramater to store.
        /// @param value is the data value to store.
        void setParam(const std::string name, const ValueType& value) {
            values_[name] = value;
        }

        /// @brief Returns the data value for the given parameter.
        ///
        /// Finds and returns the data value for the given parameter.
        /// @param name is the name of the parameter for which the data
        /// value is desired.
        ///
        /// @return The parameter's data value of type \<ValueType\>.
        /// @throw DhcpConfigError if the parameter is not found.
        ValueType getParam(const std::string& name) const {
            typename std::map<std::string, ValueType>::const_iterator param 
                = values_.find(name);

            if (param == values_.end()) {
                isc_throw(DhcpConfigError, "Missing parameter '"
                       << name << "'");
            }

            return (param->second);
        }

        /// @brief  Remove the parameter from the store.
        ///
        /// Deletes the entry for the given parameter from the store if it 
        /// exists. 
        ///
        /// @param name is the name of the paramater to delete.
        void delParam(const std::string& name) {
            values_.erase(name);
        }

        /// @brief Deletes all of the entries from the store.
        ///
        void clear() {
            values_.clear();
        }


    private:
        /// @brief An std::map of the data values, keyed by parameter names.
        std::map<std::string, ValueType> values_;
};


/// @brief a collection of elements that store uint32 values (e.g. renew-timer = 900)
typedef ValueStorage<uint32_t> Uint32Storage;

/// @brief a collection of elements that store string values
typedef ValueStorage<std::string> StringStorage;

/// @brief Storage for parsed boolean values.
typedef ValueStorage<bool> BooleanStorage;

=======
>>>>>>> a77e3f1c
}; // end of isc::dhcp namespace
}; // end of isc namespace

#endif // DHCP_CONFIG_PARSER_H
<|MERGE_RESOLUTION|>--- conflicted
+++ resolved
@@ -130,82 +130,6 @@
     virtual void commit() = 0;
 };
 
-<<<<<<< HEAD
-/// @brief A template class that stores named elements of a given data type.
-///
-/// This template class is provides data value storage for configuration parameters
-/// of a given data type.  The values are stored by parameter name and as instances 
-/// of type "ValueType". 
-///
-/// @param ValueType is the data type of the elements to store.
-template<typename ValueType>
-class ValueStorage {
-    public:
-        /// @brief  Stores the the parameter and its value in the store.
-        ///
-        /// If the parameter does not exist in the store, then it will be added,
-        /// otherwise its data value will be updated with the given value. 
-        ///
-        /// @param name is the name of the paramater to store.
-        /// @param value is the data value to store.
-        void setParam(const std::string name, const ValueType& value) {
-            values_[name] = value;
-        }
-
-        /// @brief Returns the data value for the given parameter.
-        ///
-        /// Finds and returns the data value for the given parameter.
-        /// @param name is the name of the parameter for which the data
-        /// value is desired.
-        ///
-        /// @return The parameter's data value of type \<ValueType\>.
-        /// @throw DhcpConfigError if the parameter is not found.
-        ValueType getParam(const std::string& name) const {
-            typename std::map<std::string, ValueType>::const_iterator param 
-                = values_.find(name);
-
-            if (param == values_.end()) {
-                isc_throw(DhcpConfigError, "Missing parameter '"
-                       << name << "'");
-            }
-
-            return (param->second);
-        }
-
-        /// @brief  Remove the parameter from the store.
-        ///
-        /// Deletes the entry for the given parameter from the store if it 
-        /// exists. 
-        ///
-        /// @param name is the name of the paramater to delete.
-        void delParam(const std::string& name) {
-            values_.erase(name);
-        }
-
-        /// @brief Deletes all of the entries from the store.
-        ///
-        void clear() {
-            values_.clear();
-        }
-
-
-    private:
-        /// @brief An std::map of the data values, keyed by parameter names.
-        std::map<std::string, ValueType> values_;
-};
-
-
-/// @brief a collection of elements that store uint32 values (e.g. renew-timer = 900)
-typedef ValueStorage<uint32_t> Uint32Storage;
-
-/// @brief a collection of elements that store string values
-typedef ValueStorage<std::string> StringStorage;
-
-/// @brief Storage for parsed boolean values.
-typedef ValueStorage<bool> BooleanStorage;
-
-=======
->>>>>>> a77e3f1c
 }; // end of isc::dhcp namespace
 }; // end of isc namespace
 
