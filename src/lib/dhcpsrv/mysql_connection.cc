// Copyright (C) 2012-2018 Internet Systems Consortium, Inc. ("ISC")
//
// This Source Code Form is subject to the terms of the Mozilla Public
// License, v. 2.0. If a copy of the MPL was not distributed with this
// file, You can obtain one at http://mozilla.org/MPL/2.0/.


<<<<<<< HEAD
#include <config.h>

#include <dhcpsrv/dhcpsrv_log.h>
=======
#include <dhcpsrv/db_log.h>
>>>>>>> 1e07a7b3
#include <dhcpsrv/mysql_connection.h>
#include <exceptions/exceptions.h>

#include <boost/lexical_cast.hpp>

#include <algorithm>
#include <stdint.h>
#include <string>
#include <limits>

using namespace isc;
using namespace isc::dhcp;
using namespace std;

namespace isc {
namespace dhcp {

const my_bool MLM_FALSE = 0;
const my_bool MLM_TRUE = 1;
const int MLM_MYSQL_FETCH_SUCCESS = 0;
const int MLM_MYSQL_FETCH_FAILURE = 1;

/// @todo: Migrate this default value to src/bin/dhcpX/simple_parserX.cc
const int MYSQL_DEFAULT_CONNECTION_TIMEOUT = 5; // seconds

MySqlTransaction::MySqlTransaction(MySqlConnection& conn)
    : conn_(conn), committed_(false) {
    conn_.startTransaction();
}

MySqlTransaction::~MySqlTransaction() {
    // Rollback if the MySqlTransaction::commit wasn't explicitly
    // called.
    if (!committed_) {
        conn_.rollback();
    }
}

void
MySqlTransaction::commit() {
    conn_.commit();
    committed_ = true;
}


// Open the database using the parameters passed to the constructor.

void
MySqlConnection::openDatabase() {

    // Set up the values of the parameters
    const char* host = "localhost";
    string shost;
    try {
        shost = getParameter("host");
        host = shost.c_str();
    } catch (...) {
        // No host.  Fine, we'll use "localhost"
    }

    unsigned int port = 0;
    string sport;
    try {
        sport = getParameter("port");
    } catch (...) {
        // No port parameter, we are going to use the default port.
        sport = "";
    }

    if (sport.size() > 0) {
        // Port was given, so try to convert it to an integer.

        try {
            port = boost::lexical_cast<unsigned int>(sport);
        } catch (...) {
            // Port given but could not be converted to an unsigned int.
            // Just fall back to the default value.
            port = 0;
        }

        // The port is only valid when it is in the 0..65535 range.
        // Again fall back to the default when the given value is invalid.
        if (port > numeric_limits<uint16_t>::max()) {
            port = 0;
        }
    }

    const char* user = NULL;
    string suser;
    try {
        suser = getParameter("user");
        user = suser.c_str();
    } catch (...) {
        // No user.  Fine, we'll use NULL
    }

    const char* password = NULL;
    string spassword;
    try {
        spassword = getParameter("password");
        password = spassword.c_str();
    } catch (...) {
        // No password.  Fine, we'll use NULL
    }

    const char* name = NULL;
    string sname;
    try {
        sname = getParameter("name");
        name = sname.c_str();
    } catch (...) {
        // No database name.  Throw a "NoName" exception
        isc_throw(NoDatabaseName, "must specify a name for the database");
    }

    unsigned int connect_timeout = MYSQL_DEFAULT_CONNECTION_TIMEOUT;
    string stimeout;
    try {
        stimeout = getParameter("connect-timeout");
    } catch (...) {
        // No timeout parameter, we are going to use the default timeout.
        stimeout = "";
    }

    if (stimeout.size() > 0) {
        // Timeout was given, so try to convert it to an integer.

        try {
            connect_timeout = boost::lexical_cast<unsigned int>(stimeout);
        } catch (...) {
            // Timeout given but could not be converted to an unsigned int. Set
            // the connection timeout to an invalid value to trigger throwing
            // of an exception.
            connect_timeout = 0;
        }

        // The timeout is only valid if greater than zero, as depending on the
        // database, a zero timeout might signify something like "wait
        // indefinitely".
        //
        // The check below also rejects a value greater than the maximum
        // integer value.  The lexical_cast operation used to obtain a numeric
        // value from a string can get confused if trying to convert a negative
        // integer to an unsigned int: instead of throwing an exception, it may
        // produce a large positive value.
        if ((connect_timeout == 0) ||
            (connect_timeout > numeric_limits<int>::max())) {
            isc_throw(DbInvalidTimeout, "database connection timeout (" <<
                      stimeout << ") must be an integer greater than 0");
        }
    }

    // Set options for the connection:
    //
    // Set options for the connection:
    // Make sure auto_reconnect is OFF! Enabling it leaves us with an unusable
    // connection after a reconnect as among other things, it drops all our
    // pre-compiled statements.
    my_bool auto_reconnect = MLM_FALSE;
    int result = mysql_options(mysql_, MYSQL_OPT_RECONNECT, &auto_reconnect);
    if (result != 0) {
        isc_throw(DbOpenError, "unable to set auto-reconnect option: " <<
                  mysql_error(mysql_));
    }

    // Make sure we have a large idle time window ... say 30 days...
    const char *wait_time = "SET SESSION wait_timeout = 30 * 86400";
    result = mysql_options(mysql_, MYSQL_INIT_COMMAND, wait_time);
    if (result != 0) {
        isc_throw(DbOpenError, "unable to set wait_timeout " <<
                  mysql_error(mysql_));
    }

    // Set SQL mode options for the connection:  SQL mode governs how what
    // constitutes insertable data for a given column, and how to handle
    // invalid data.  We want to ensure we get the strictest behavior and
    // to reject invalid data with an error.
    const char *sql_mode = "SET SESSION sql_mode ='STRICT_ALL_TABLES'";
    result = mysql_options(mysql_, MYSQL_INIT_COMMAND, sql_mode);
    if (result != 0) {
        isc_throw(DbOpenError, "unable to set SQL mode options: " <<
                  mysql_error(mysql_));
    }

    // Connection timeout, the amount of time taken for the client to drop
    // the connection if the server is not responding.
    result = mysql_options(mysql_, MYSQL_OPT_CONNECT_TIMEOUT, &connect_timeout);
    if (result != 0) {
        isc_throw(DbOpenError, "unable to set database connection timeout: " <<
                  mysql_error(mysql_));
    }

    // Open the database.
    //
    // The option CLIENT_FOUND_ROWS is specified so that in an UPDATE,
    // the affected rows are the number of rows found that match the
    // WHERE clause of the SQL statement, not the rows changed.  The reason
    // here is that MySQL apparently does not update a row if data has not
    // changed and so the "affected rows" (retrievable from MySQL) is zero.
    // This makes it hard to distinguish whether the UPDATE changed no rows
    // because no row matching the WHERE clause was found, or because a
    // row was found but no data was altered.
    MYSQL* status = mysql_real_connect(mysql_, host, user, password, name,
                                       port, NULL, CLIENT_FOUND_ROWS);
    if (status != mysql_) {
        isc_throw(DbOpenError, mysql_error(mysql_));
    }
}


// Prepared statement setup.  The textual form of an SQL statement is stored
// in a vector of strings (text_statements_) and is used in the output of
// error messages.  The SQL statement is also compiled into a "prepared
// statement" (stored in statements_), which avoids the overhead of compilation
// during use.  As prepared statements have resources allocated to them, the
// class destructor explicitly destroys them.

void
MySqlConnection::prepareStatement(uint32_t index, const char* text) {
    // Validate that there is space for the statement in the statements array
    // and that nothing has been placed there before.
    if ((index >= statements_.size()) || (statements_[index] != NULL)) {
        isc_throw(InvalidParameter, "invalid prepared statement index (" <<
                  static_cast<int>(index) << ") or indexed prepared " <<
                  "statement is not null");
    }

    // All OK, so prepare the statement
    text_statements_[index] = std::string(text);
    statements_[index] = mysql_stmt_init(mysql_);
    if (statements_[index] == NULL) {
        isc_throw(DbOperationError, "unable to allocate MySQL prepared "
                  "statement structure, reason: " << mysql_error(mysql_));
    }

    int status = mysql_stmt_prepare(statements_[index], text, strlen(text));
    if (status != 0) {
        isc_throw(DbOperationError, "unable to prepare MySQL statement <" <<
                  text << ">, reason: " << mysql_error(mysql_));
    }
}

void
MySqlConnection::prepareStatements(const TaggedStatement* start_statement,
                                   const TaggedStatement* end_statement) {
    // Created the MySQL prepared statements for each DML statement.
    for (const TaggedStatement* tagged_statement = start_statement;
         tagged_statement != end_statement; ++tagged_statement) {
        if (tagged_statement->index >= statements_.size()) {
            statements_.resize(tagged_statement->index + 1, NULL);
            text_statements_.resize(tagged_statement->index + 1,
                                    std::string(""));
        }
        prepareStatement(tagged_statement->index,
                         tagged_statement->text);
    }
}

void MySqlConnection::clearStatements() {
    statements_.clear();
    text_statements_.clear();
}

/// @brief Destructor
MySqlConnection::~MySqlConnection() {
    // Free up the prepared statements, ignoring errors. (What would we do
    // about them? We're destroying this object and are not really concerned
    // with errors on a database connection that is about to go away.)
    for (int i = 0; i < statements_.size(); ++i) {
        if (statements_[i] != NULL) {
            (void) mysql_stmt_close(statements_[i]);
            statements_[i] = NULL;
        }
    }
    statements_.clear();
    text_statements_.clear();
}

// Time conversion methods.
//
// Note that the MySQL TIMESTAMP data type (used for "expire") converts data
// from the current timezone to UTC for storage, and from UTC to the current
// timezone for retrieval.
//
// This causes no problems providing that:
// a) cltt is given in local time
// b) We let the system take care of timezone conversion when converting
//    from a time read from the database into a local time.
void
MySqlConnection::convertToDatabaseTime(const time_t input_time,
                                       MYSQL_TIME& output_time) {

    // Convert to broken-out time
    struct tm time_tm;
    (void) localtime_r(&input_time, &time_tm);

    // Place in output expire structure.
    output_time.year = time_tm.tm_year + 1900;
    output_time.month = time_tm.tm_mon + 1;     // Note different base
    output_time.day = time_tm.tm_mday;
    output_time.hour = time_tm.tm_hour;
    output_time.minute = time_tm.tm_min;
    output_time.second = time_tm.tm_sec;
    output_time.second_part = 0;                // No fractional seconds
    output_time.neg = my_bool(0);               // Not negative
}

void
MySqlConnection::convertToDatabaseTime(const time_t cltt,
                                     const uint32_t valid_lifetime,
                                     MYSQL_TIME& expire) {

    // Calculate expiry time. Store it in the 64-bit value so as we can detect
    // overflows.
    int64_t expire_time_64 = static_cast<int64_t>(cltt) +
        static_cast<int64_t>(valid_lifetime);

    // Even on 64-bit systems MySQL doesn't seem to accept the timestamps
    // beyond the max value of int32_t.
    if (expire_time_64 > DatabaseConnection::MAX_DB_TIME) {
        isc_throw(BadValue, "Time value is too large: " << expire_time_64);
    }

    const time_t expire_time = static_cast<const time_t>(expire_time_64);

    // Convert to broken-out time
    struct tm expire_tm;
    (void) localtime_r(&expire_time, &expire_tm);

    // Place in output expire structure.
    expire.year = expire_tm.tm_year + 1900;
    expire.month = expire_tm.tm_mon + 1;     // Note different base
    expire.day = expire_tm.tm_mday;
    expire.hour = expire_tm.tm_hour;
    expire.minute = expire_tm.tm_min;
    expire.second = expire_tm.tm_sec;
    expire.second_part = 0;                  // No fractional seconds
    expire.neg = my_bool(0);                 // Not negative
}

void
MySqlConnection::convertFromDatabaseTime(const MYSQL_TIME& expire,
                                       uint32_t valid_lifetime, time_t& cltt) {

    // Copy across fields from MYSQL_TIME structure.
    struct tm expire_tm;
    memset(&expire_tm, 0, sizeof(expire_tm));

    expire_tm.tm_year = expire.year - 1900;
    expire_tm.tm_mon = expire.month - 1;
    expire_tm.tm_mday = expire.day;
    expire_tm.tm_hour = expire.hour;
    expire_tm.tm_min = expire.minute;
    expire_tm.tm_sec = expire.second;
    expire_tm.tm_isdst = -1;    // Let the system work out about DST

    // Convert to local time
    cltt = mktime(&expire_tm) - valid_lifetime;
}

void
MySqlConnection::startTransaction() {
    DB_LOG_DEBUG(DB_DBG_TRACE_DETAIL, MYSQL_START_TRANSACTION);
    // We create prepared statements for all other queries, but MySQL
    // don't support prepared statements for START TRANSACTION.
    int status = mysql_query(mysql_, "START TRANSACTION");
    if (status != 0) {
        isc_throw(DbOperationError, "unable to start transaction, "
                  "reason: " << mysql_error(mysql_));
    }
}

void
MySqlConnection::commit() {
    DB_LOG_DEBUG(DB_DBG_TRACE_DETAIL, MYSQL_COMMIT);
    if (mysql_commit(mysql_) != 0) {
        isc_throw(DbOperationError, "commit failed: "
                  << mysql_error(mysql_));
    }
}

void
MySqlConnection::rollback() {
    DB_LOG_DEBUG(DB_DBG_TRACE_DETAIL, MYSQL_ROLLBACK);
    if (mysql_rollback(mysql_) != 0) {
        isc_throw(DbOperationError, "rollback failed: "
                  << mysql_error(mysql_));
    }
}


} // namespace isc::dhcp
} // namespace isc<|MERGE_RESOLUTION|>--- conflicted
+++ resolved
@@ -5,13 +5,9 @@
 // file, You can obtain one at http://mozilla.org/MPL/2.0/.
 
 
-<<<<<<< HEAD
 #include <config.h>
 
-#include <dhcpsrv/dhcpsrv_log.h>
-=======
 #include <dhcpsrv/db_log.h>
->>>>>>> 1e07a7b3
 #include <dhcpsrv/mysql_connection.h>
 #include <exceptions/exceptions.h>
 
