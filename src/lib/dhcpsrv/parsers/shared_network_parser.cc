// Copyright (C) 2017-2018 Internet Systems Consortium, Inc. ("ISC")
//
// This Source Code Form is subject to the terms of the Mozilla Public
// License, v. 2.0. If a copy of the MPL was not distributed with this
// file, You can obtain one at http://mozilla.org/MPL/2.0/.

#ifndef SHARED_NETWORK_PARSER_H
#define SHARED_NETWORK_PARSER_H

#include <cc/data.h>
#include <dhcpsrv/cfg_option.h>
#include <dhcpsrv/parsers/dhcp_parsers.h>
#include <dhcpsrv/parsers/option_data_parser.h>
#include <dhcpsrv/parsers/shared_network_parser.h>
#include <dhcpsrv/shared_network.h>
#include <boost/pointer_cast.hpp>
#include <string>

using namespace isc::data;

namespace isc {
namespace dhcp {

SharedNetwork4Ptr
SharedNetwork4Parser::parse(const data::ConstElementPtr& shared_network_data) {
    SharedNetwork4Ptr shared_network;
    try {
        // Make sure that the network name has been specified. The name is required
        // to create a SharedNetwork4 object.
        std::string name = getString(shared_network_data, "name");
        shared_network.reset(new SharedNetwork4(name));

        // interface is an optional parameter
        if (shared_network_data->contains("interface")) {
            shared_network->setIface(getString(shared_network_data, "interface"));
        }

        if (shared_network_data->contains("option-data")) {
            auto json = shared_network_data->get("option-data");
            // Create parser instance for option-data.
            CfgOptionPtr cfg_option = shared_network->getCfgOption();
            OptionDataListParser parser(AF_INET);
            parser.parse(cfg_option, json);
        }

        if (shared_network_data->contains("subnet4")) {
            auto json = shared_network_data->get("subnet4");

            // Create parser instance of subnet4.
            Subnets4ListConfigParser parser;
            Subnet4Collection subnets;
            parser.parse(subnets, json);

            // Add all returned subnets into shared network.
            for (auto subnet = subnets.cbegin(); subnet != subnets.cend();
                 ++subnet) {
                shared_network->add(*subnet);
            }
        }

        if (shared_network_data->contains("match-client-id")) {
            shared_network->setMatchClientId(getBoolean(shared_network_data,
                                                        "match-client-id"));
        }

        if (shared_network_data->contains("client-class")) {
            std::string client_class = getString(shared_network_data, "client-class");
            if (!client_class.empty()) {
                shared_network->allowClientClass(client_class);
            }
        }

<<<<<<< HEAD
        ConstElementPtr user_context = shared_network_data->get("user-context");
        if (user_context) {
            shared_network->setContext(user_context);
=======
        if (shared_network_data->contains("require-client-classes")) {
            const std::vector<data::ElementPtr>& class_list =
                shared_network_data->get("require-client-classes")->listValue();
            for (auto cclass = class_list.cbegin();
                 cclass != class_list.cend(); ++cclass) {
                if (((*cclass)->getType() != Element::string) ||
                    (*cclass)->stringValue().empty()) {
                    isc_throw(DhcpConfigError, "invalid class name ("
                              << (*cclass)->getPosition() << ")");
                }
                shared_network->requireClientClass((*cclass)->stringValue());
            }
>>>>>>> 44f874d6
        }

    } catch (const DhcpConfigError&) {
        // Position was already added
        throw;
    } catch (const std::exception& ex) {
        isc_throw(DhcpConfigError, ex.what() << " ("
                  << shared_network_data->getPosition() << ")");
    }

    return (shared_network);
}

SharedNetwork6Ptr
SharedNetwork6Parser::parse(const data::ConstElementPtr& shared_network_data) {
    SharedNetwork6Ptr shared_network;
    std::string name;
    try {
        // Make sure that the network name has been specified. The name is required
        // to create a SharedNetwork6 object.
        std::string name = getString(shared_network_data, "name");
        shared_network.reset(new SharedNetwork6(name));

        // Interface is an optional parameter
        if (shared_network_data->contains("interface")) {
            shared_network->setIface(getString(shared_network_data, "interface"));
        }

        if (shared_network_data->contains("option-data")) {
            auto json = shared_network_data->get("option-data");
            // Create parser instance for option-data.
            CfgOptionPtr cfg_option = shared_network->getCfgOption();
            OptionDataListParser parser(AF_INET6);
            parser.parse(cfg_option, json);
        }

        if (shared_network_data->contains("client-class")) {
            std::string client_class = getString(shared_network_data, "client-class");
            if (!client_class.empty()) {
                shared_network->allowClientClass(client_class);
            }
        }

<<<<<<< HEAD
        ConstElementPtr user_context = shared_network_data->get("user-context");
        if (user_context) {
            shared_network->setContext(user_context);
=======
        if (shared_network_data->contains("require-client-classes")) {
            const std::vector<data::ElementPtr>& class_list =
                shared_network_data->get("require-client-classes")->listValue();
            for (auto cclass = class_list.cbegin();
                 cclass != class_list.cend(); ++cclass) {
                if (((*cclass)->getType() != Element::string) ||
                    (*cclass)->stringValue().empty()) {
                    isc_throw(DhcpConfigError, "invalid class name ("
                              << (*cclass)->getPosition() << ")");
                }
                shared_network->requireClientClass((*cclass)->stringValue());
            }
>>>>>>> 44f874d6
        }

        if (shared_network_data->contains("subnet6")) {
            auto json = shared_network_data->get("subnet6");

            // Create parser instance of subnet6.
            Subnets6ListConfigParser parser;
            Subnet6Collection subnets;
            parser.parse(subnets, json);

            // Add all returned subnets into shared network.
            for (auto subnet = subnets.cbegin(); subnet != subnets.cend();
                 ++subnet) {
                shared_network->add(*subnet);
            }
        }

    } catch (const std::exception& ex) {
        isc_throw(DhcpConfigError, ex.what() << " ("
                  << shared_network_data->getPosition() << ")");
    }

    return (shared_network);
}

} // end of namespace isc::dhcp
} // end of namespace isc

#endif // SHARED_NETWORK_PARSER_H<|MERGE_RESOLUTION|>--- conflicted
+++ resolved
@@ -70,11 +70,10 @@
             }
         }
 
-<<<<<<< HEAD
         ConstElementPtr user_context = shared_network_data->get("user-context");
         if (user_context) {
             shared_network->setContext(user_context);
-=======
+
         if (shared_network_data->contains("require-client-classes")) {
             const std::vector<data::ElementPtr>& class_list =
                 shared_network_data->get("require-client-classes")->listValue();
@@ -87,7 +86,6 @@
                 }
                 shared_network->requireClientClass((*cclass)->stringValue());
             }
->>>>>>> 44f874d6
         }
 
     } catch (const DhcpConfigError&) {
@@ -131,11 +129,10 @@
             }
         }
 
-<<<<<<< HEAD
         ConstElementPtr user_context = shared_network_data->get("user-context");
         if (user_context) {
             shared_network->setContext(user_context);
-=======
+
         if (shared_network_data->contains("require-client-classes")) {
             const std::vector<data::ElementPtr>& class_list =
                 shared_network_data->get("require-client-classes")->listValue();
@@ -148,7 +145,6 @@
                 }
                 shared_network->requireClientClass((*cclass)->stringValue());
             }
->>>>>>> 44f874d6
         }
 
         if (shared_network_data->contains("subnet6")) {
