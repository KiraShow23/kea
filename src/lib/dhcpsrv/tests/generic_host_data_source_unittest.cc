--- conflicted
+++ resolved
@@ -1510,7 +1510,6 @@
     ASSERT_NO_FATAL_FAILURE(compareHosts(host, from_hds));
 }
 
-<<<<<<< HEAD
 void
 GenericHostDataSourceTest::stressTest(unsigned int nOfHosts /* = 0xfffdU */) {
     // Make sure we have a pointer to the host data source.
@@ -1579,7 +1578,8 @@
               << (hosts_size == 1 ? " host" : " hosts") << " took "
               << std::fixed << std::setprecision(2) << s << " seconds."
               << std::endl;
-=======
+}
+
 void GenericHostDataSourceTest::testDeleteByAddr4() {
     // Make sure we have a pointer to the host data source.
     ASSERT_TRUE(hdsptr_);
@@ -1770,7 +1770,6 @@
 
     // Check the options are indeed gone.
     EXPECT_EQ(0, countDBReservations6());
->>>>>>> 6a923efb
 }
 
 }  // namespace test
