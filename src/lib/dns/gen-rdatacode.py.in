--- conflicted
+++ resolved
@@ -32,12 +32,8 @@
 #
 # Example:
 #     new_rdata_factory_users = [('a', 'in'), ('a', 'ch'), ('soa', 'generic')]
-<<<<<<< HEAD
-new_rdata_factory_users = [('aaaa', 'in')]
-=======
 new_rdata_factory_users = [('aaaa', 'in'), ('txt', 'generic'),
                            ('spf', 'generic')]
->>>>>>> 056b1e08
 
 re_typecode = re.compile('([\da-z]+)_(\d+)')
 classcode2txt = {}
