// Copyright (C) 2011  Internet Systems Consortium, Inc. ("ISC")
//
// Permission to use, copy, modify, and/or distribute this software for any
// purpose with or without fee is hereby granted, provided that the above
// copyright notice and this permission notice appear in all copies.
//
// THE SOFTWARE IS PROVIDED "AS IS" AND ISC DISCLAIMS ALL WARRANTIES WITH
// REGARD TO THIS SOFTWARE INCLUDING ALL IMPLIED WARRANTIES OF MERCHANTABILITY
// AND FITNESS.  IN NO EVENT SHALL ISC BE LIABLE FOR ANY SPECIAL, DIRECT,
// INDIRECT, OR CONSEQUENTIAL DAMAGES OR ANY DAMAGES WHATSOEVER RESULTING FROM
// LOSS OF USE, DATA OR PROFITS, WHETHER IN AN ACTION OF CONTRACT, NEGLIGENCE
// OR OTHER TORTIOUS ACTION, ARISING OUT OF OR IN CONNECTION WITH THE USE OR
// PERFORMANCE OF THIS SOFTWARE.

#include <iostream>
#include <sstream>

#include <boost/lexical_cast.hpp>

#include <util/buffer.h>
#include <util/strutil.h>

#include <dns/messagerenderer.h>
#include <dns/name.h>
#include <dns/rdata.h>
#include <dns/rdataclass.h>

using namespace std;
using namespace isc::util;
using namespace isc::util::str;

// BEGIN_ISC_NAMESPACE
// BEGIN_RDATA_NAMESPACE

struct SRVImpl {
    // straightforward representation of SRV RDATA fields
    SRVImpl(uint16_t priority, uint16_t weight, uint16_t port,
           const Name& target) :
        priority_(priority), weight_(weight), port_(port),
        target_(target)
    {}

    uint16_t priority_;
    uint16_t weight_;
    uint16_t port_;
    Name target_;
};

<<<<<<< HEAD
namespace {
string
getToken(istringstream& iss, const string& full_input) {
    string token;
    iss >> token;
    if (iss.bad() || iss.fail()) {
        isc_throw(InvalidRdataText, "Invalid SRV text: parse error " <<
                  full_input);
    }
    return (token);
}

// This helper function converts a string token to an *unsigned* integer.
// NumType is a *signed* integral type (e.g. int32_t) that is sufficiently
// wide to store resulting integers.
template <typename NumType, int BitSize>
NumType
tokenToNum(const string& num_token) {
    NumType num;
    try {
        num = boost::lexical_cast<NumType>(num_token);
    } catch (const boost::bad_lexical_cast& ex) {
        isc_throw(InvalidRdataText, "Invalid SRV numeric parameter: " <<
                  num_token);
    }
    if (num < 0 || num >= (static_cast<NumType>(1) << BitSize)) {
        isc_throw(InvalidRdataText, "Numeric SRV parameter out of range: " <<
                  num);
    }
    return (num);
}
}

=======
>>>>>>> 7489fa47
/// \brief Constructor from string.
///
/// \c srv_str must be formatted as follows:
/// \code <Priority> <Weight> <Port> <Target>
/// \endcode
/// where
/// - <Priority>, <Weight>, and <Port> are an unsigned 16-bit decimal
///   integer.
/// - <Target> is a valid textual representation of domain name.
///
/// An example of valid string is:
/// \code "1 5 1500 example.com." \endcode
///
/// <b>Exceptions</b>
///
/// If <Target> is not a valid domain name, a corresponding exception from
/// the \c Name class will be thrown;
/// if %any of the other bullet points above is not met, an exception of
/// class \c InvalidRdataText will be thrown.
/// This constructor internally involves resource allocation, and if it fails
/// a corresponding standard exception will be thrown.
SRV::SRV(const string& srv_str) :
    impl_(NULL)
{
    istringstream iss(srv_str);

    try {
        const int32_t priority = tokenToNum<int32_t, 16>(getToken(iss));
        const int32_t weight = tokenToNum<int32_t, 16>(getToken(iss));
        const int32_t port = tokenToNum<int32_t, 16>(getToken(iss));
        const Name targetname(getToken(iss));

        if (!iss.eof()) {
            isc_throw(InvalidRdataText, "Unexpected input for SRV RDATA: " <<
                    srv_str);
        }

        impl_ = new SRVImpl(priority, weight, port, targetname);
    } catch (StringTokenError ste) {
        isc_throw(InvalidRdataText, "Invalid SRV text: " <<
                  ste.what() << ": " << srv_str);
    }
}

/// \brief Constructor from wire-format data.
///
/// When a read operation on \c buffer fails (e.g., due to a corrupted
/// message) a corresponding exception from the \c InputBuffer class will
/// be thrown.
/// If the wire-format data does not end with a valid domain name,
/// a corresponding exception from the \c Name class will be thrown.
/// In addition, this constructor internally involves resource allocation,
/// and if it fails a corresponding standard exception will be thrown.
///
/// According to RFC2782, the Target field must be a non compressed form
/// of domain name.  But this implementation accepts a %SRV RR even if that
/// field is compressed as suggested in RFC3597.
///
/// \param buffer A buffer storing the wire format data.
/// \param rdata_len The length of the RDATA in bytes, normally expected
/// to be the value of the RDLENGTH field of the corresponding RR.
SRV::SRV(InputBuffer& buffer, size_t rdata_len) {
    if (rdata_len < 6) {
        isc_throw(InvalidRdataLength, "SRV too short");
    }

    uint16_t priority = buffer.readUint16();
    uint16_t weight = buffer.readUint16();
    uint16_t port = buffer.readUint16();
    const Name targetname(buffer);

    impl_ = new SRVImpl(priority, weight, port, targetname);
}

/// \brief The copy constructor.
///
/// It internally allocates a resource, and if it fails a corresponding
/// standard exception will be thrown.
/// This constructor never throws an exception otherwise.
SRV::SRV(const SRV& source) :
    Rdata(), impl_(new SRVImpl(*source.impl_))
{}

SRV&
SRV::operator=(const SRV& source) {
    if (impl_ == source.impl_) {
        return (*this);
    }

    SRVImpl* newimpl = new SRVImpl(*source.impl_);
    delete impl_;
    impl_ = newimpl;

    return (*this);
}

SRV::~SRV() {
    delete impl_;
}

/// \brief Convert the \c SRV to a string.
///
/// The output of this method is formatted as described in the "from string"
/// constructor (\c SRV(const std::string&))).
///
/// If internal resource allocation fails, a corresponding
/// standard exception will be thrown.
///
/// \return A \c string object that represents the \c SRV object.
string
SRV::toText() const {
    using namespace boost;
    return (lexical_cast<string>(impl_->priority_) +
        " " + lexical_cast<string>(impl_->weight_) +
        " " + lexical_cast<string>(impl_->port_) +
        " " + impl_->target_.toText());
}

/// \brief Render the \c SRV in the wire format without name compression.
///
/// If internal resource allocation fails, a corresponding
/// standard exception will be thrown.
/// This method never throws an exception otherwise.
///
/// \param buffer An output buffer to store the wire data.
void
SRV::toWire(OutputBuffer& buffer) const {
    buffer.writeUint16(impl_->priority_);
    buffer.writeUint16(impl_->weight_);
    buffer.writeUint16(impl_->port_);
    impl_->target_.toWire(buffer);
}

/// \brief Render the \c SRV in the wire format with taking into account
/// compression.
///
/// As specified in RFC2782, the Target field (a domain name) will not be
/// compressed.  However, the domain name could be a target of compression
/// of other compressible names (though pretty unlikely), the offset
/// information of the algorithm name may be recorded in \c renderer.
///
/// If internal resource allocation fails, a corresponding
/// standard exception will be thrown.
/// This method never throws an exception otherwise.
///
/// \param renderer DNS message rendering context that encapsulates the
/// output buffer and name compression information.
void
SRV::toWire(AbstractMessageRenderer& renderer) const {
    renderer.writeUint16(impl_->priority_);
    renderer.writeUint16(impl_->weight_);
    renderer.writeUint16(impl_->port_);
    renderer.writeName(impl_->target_, false);
}

/// \brief Compare two instances of \c SRV RDATA.
///
/// See documentation in \c Rdata.
int
SRV::compare(const Rdata& other) const {
    const SRV& other_srv = dynamic_cast<const SRV&>(other);

    if (impl_->priority_ != other_srv.impl_->priority_) {
        return (impl_->priority_ < other_srv.impl_->priority_ ? -1 : 1);
    }
    if (impl_->weight_ != other_srv.impl_->weight_) {
        return (impl_->weight_ < other_srv.impl_->weight_ ? -1 : 1);
    }
    if (impl_->port_ != other_srv.impl_->port_) {
        return (impl_->port_ < other_srv.impl_->port_ ? -1 : 1);
    }

    return (compareNames(impl_->target_, other_srv.impl_->target_));
}

uint16_t
SRV::getPriority() const {
    return (impl_->priority_);
}

uint16_t
SRV::getWeight() const {
    return (impl_->weight_);
}

uint16_t
SRV::getPort() const {
    return (impl_->port_);
}

const Name&
SRV::getTarget() const {
    return (impl_->target_);
}

// END_RDATA_NAMESPACE
// END_ISC_NAMESPACE<|MERGE_RESOLUTION|>--- conflicted
+++ resolved
@@ -46,42 +46,6 @@
     Name target_;
 };
 
-<<<<<<< HEAD
-namespace {
-string
-getToken(istringstream& iss, const string& full_input) {
-    string token;
-    iss >> token;
-    if (iss.bad() || iss.fail()) {
-        isc_throw(InvalidRdataText, "Invalid SRV text: parse error " <<
-                  full_input);
-    }
-    return (token);
-}
-
-// This helper function converts a string token to an *unsigned* integer.
-// NumType is a *signed* integral type (e.g. int32_t) that is sufficiently
-// wide to store resulting integers.
-template <typename NumType, int BitSize>
-NumType
-tokenToNum(const string& num_token) {
-    NumType num;
-    try {
-        num = boost::lexical_cast<NumType>(num_token);
-    } catch (const boost::bad_lexical_cast& ex) {
-        isc_throw(InvalidRdataText, "Invalid SRV numeric parameter: " <<
-                  num_token);
-    }
-    if (num < 0 || num >= (static_cast<NumType>(1) << BitSize)) {
-        isc_throw(InvalidRdataText, "Numeric SRV parameter out of range: " <<
-                  num);
-    }
-    return (num);
-}
-}
-
-=======
->>>>>>> 7489fa47
 /// \brief Constructor from string.
 ///
 /// \c srv_str must be formatted as follows:
