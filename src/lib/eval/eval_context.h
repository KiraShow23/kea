--- conflicted
+++ resolved
@@ -85,12 +85,11 @@
     /// cases when the EvalParser is not able to handle the packet.
     void error(const std::string& what);
 
-<<<<<<< HEAD
     /// @brief Fatal error handler
     ///
     /// This is for should not happen but fatal errors
     static void fatal(const std::string& what);
-=======
+
     /// @brief Option code convertion
     ///
     /// @param option_code a string representing the integer code
@@ -109,7 +108,6 @@
     /// @throw calls the syntax error function if the name cannot be resolved
     uint16_t convertOptionName(const std::string& option_name,
                                const isc::eval::location& loc);
->>>>>>> 7b46431e
 
  private:
     /// @brief Flag determining scanner debugging.
