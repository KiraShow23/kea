--- conflicted
+++ resolved
@@ -1,8 +1,8 @@
-// A Bison parser, made by GNU Bison 3.0.2.
+// A Bison parser, made by GNU Bison 3.0.4.
 
 // Skeleton implementation for Bison LALR(1) parsers in C++
 
-// Copyright (C) 2002-2013 Free Software Foundation, Inc.
+// Copyright (C) 2002-2015 Free Software Foundation, Inc.
 
 // This program is free software: you can redistribute it and/or modify
 // it under the terms of the GNU General Public License as published by
@@ -33,7 +33,7 @@
 
 // First part of user declarations.
 
-#line 37 "parser.cc" // lalr1.cc:399
+#line 37 "parser.cc" // lalr1.cc:404
 
 # ifndef YY_NULLPTR
 #  if defined __cplusplus && 201103L <= __cplusplus
@@ -47,13 +47,13 @@
 
 // User implementation prologue.
 
-#line 51 "parser.cc" // lalr1.cc:407
+#line 51 "parser.cc" // lalr1.cc:412
 // Unqualified %code blocks.
-#line 32 "parser.yy" // lalr1.cc:408
+#line 32 "parser.yy" // lalr1.cc:413
 
 # include "eval_context.h"
 
-#line 57 "parser.cc" // lalr1.cc:408
+#line 57 "parser.cc" // lalr1.cc:413
 
 
 #ifndef YY_
@@ -130,16 +130,16 @@
 #endif // !YYDEBUG
 
 #define yyerrok         (yyerrstatus_ = 0)
-#define yyclearin       (yyempty = true)
+#define yyclearin       (yyla.clear ())
 
 #define YYACCEPT        goto yyacceptlab
 #define YYABORT         goto yyabortlab
 #define YYERROR         goto yyerrorlab
 #define YYRECOVERING()  (!!yyerrstatus_)
 
-#line 13 "parser.yy" // lalr1.cc:474
+#line 13 "parser.yy" // lalr1.cc:479
 namespace isc { namespace eval {
-#line 143 "parser.cc" // lalr1.cc:474
+#line 143 "parser.cc" // lalr1.cc:479
 
   /* Return YYSTR after stripping away unnecessary quotes and
      backslashes, so that it's suitable for yyerror.  The heuristic is
@@ -202,7 +202,7 @@
   // by_state.
   inline
   EvalParser::by_state::by_state ()
-    : state (empty)
+    : state (empty_state)
   {}
 
   inline
@@ -212,10 +212,17 @@
 
   inline
   void
+  EvalParser::by_state::clear ()
+  {
+    state = empty_state;
+  }
+
+  inline
+  void
   EvalParser::by_state::move (by_state& that)
   {
     state = that.state;
-    that.state = empty;
+    that.clear ();
   }
 
   inline
@@ -227,7 +234,10 @@
   EvalParser::symbol_number_type
   EvalParser::by_state::type_get () const
   {
-    return state == empty ? 0 : yystos_[state];
+    if (state == empty_state)
+      return empty_symbol;
+    else
+      return yystos_[state];
   }
 
   inline
@@ -241,35 +251,19 @@
   {
       switch (that.type_get ())
     {
-<<<<<<< HEAD
-      case 26: // option_repr_type
+      case 30: // option_repr_type
         value.move< TokenOption::RepresentationType > (that.value);
         break;
 
-      case 16: // "constant string"
-      case 17: // "integer"
-      case 18: // "constant hexstring"
-      case 19: // "option name"
-      case 20: // TOKEN
+      case 20: // "constant string"
+      case 21: // "integer"
+      case 22: // "constant hexstring"
+      case 23: // "option name"
+      case 24: // TOKEN
         value.move< std::string > (that.value);
         break;
 
-      case 25: // option_code
-=======
-      case 29: // option_repr_type
-        value.move< TokenOption::RepresentationType > (that.value);
-        break;
-
-      case 19: // "constant string"
-      case 20: // "integer"
-      case 21: // "constant hexstring"
-      case 22: // "option name"
-      case 23: // TOKEN
-        value.move< std::string > (that.value);
-        break;
-
-      case 28: // option_code
->>>>>>> d663d06c
+      case 29: // option_code
         value.move< uint16_t > (that.value);
         break;
 
@@ -278,7 +272,7 @@
     }
 
     // that is emptied.
-    that.type = empty;
+    that.type = empty_symbol;
   }
 
   inline
@@ -288,35 +282,19 @@
     state = that.state;
       switch (that.type_get ())
     {
-<<<<<<< HEAD
-      case 26: // option_repr_type
+      case 30: // option_repr_type
         value.copy< TokenOption::RepresentationType > (that.value);
         break;
 
-      case 16: // "constant string"
-      case 17: // "integer"
-      case 18: // "constant hexstring"
-      case 19: // "option name"
-      case 20: // TOKEN
+      case 20: // "constant string"
+      case 21: // "integer"
+      case 22: // "constant hexstring"
+      case 23: // "option name"
+      case 24: // TOKEN
         value.copy< std::string > (that.value);
         break;
 
-      case 25: // option_code
-=======
-      case 29: // option_repr_type
-        value.copy< TokenOption::RepresentationType > (that.value);
-        break;
-
-      case 19: // "constant string"
-      case 20: // "integer"
-      case 21: // "constant hexstring"
-      case 22: // "option name"
-      case 23: // TOKEN
-        value.copy< std::string > (that.value);
-        break;
-
-      case 28: // option_code
->>>>>>> d663d06c
+      case 29: // option_code
         value.copy< uint16_t > (that.value);
         break;
 
@@ -347,100 +325,62 @@
     std::ostream& yyoutput = yyo;
     YYUSE (yyoutput);
     symbol_number_type yytype = yysym.type_get ();
+    // Avoid a (spurious) G++ 4.8 warning about "array subscript is
+    // below array bounds".
+    if (yysym.empty ())
+      std::abort ();
     yyo << (yytype < yyntokens_ ? "token" : "nterm")
         << ' ' << yytname_[yytype] << " ("
         << yysym.location << ": ";
     switch (yytype)
     {
-<<<<<<< HEAD
-            case 16: // "constant string"
-
-#line 63 "parser.yy" // lalr1.cc:617
-=======
-            case 19: // "constant string"
-
-#line 78 "parser.yy" // lalr1.cc:636
->>>>>>> d663d06c
+            case 20: // "constant string"
+
+#line 71 "parser.yy" // lalr1.cc:636
         { yyoutput << yysym.value.template as< std::string > (); }
-#line 328 "parser.cc" // lalr1.cc:617
-        break;
-
-<<<<<<< HEAD
-      case 17: // "integer"
-
-#line 63 "parser.yy" // lalr1.cc:617
-=======
-      case 20: // "integer"
-
-#line 78 "parser.yy" // lalr1.cc:636
->>>>>>> d663d06c
+#line 342 "parser.cc" // lalr1.cc:636
+        break;
+
+      case 21: // "integer"
+
+#line 71 "parser.yy" // lalr1.cc:636
         { yyoutput << yysym.value.template as< std::string > (); }
-#line 335 "parser.cc" // lalr1.cc:617
-        break;
-
-<<<<<<< HEAD
-      case 18: // "constant hexstring"
-
-#line 63 "parser.yy" // lalr1.cc:617
-=======
-      case 21: // "constant hexstring"
-
-#line 78 "parser.yy" // lalr1.cc:636
->>>>>>> d663d06c
+#line 349 "parser.cc" // lalr1.cc:636
+        break;
+
+      case 22: // "constant hexstring"
+
+#line 71 "parser.yy" // lalr1.cc:636
         { yyoutput << yysym.value.template as< std::string > (); }
-#line 342 "parser.cc" // lalr1.cc:617
-        break;
-
-<<<<<<< HEAD
-      case 19: // "option name"
-
-#line 63 "parser.yy" // lalr1.cc:617
-=======
-      case 22: // "option name"
-
-#line 78 "parser.yy" // lalr1.cc:636
->>>>>>> d663d06c
+#line 356 "parser.cc" // lalr1.cc:636
+        break;
+
+      case 23: // "option name"
+
+#line 71 "parser.yy" // lalr1.cc:636
         { yyoutput << yysym.value.template as< std::string > (); }
-#line 349 "parser.cc" // lalr1.cc:617
-        break;
-
-<<<<<<< HEAD
-      case 20: // TOKEN
-
-#line 63 "parser.yy" // lalr1.cc:617
-=======
-      case 23: // TOKEN
-
-#line 78 "parser.yy" // lalr1.cc:636
->>>>>>> d663d06c
+#line 363 "parser.cc" // lalr1.cc:636
+        break;
+
+      case 24: // TOKEN
+
+#line 71 "parser.yy" // lalr1.cc:636
         { yyoutput << yysym.value.template as< std::string > (); }
-#line 356 "parser.cc" // lalr1.cc:617
-        break;
-
-<<<<<<< HEAD
-      case 25: // option_code
-
-#line 63 "parser.yy" // lalr1.cc:617
-=======
-      case 28: // option_code
-
-#line 78 "parser.yy" // lalr1.cc:636
->>>>>>> d663d06c
+#line 370 "parser.cc" // lalr1.cc:636
+        break;
+
+      case 29: // option_code
+
+#line 71 "parser.yy" // lalr1.cc:636
         { yyoutput << yysym.value.template as< uint16_t > (); }
-#line 363 "parser.cc" // lalr1.cc:617
-        break;
-
-<<<<<<< HEAD
-      case 26: // option_repr_type
-
-#line 63 "parser.yy" // lalr1.cc:617
-=======
-      case 29: // option_repr_type
-
-#line 78 "parser.yy" // lalr1.cc:636
->>>>>>> d663d06c
+#line 377 "parser.cc" // lalr1.cc:636
+        break;
+
+      case 30: // option_repr_type
+
+#line 71 "parser.yy" // lalr1.cc:636
         { yyoutput << yysym.value.template as< TokenOption::RepresentationType > (); }
-#line 370 "parser.cc" // lalr1.cc:617
+#line 384 "parser.cc" // lalr1.cc:636
         break;
 
 
@@ -527,9 +467,6 @@
   int
   EvalParser::parse ()
   {
-    /// Whether yyla contains a lookahead.
-    bool yyempty = true;
-
     // State.
     int yyn;
     /// Length of the RHS of the rule being reduced.
@@ -581,7 +518,7 @@
       goto yydefault;
 
     // Read a lookahead token.
-    if (yyempty)
+    if (yyla.empty ())
       {
         YYCDEBUG << "Reading a token: ";
         try
@@ -594,7 +531,6 @@
             error (yyexc);
             goto yyerrlab1;
           }
-        yyempty = false;
       }
     YY_SYMBOL_PRINT ("Next token is", yyla);
 
@@ -614,9 +550,6 @@
         goto yyreduce;
       }
 
-    // Discard the token being shifted.
-    yyempty = true;
-
     // Count tokens shifted since error; after three, turn off error status.
     if (yyerrstatus_)
       --yyerrstatus_;
@@ -647,35 +580,19 @@
          when using variants.  */
         switch (yyr1_[yyn])
     {
-<<<<<<< HEAD
-      case 26: // option_repr_type
+      case 30: // option_repr_type
         yylhs.value.build< TokenOption::RepresentationType > ();
         break;
 
-      case 16: // "constant string"
-      case 17: // "integer"
-      case 18: // "constant hexstring"
-      case 19: // "option name"
-      case 20: // TOKEN
+      case 20: // "constant string"
+      case 21: // "integer"
+      case 22: // "constant hexstring"
+      case 23: // "option name"
+      case 24: // TOKEN
         yylhs.value.build< std::string > ();
         break;
 
-      case 25: // option_code
-=======
-      case 29: // option_repr_type
-        yylhs.value.build< TokenOption::RepresentationType > ();
-        break;
-
-      case 19: // "constant string"
-      case 20: // "integer"
-      case 21: // "constant hexstring"
-      case 22: // "option name"
-      case 23: // TOKEN
-        yylhs.value.build< std::string > ();
-        break;
-
-      case 28: // option_code
->>>>>>> d663d06c
+      case 29: // option_code
         yylhs.value.build< uint16_t > ();
         break;
 
@@ -696,12 +613,8 @@
         {
           switch (yyn)
             {
-<<<<<<< HEAD
-  case 3:
-#line 76 "parser.yy" // lalr1.cc:847
-=======
   case 4:
-#line 92 "parser.yy" // lalr1.cc:859
+#line 85 "parser.yy" // lalr1.cc:859
     {
                     TokenPtr neg(new TokenNot());
                     ctx.expression.push_back(neg);
@@ -710,7 +623,7 @@
     break;
 
   case 5:
-#line 97 "parser.yy" // lalr1.cc:859
+#line 90 "parser.yy" // lalr1.cc:859
     {
                     TokenPtr neg(new TokenAnd());
                     ctx.expression.push_back(neg);
@@ -719,7 +632,7 @@
     break;
 
   case 6:
-#line 102 "parser.yy" // lalr1.cc:859
+#line 95 "parser.yy" // lalr1.cc:859
     {
                     TokenPtr neg(new TokenOr());
                     ctx.expression.push_back(neg);
@@ -728,24 +641,16 @@
     break;
 
   case 7:
-#line 107 "parser.yy" // lalr1.cc:859
->>>>>>> d663d06c
+#line 100 "parser.yy" // lalr1.cc:859
     {
                     TokenPtr eq(new TokenEqual());
                     ctx.expression.push_back(eq);
                 }
-<<<<<<< HEAD
-#line 616 "parser.cc" // lalr1.cc:847
-    break;
-
-  case 4:
-#line 83 "parser.yy" // lalr1.cc:847
-=======
 #line 650 "parser.cc" // lalr1.cc:859
     break;
 
   case 8:
-#line 112 "parser.yy" // lalr1.cc:859
+#line 105 "parser.yy" // lalr1.cc:859
     {
                     TokenPtr opt(new TokenOption(yystack_[3].value.as< uint16_t > (), TokenOption::EXISTS));
                     ctx.expression.push_back(opt);
@@ -754,52 +659,34 @@
     break;
 
   case 9:
-#line 119 "parser.yy" // lalr1.cc:859
->>>>>>> d663d06c
+#line 112 "parser.yy" // lalr1.cc:859
     {
                       TokenPtr str(new TokenString(yystack_[0].value.as< std::string > ()));
                       ctx.expression.push_back(str);
                   }
-<<<<<<< HEAD
-#line 625 "parser.cc" // lalr1.cc:847
-    break;
-
-  case 5:
-#line 88 "parser.yy" // lalr1.cc:847
-=======
 #line 668 "parser.cc" // lalr1.cc:859
     break;
 
   case 10:
-#line 124 "parser.yy" // lalr1.cc:859
->>>>>>> d663d06c
+#line 117 "parser.yy" // lalr1.cc:859
     {
                       TokenPtr hex(new TokenHexString(yystack_[0].value.as< std::string > ()));
                       ctx.expression.push_back(hex);
                   }
-<<<<<<< HEAD
-#line 634 "parser.cc" // lalr1.cc:847
-    break;
-
-  case 6:
-#line 93 "parser.yy" // lalr1.cc:847
-=======
 #line 677 "parser.cc" // lalr1.cc:859
     break;
 
   case 11:
-#line 129 "parser.yy" // lalr1.cc:859
->>>>>>> d663d06c
+#line 122 "parser.yy" // lalr1.cc:859
     {
                       TokenPtr opt(new TokenOption(yystack_[3].value.as< uint16_t > (), yystack_[0].value.as< TokenOption::RepresentationType > ()));
                       ctx.expression.push_back(opt);
                   }
-<<<<<<< HEAD
-#line 643 "parser.cc" // lalr1.cc:847
-    break;
-
-  case 7:
-#line 98 "parser.yy" // lalr1.cc:847
+#line 686 "parser.cc" // lalr1.cc:859
+    break;
+
+  case 12:
+#line 127 "parser.yy" // lalr1.cc:859
     {
                      switch (ctx.getUniverse()) {
                      case Option::V4:
@@ -819,150 +706,79 @@
                          error(yystack_[5].location, "relay4 can only be used in DHCPv4.");
                      }
                   }
-#line 667 "parser.cc" // lalr1.cc:847
-    break;
-
-  case 8:
-#line 118 "parser.yy" // lalr1.cc:847
-=======
-#line 686 "parser.cc" // lalr1.cc:859
-    break;
-
-  case 12:
-#line 134 "parser.yy" // lalr1.cc:859
->>>>>>> d663d06c
+#line 710 "parser.cc" // lalr1.cc:859
+    break;
+
+  case 13:
+#line 147 "parser.yy" // lalr1.cc:859
     {
                       TokenPtr sub(new TokenSubstring());
                       ctx.expression.push_back(sub);
                   }
-<<<<<<< HEAD
-#line 676 "parser.cc" // lalr1.cc:847
-    break;
-
-  case 10:
-#line 127 "parser.yy" // lalr1.cc:847
+#line 719 "parser.cc" // lalr1.cc:859
+    break;
+
+  case 15:
+#line 156 "parser.yy" // lalr1.cc:859
     {
                      yylhs.value.as< uint16_t > () = ctx.convertOptionCode(yystack_[0].value.as< std::string > (), yystack_[0].location);
                  }
-#line 684 "parser.cc" // lalr1.cc:847
-    break;
-
-  case 11:
-#line 131 "parser.yy" // lalr1.cc:847
+#line 727 "parser.cc" // lalr1.cc:859
+    break;
+
+  case 16:
+#line 160 "parser.yy" // lalr1.cc:859
     {
                      yylhs.value.as< uint16_t > () = ctx.convertOptionName(yystack_[0].value.as< std::string > (), yystack_[0].location);
                  }
-#line 692 "parser.cc" // lalr1.cc:847
-    break;
-
-  case 12:
-#line 137 "parser.yy" // lalr1.cc:847
+#line 735 "parser.cc" // lalr1.cc:859
+    break;
+
+  case 17:
+#line 166 "parser.yy" // lalr1.cc:859
     {
                           yylhs.value.as< TokenOption::RepresentationType > () = TokenOption::TEXTUAL;
                       }
-#line 700 "parser.cc" // lalr1.cc:847
-    break;
-
-  case 13:
-#line 141 "parser.yy" // lalr1.cc:847
+#line 743 "parser.cc" // lalr1.cc:859
+    break;
+
+  case 18:
+#line 170 "parser.yy" // lalr1.cc:859
     {
                           yylhs.value.as< TokenOption::RepresentationType > () = TokenOption::HEXADECIMAL;
                       }
-#line 708 "parser.cc" // lalr1.cc:847
-    break;
-
-  case 14:
-#line 147 "parser.yy" // lalr1.cc:847
-=======
-#line 695 "parser.cc" // lalr1.cc:859
-    break;
-
-  case 14:
-#line 143 "parser.yy" // lalr1.cc:859
-    {
-                     yylhs.value.as< uint16_t > () = ctx.convertOptionCode(yystack_[0].value.as< std::string > (), yystack_[0].location);
-                 }
-#line 703 "parser.cc" // lalr1.cc:859
-    break;
-
-  case 15:
-#line 147 "parser.yy" // lalr1.cc:859
-    {
-                     yylhs.value.as< uint16_t > () = ctx.convertOptionName(yystack_[0].value.as< std::string > (), yystack_[0].location);
-                 }
-#line 711 "parser.cc" // lalr1.cc:859
-    break;
-
-  case 16:
-#line 153 "parser.yy" // lalr1.cc:859
-    {
-                          yylhs.value.as< TokenOption::RepresentationType > () = TokenOption::TEXTUAL;
-                      }
-#line 719 "parser.cc" // lalr1.cc:859
-    break;
-
-  case 17:
-#line 157 "parser.yy" // lalr1.cc:859
-    {
-                          yylhs.value.as< TokenOption::RepresentationType > () = TokenOption::HEXADECIMAL;
-                      }
-#line 727 "parser.cc" // lalr1.cc:859
-    break;
-
-  case 18:
-#line 163 "parser.yy" // lalr1.cc:859
->>>>>>> d663d06c
+#line 751 "parser.cc" // lalr1.cc:859
+    break;
+
+  case 19:
+#line 176 "parser.yy" // lalr1.cc:859
     {
                      TokenPtr str(new TokenString(yystack_[0].value.as< std::string > ()));
                      ctx.expression.push_back(str);
                  }
-<<<<<<< HEAD
-#line 717 "parser.cc" // lalr1.cc:847
-    break;
-
-  case 15:
-#line 154 "parser.yy" // lalr1.cc:847
-=======
-#line 736 "parser.cc" // lalr1.cc:859
-    break;
-
-  case 19:
-#line 170 "parser.yy" // lalr1.cc:859
->>>>>>> d663d06c
+#line 760 "parser.cc" // lalr1.cc:859
+    break;
+
+  case 20:
+#line 183 "parser.yy" // lalr1.cc:859
     {
                       TokenPtr str(new TokenString(yystack_[0].value.as< std::string > ()));
                       ctx.expression.push_back(str);
                   }
-<<<<<<< HEAD
-#line 726 "parser.cc" // lalr1.cc:847
-    break;
-
-  case 16:
-#line 159 "parser.yy" // lalr1.cc:847
-=======
-#line 745 "parser.cc" // lalr1.cc:859
-    break;
-
-  case 20:
-#line 175 "parser.yy" // lalr1.cc:859
->>>>>>> d663d06c
+#line 769 "parser.cc" // lalr1.cc:859
+    break;
+
+  case 21:
+#line 188 "parser.yy" // lalr1.cc:859
     {
                      TokenPtr str(new TokenString("all"));
                      ctx.expression.push_back(str);
                  }
-<<<<<<< HEAD
-#line 735 "parser.cc" // lalr1.cc:847
-    break;
-
-
-#line 739 "parser.cc" // lalr1.cc:847
-=======
-#line 754 "parser.cc" // lalr1.cc:859
-    break;
-
-
-#line 758 "parser.cc" // lalr1.cc:859
->>>>>>> d663d06c
+#line 778 "parser.cc" // lalr1.cc:859
+    break;
+
+
+#line 782 "parser.cc" // lalr1.cc:859
             default:
               break;
             }
@@ -990,8 +806,7 @@
     if (!yyerrstatus_)
       {
         ++yynerrs_;
-        error (yyla.location, yysyntax_error_ (yystack_[0].state,
-                                           yyempty ? yyempty_ : yyla.type_get ()));
+        error (yyla.location, yysyntax_error_ (yystack_[0].state, yyla));
       }
 
 
@@ -1004,10 +819,10 @@
         // Return failure if at end of input.
         if (yyla.type_get () == yyeof_)
           YYABORT;
-        else if (!yyempty)
+        else if (!yyla.empty ())
           {
             yy_destroy_ ("Error: discarding", yyla);
-            yyempty = true;
+            yyla.clear ();
           }
       }
 
@@ -1083,7 +898,7 @@
     goto yyreturn;
 
   yyreturn:
-    if (!yyempty)
+    if (!yyla.empty ())
       yy_destroy_ ("Cleanup: discarding lookahead", yyla);
 
     /* Do not reclaim the symbols of the rule whose action triggered
@@ -1103,7 +918,7 @@
                  << std::endl;
         // Do not try to display the values of the reclaimed symbols,
         // as their printer might throw an exception.
-        if (!yyempty)
+        if (!yyla.empty ())
           yy_destroy_ (YY_NULLPTR, yyla);
 
         while (1 < yystack_.size ())
@@ -1123,9 +938,8 @@
 
   // Generate an error message.
   std::string
-  EvalParser::yysyntax_error_ (state_type yystate, symbol_number_type yytoken) const
-  {
-    std::string yyres;
+  EvalParser::yysyntax_error_ (state_type yystate, const symbol_type& yyla) const
+  {
     // Number of reported tokens (one for the "unexpected", one per
     // "expected").
     size_t yycount = 0;
@@ -1139,7 +953,7 @@
          the only way this function was invoked is if the default action
          is an error action.  In that case, don't check for expected
          tokens because there are none.
-       - The only way there can be no lookahead present (in yytoken) is
+       - The only way there can be no lookahead present (in yyla) is
          if this state is a consistent state with a default action.
          Thus, detecting the absence of a lookahead is sufficient to
          determine that there is no unexpected or expected token to
@@ -1159,8 +973,9 @@
          token that will not be accepted due to an error action in a
          later state.
     */
-    if (yytoken != yyempty_)
+    if (!yyla.empty ())
       {
+        int yytoken = yyla.type_get ();
         yyarg[yycount++] = yytname_[yytoken];
         int yyn = yypact_[yystate];
         if (!yy_pact_value_is_default_ (yyn))
@@ -1203,6 +1018,7 @@
 #undef YYCASE_
       }
 
+    std::string yyres;
     // Argument number.
     size_t yyi = 0;
     for (char const* yyp = yyformat; *yyp; ++yyp)
@@ -1217,139 +1033,91 @@
   }
 
 
-  const signed char EvalParser::yypact_ninf_ = -14;
+  const signed char EvalParser::yypact_ninf_ = -11;
 
   const signed char EvalParser::yytable_ninf_ = -1;
 
   const signed char
   EvalParser::yypact_[] =
   {
-<<<<<<< HEAD
-      -4,    -3,     3,    -1,   -14,   -14,   -14,    17,   -14,    15,
-     -13,    -4,   -13,   -14,    -4,   -14,   -14,     4,     9,     6,
-     -14,    12,     7,    13,     1,   -14,    14,     1,   -14,   -14,
-     -14,    -7,   -14,   -14,   -14,    16,   -14
-=======
-      -4,    -9,    -5,    -4,    -4,   -14,   -14,   -14,    35,    20,
-      18,   -13,    -1,   -14,    -2,   -14,    -4,    -4,    -1,   -14,
-     -14,    19,    22,    26,   -14,   -14,    29,   -14,    25,   -13,
-      23,    21,    27,   -14,    28,   -14,   -14,   -14,   -14,    31,
-       4,    24,   -14,   -14,    30,   -14
->>>>>>> d663d06c
+      -4,    -8,     9,    -4,    12,    -4,   -11,   -11,   -11,    29,
+       7,    37,    16,    -1,   -11,    16,     0,   -11,    -4,    -4,
+      -1,   -11,   -11,    23,    25,    26,    28,   -11,   -11,    38,
+     -11,    30,    16,    31,    32,    22,    34,   -11,    33,    27,
+     -11,   -11,   -11,   -11,    35,    11,   -11,    27,   -11,   -11,
+      39,   -11
   };
 
   const unsigned char
   EvalParser::yydefact_[] =
   {
-<<<<<<< HEAD
-       0,     0,     0,     0,     4,     5,     9,     0,     2,     0,
-       0,     0,     0,     1,     0,    10,    11,     0,     0,     0,
-       3,     0,     0,     0,     0,    14,     0,     0,    12,    13,
-       6,     0,     7,    16,    15,     0,     8
-=======
-       0,     0,     0,     0,     0,     9,    10,    13,     0,     2,
-       0,     0,     0,     4,     0,     1,     0,     0,     0,    14,
-      15,     0,     0,     0,     3,     5,     6,     7,     0,     0,
-       0,     0,     0,    18,     0,    16,    17,     8,    11,     0,
-       0,     0,    20,    19,     0,    12
->>>>>>> d663d06c
+       0,     0,     0,     0,     0,     0,     9,    10,    14,     0,
+       2,     0,     0,     0,     4,     0,     0,     1,     0,     0,
+       0,    15,    16,     0,     0,     0,     0,     3,     5,     6,
+       7,     0,     0,     0,     0,     0,     0,    19,     0,     0,
+      17,    18,     8,    11,     0,     0,    12,     0,    21,    20,
+       0,    13
   };
 
   const signed char
   EvalParser::yypgoto_[] =
   {
-<<<<<<< HEAD
-     -14,   -14,   -14,    -6,    18,     0,   -14,   -14
-=======
-     -14,   -14,     9,    11,    12,   -14,   -14,   -14
->>>>>>> d663d06c
+     -11,   -11,     8,    15,   -10,    18,   -11,   -11
   };
 
   const signed char
   EvalParser::yydefgoto_[] =
   {
-<<<<<<< HEAD
-      -1,     7,     8,     9,    17,    30,    26,    35
-=======
-      -1,     8,     9,    10,    21,    38,    34,    44
->>>>>>> d663d06c
+      -1,     9,    10,    11,    23,    43,    38,    50
   };
 
   const unsigned char
   EvalParser::yytable_[] =
   {
-<<<<<<< HEAD
-       1,     2,    33,     3,    15,    18,    16,    28,    20,    29,
-      34,    10,     4,    12,     5,    11,     6,    13,    14,    21,
-      22,    23,    24,    27,    25,    31,     0,    32,     0,    36,
-      19
-=======
-       1,     2,     3,    22,     2,    16,    17,    19,    11,    20,
-      12,     4,    13,    14,    24,     5,    42,     6,     5,     7,
-       6,    18,     7,    23,    43,    25,    26,    16,    17,    27,
-      35,    36,    37,    35,    36,    15,    16,    28,    31,    29,
-      30,    32,    40,    33,    41,    39,    45
->>>>>>> d663d06c
+       1,     2,     3,    24,     2,    26,     4,    18,    19,     4,
+      12,    14,     5,    16,    18,    19,     6,    27,     7,     6,
+       8,     7,    36,     8,    48,    13,    28,    29,    25,    17,
+      15,    40,    49,    41,    42,    30,    40,    21,    41,    22,
+      20,    33,    31,    32,    35,    18,    39,    34,    45,    47,
+       0,     0,    37,    44,     0,     0,    51,    46
   };
 
-  const unsigned char
+  const signed char
   EvalParser::yycheck_[] =
   {
-<<<<<<< HEAD
-       4,     5,     9,     7,    17,    11,    19,     6,    14,     8,
-      17,    14,    16,    14,    18,    12,    20,     0,     3,    15,
-      11,    15,    10,    10,    17,    11,    -1,    27,    -1,    13,
-      12
-=======
-       4,     5,     6,     4,     5,     7,     8,    20,    17,    22,
-      15,    15,     3,     4,    16,    19,    12,    21,    19,    23,
-      21,     3,    23,    12,    20,    16,    17,     7,     8,    18,
-       9,    10,    11,     9,    10,     0,     7,    18,    13,    17,
-      14,    29,    14,    20,    13,    18,    16
->>>>>>> d663d06c
+       4,     5,     6,     4,     5,    15,    10,     7,     8,    10,
+      18,     3,    16,     5,     7,     8,    20,    17,    22,    20,
+      24,    22,    32,    24,    13,    16,    18,    19,    13,     0,
+      18,     9,    21,    11,    12,    20,     9,    21,    11,    23,
+       3,    15,    19,    18,    14,     7,    14,    19,    15,    14,
+      -1,    -1,    21,    19,    -1,    -1,    17,    39
   };
 
   const unsigned char
   EvalParser::yystos_[] =
   {
-<<<<<<< HEAD
-       0,     4,     5,     7,    16,    18,    20,    22,    23,    24,
-      14,    12,    14,     0,     3,    17,    19,    25,    24,    25,
-      24,    15,    11,    15,    10,    17,    27,    10,     6,     8,
-      26,    11,    26,     9,    17,    28,    13
-=======
-       0,     4,     5,     6,    15,    19,    21,    23,    25,    26,
-      27,    17,    15,    26,    26,     0,     7,     8,     3,    20,
-      22,    28,     4,    27,    16,    26,    26,    27,    18,    17,
-      14,    13,    28,    20,    30,     9,    10,    11,    29,    18,
-      14,    13,    12,    20,    31,    16
->>>>>>> d663d06c
+       0,     4,     5,     6,    10,    16,    20,    22,    24,    26,
+      27,    28,    18,    16,    27,    18,    27,     0,     7,     8,
+       3,    21,    23,    29,     4,    28,    29,    17,    27,    27,
+      28,    19,    18,    15,    19,    14,    29,    21,    31,    14,
+       9,    11,    12,    30,    19,    15,    30,    14,    13,    21,
+      32,    17
   };
 
   const unsigned char
   EvalParser::yyr1_[] =
   {
-<<<<<<< HEAD
-       0,    21,    22,    23,    24,    24,    24,    24,    24,    24,
-      25,    25,    26,    26,    27,    28,    28
-=======
-       0,    24,    25,    26,    26,    26,    26,    26,    26,    27,
-      27,    27,    27,    27,    28,    28,    29,    29,    30,    31,
-      31
->>>>>>> d663d06c
+       0,    25,    26,    27,    27,    27,    27,    27,    27,    28,
+      28,    28,    28,    28,    28,    29,    29,    30,    30,    31,
+      32,    32
   };
 
   const unsigned char
   EvalParser::yyr2_[] =
   {
-<<<<<<< HEAD
-       0,     2,     1,     3,     1,     1,     6,     6,     8,     1,
-       1,     1,     1,     1,     1,     1,     1
-=======
        0,     2,     1,     3,     2,     3,     3,     3,     6,     1,
-       1,     6,     8,     1,     1,     1,     1,     1,     1,     1,
-       1
->>>>>>> d663d06c
+       1,     6,     6,     8,     1,     1,     1,     1,     1,     1,
+       1,     1
   };
 
 
@@ -1360,34 +1128,21 @@
   const EvalParser::yytname_[] =
   {
   "\"end of file\"", "error", "$undefined", "\"==\"", "\"option\"",
-<<<<<<< HEAD
-  "\"substring\"", "\"text\"", "\"relay4\"", "\"hex\"", "\"all\"", "\".\"",
-  "\",\"", "\"(\"", "\")\"", "\"[\"", "\"]\"", "\"constant string\"",
-  "\"integer\"", "\"constant hexstring\"", "\"option name\"", "TOKEN",
-  "$accept", "expression", "bool_expr", "string_expr", "option_code",
+  "\"substring\"", "\"not\"", "\"and\"", "\"or\"", "\"text\"",
+  "\"relay4\"", "\"hex\"", "\"exists\"", "\"all\"", "\".\"", "\",\"",
+  "\"(\"", "\")\"", "\"[\"", "\"]\"", "\"constant string\"", "\"integer\"",
+  "\"constant hexstring\"", "\"option name\"", "TOKEN", "$accept",
+  "expression", "bool_expr", "string_expr", "option_code",
   "option_repr_type", "start_expr", "length_expr", YY_NULLPTR
-=======
-  "\"substring\"", "\"not\"", "\"and\"", "\"or\"", "\"text\"", "\"hex\"",
-  "\"exists\"", "\"all\"", "\".\"", "\",\"", "\"(\"", "\")\"", "\"[\"",
-  "\"]\"", "\"constant string\"", "\"integer\"", "\"constant hexstring\"",
-  "\"option name\"", "TOKEN", "$accept", "expression", "bool_expr",
-  "string_expr", "option_code", "option_repr_type", "start_expr",
-  "length_expr", YY_NULLPTR
->>>>>>> d663d06c
   };
 
 #if YYDEBUG
   const unsigned char
   EvalParser::yyrline_[] =
   {
-<<<<<<< HEAD
-       0,    72,    72,    75,    82,    87,    92,    97,   117,   122,
-     126,   130,   136,   140,   146,   153,   158
-=======
-       0,    87,    87,    90,    91,    96,   101,   106,   111,   118,
-     123,   128,   133,   138,   142,   146,   152,   156,   162,   169,
-     174
->>>>>>> d663d06c
+       0,    80,    80,    83,    84,    89,    94,    99,   104,   111,
+     116,   121,   126,   146,   151,   155,   159,   165,   169,   175,
+     182,   187
   };
 
   // Print the state stack on the debug stream.
@@ -1420,15 +1175,10 @@
 #endif // YYDEBUG
 
 
-#line 13 "parser.yy" // lalr1.cc:1155
+#line 13 "parser.yy" // lalr1.cc:1167
 } } // isc::eval
-<<<<<<< HEAD
-#line 1124 "parser.cc" // lalr1.cc:1155
-#line 165 "parser.yy" // lalr1.cc:1156
-=======
-#line 1152 "parser.cc" // lalr1.cc:1167
-#line 181 "parser.yy" // lalr1.cc:1168
->>>>>>> d663d06c
+#line 1181 "parser.cc" // lalr1.cc:1167
+#line 194 "parser.yy" // lalr1.cc:1168
 
 void
 isc::eval::EvalParser::error(const location_type& loc,
