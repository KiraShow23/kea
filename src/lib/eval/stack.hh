<<<<<<< HEAD
// Generated 201608161508
=======
>>>>>>> 4d93fc32
// A Bison parser, made by GNU Bison 3.0.4.

// Stack handling for Bison parsers in C++

// Copyright (C) 2002-2015 Free Software Foundation, Inc.

// This program is free software: you can redistribute it and/or modify
// it under the terms of the GNU General Public License as published by
// the Free Software Foundation, either version 3 of the License, or
// (at your option) any later version.

// This program is distributed in the hope that it will be useful,
// but WITHOUT ANY WARRANTY; without even the implied warranty of
// MERCHANTABILITY or FITNESS FOR A PARTICULAR PURPOSE.  See the
// GNU General Public License for more details.

// You should have received a copy of the GNU General Public License
// along with this program.  If not, see <http://www.gnu.org/licenses/>.

// As a special exception, you may create a larger work that contains
// part or all of the Bison parser skeleton and distribute that work
// under terms of your choice, so long as that work isn't itself a
// parser generator using the skeleton or a modified version thereof
// as a parser skeleton.  Alternatively, if you modify or redistribute
// the parser skeleton itself, you may (at your option) remove this
// special exception, which will cause the skeleton and the resulting
// Bison output files to be licensed under the GNU General Public
// License without this special exception.

// This special exception was added by the Free Software Foundation in
// version 2.2 of Bison.

/**
 ** \file stack.hh
 ** Define the isc::eval::stack class.
 */

#ifndef YY_YY_STACK_HH_INCLUDED
# define YY_YY_STACK_HH_INCLUDED

# include <vector>

#line 13 "parser.yy" // stack.hh:132
namespace isc { namespace eval {
#line 46 "stack.hh" // stack.hh:132
  template <class T, class S = std::vector<T> >
  class stack
  {
  public:
    // Hide our reversed order.
    typedef typename S::reverse_iterator iterator;
    typedef typename S::const_reverse_iterator const_iterator;

    stack ()
      : seq_ ()
    {
      seq_.reserve (200);
    }

    stack (unsigned int n)
      : seq_ (n)
    {}

    inline
    T&
    operator[] (unsigned int i)
    {
      return seq_[seq_.size () - 1 - i];
    }

    inline
    const T&
    operator[] (unsigned int i) const
    {
      return seq_[seq_.size () - 1 - i];
    }

    /// Steal the contents of \a t.
    ///
    /// Close to move-semantics.
    inline
    void
    push (T& t)
    {
      seq_.push_back (T());
      operator[](0).move (t);
    }

    inline
    void
    pop (unsigned int n = 1)
    {
      for (; n; --n)
        seq_.pop_back ();
    }

    void
    clear ()
    {
      seq_.clear ();
    }

    inline
    typename S::size_type
    size () const
    {
      return seq_.size ();
    }

    inline
    const_iterator
    begin () const
    {
      return seq_.rbegin ();
    }

    inline
    const_iterator
    end () const
    {
      return seq_.rend ();
    }

  private:
    stack (const stack&);
    stack& operator= (const stack&);
    /// The wrapped container.
    S seq_;
  };

  /// Present a slice of the top of a stack.
  template <class T, class S = stack<T> >
  class slice
  {
  public:
    slice (const S& stack, unsigned int range)
      : stack_ (stack)
      , range_ (range)
    {}

    inline
    const T&
    operator [] (unsigned int i) const
    {
      return stack_[range_ - i];
    }

  private:
    const S& stack_;
    unsigned int range_;
  };

#line 13 "parser.yy" // stack.hh:132
} } // isc::eval
#line 156 "stack.hh" // stack.hh:132

#endif // !YY_YY_STACK_HH_INCLUDED<|MERGE_RESOLUTION|>--- conflicted
+++ resolved
@@ -1,7 +1,3 @@
-<<<<<<< HEAD
-// Generated 201608161508
-=======
->>>>>>> 4d93fc32
 // A Bison parser, made by GNU Bison 3.0.4.
 
 // Stack handling for Bison parsers in C++
