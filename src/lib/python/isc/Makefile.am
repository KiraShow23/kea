--- conflicted
+++ resolved
@@ -1,9 +1,5 @@
-<<<<<<< HEAD
-SUBDIRS = datasrc cc config log net notify util testutils acl bind10
+SUBDIRS = datasrc cc config dns log net notify util testutils acl bind10
 SUBDIRS += log_messages
-=======
-SUBDIRS = datasrc cc config dns log net notify util testutils acl bind10
->>>>>>> 6c5f8867
 
 python_PYTHON = __init__.py
 
