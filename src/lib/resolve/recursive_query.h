--- conflicted
+++ resolved
@@ -21,17 +21,10 @@
 #include <nsas/nameserver_address_store.h>
 #include <cache/resolver_cache.h>
 
-<<<<<<< HEAD
 namespace isc {
 namespace asiodns {
-/// \brief The \c RecursiveQuery class provides a layer of abstraction around
-/// the ASIO code that carries out an upstream query.
-=======
-namespace asiolink {
-
 
 /// \brief RTT Recorder
->>>>>>> bc4d7c90
 ///
 /// Used for testing, this class will hold the set of round-trip times to
 /// nameservers for the current recursive query.
