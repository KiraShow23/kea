--- conflicted
+++ resolved
@@ -137,13 +137,9 @@
 #ifdef HAS_UNDEFINED_PTHREAD_BEHAVIOR
 TEST_F(CondVarTest, DISABLED_destroyWhileWait) {
 #else
-<<<<<<< HEAD
-TEST_F(CondVarTest, destroyWhileWait) {
-=======
 // This tests had to be disabled because it hangs on most of the OS used in lab
 // TODO fix destroyWhileWait test
-       DISABLED_destroyWhileWait
->>>>>>> a7670339
+TEST_F(CondVarTest, DISABLED_destroyWhileWait) {
 #endif
     // We'll destroy a CondVar object while the thread is still waiting
     // on it.  This will trigger an assertion failure.
