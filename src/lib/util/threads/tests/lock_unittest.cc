// Copyright (C) 2012  Internet Systems Consortium, Inc. ("ISC")
//
// Permission to use, copy, modify, and/or distribute this software for any
// purpose with or without fee is hereby granted, provided that the above
// copyright notice and this permission notice appear in all copies.
//
// THE SOFTWARE IS PROVIDED "AS IS" AND ISC DISCLAIMS ALL WARRANTIES WITH
// REGARD TO THIS SOFTWARE INCLUDING ALL IMPLIED WARRANTIES OF MERCHANTABILITY
// AND FITNESS.  IN NO EVENT SHALL ISC BE LIABLE FOR ANY SPECIAL, DIRECT,
// INDIRECT, OR CONSEQUENTIAL DAMAGES OR ANY DAMAGES WHATSOEVER RESULTING FROM
// LOSS OF USE, DATA OR PROFITS, WHETHER IN AN ACTION OF CONTRACT, NEGLIGENCE
// OR OTHER TORTIOUS ACTION, ARISING OUT OF OR IN CONNECTION WITH THE USE OR
// PERFORMANCE OF THIS SOFTWARE.

#include <util/threads/lock.h>
#include <util/threads/thread.h>

#include <gtest/gtest.h>

#include <boost/bind.hpp>
#include <unistd.h>
#include <signal.h>

using namespace isc::util::thread;

namespace {

// If we try to lock the debug mutex multiple times, it should throw.
TEST(MutexTest, lockMultiple) {
    // TODO: Once we support non-debug mutexes, disable the test if we compile
    // with them.
    Mutex mutex;
    EXPECT_FALSE(mutex.locked()); // Debug-only build
    Mutex::Locker l1(mutex);
    EXPECT_TRUE(mutex.locked()); // Debug-only build
    EXPECT_THROW({
        Mutex::Locker l2(mutex); // Attempt to lock again.
    }, isc::InvalidOperation);
    EXPECT_TRUE(mutex.locked()); // Debug-only build
}

// Destroying a locked mutex is a bad idea as well
<<<<<<< HEAD
//
// FIXME: The test is disabled, since it screws something up in the VM (other
// tests fail then with rather cryptic messages, memory dumps and stuff).
// Any idea how to make the test work and reasonably safe?
TEST(MutexTest, DISABLED_destroyLocked) {
    // TODO: This probably won't work for non-debug mutexes. Disable on
    // non-debug compilation.
    Mutex* mutex = new Mutex;
    new Mutex::Locker(*mutex);
    EXPECT_THROW(delete mutex, isc::InvalidOperation);
    // Note: This leaks the locker. But this is a test for development aid
    // exception. The exception won't happen in normal build anyway and seeing
    // it means there's a bug. And we can't delete the locker now, since it
    // would access uninitialized memory.
=======
#ifdef EXPECT_DEATH
TEST(MutexTest, destroyLocked) {
    EXPECT_DEATH({
        Mutex* mutex = new Mutex;
        new Mutex::Locker(*mutex);
        delete mutex;
        // This'll leak the locker, but inside the slave process, it should
        // not be an issue.
    }, "");
>>>>>>> 768c2902
}
#endif

// This test tries if a mutex really locks. We could try that with a deadlock,
// but that's not practical (the test would not end).
//
// So instead, we try to do some operations from multiple threads that are
// likely to break if not locked. Also, they must run for some time so all
// threads are started and the operation must be complicated enough so the
// compiler won't turn it into some kind of single atomic instruction.
//
// FIXME: Any idea for a simpler but non-atomic operation that keeps an
// invariant?
//
// So, we'll have an array of numbers. Each thread will try to repeatedly
// find a number large at least as half of the average, take the number,
// distribute the value across the rest of the positions of the array and
// zero the found position. This operation keeps the sum of the array
// the same. But if two threads access it at the same time, it is likely
// one will add something to the position another one have chosen and
// the other one will then zero it, not taking the new value into account.
// That'd lower the total value of the array.
//
// We run the threads in opposite directions (so we have no chance of them
// keeping the same distance to each other and not meeting). Also, the indexing
// is performed in a circular manner like with a ring buffer.
const unsigned long long length = 1000;
const unsigned long long iterations = 10000;
const unsigned long long value = 2000;
void
<<<<<<< HEAD
performStrangeOperation(long long unsigned* array, int direction, Mutex* mutex)
=======
performStrangeOperation(std::vector<long long unsigned>& array, int direction,
                        Mutex* mutex)
>>>>>>> 768c2902
{
    unsigned long long position = 0;
    for (size_t i = 0; i < iterations; ++i) {
        Mutex::Locker lock(*mutex);
        // Find a place with large enough value
        while (array[position % length] < value) {
            position += direction;
        }
        // Take the value
        unsigned long long found_value = array[position % length];
        // And distribute it to places following the found one, by
        // adding 1 to each.
        unsigned long long p2 = position;
        while (found_value > 0) {
            p2 += direction;
            if (p2 % length == position % length) {
                continue;
            }
<<<<<<< HEAD
            ++array[p2 % length];
            --value;
=======
            array[p2 % length] ++;
            found_value --;
>>>>>>> 768c2902
        }
        // Zero the distributed value
        array[position % length] = 0;
    }
}

void
no_handler(int) {}

TEST(MutexTest, swarm) {
    // Create a timeout in case something got stuck here
    struct sigaction ignored, original;
    memset(&ignored, 0, sizeof ignored);
    ignored.sa_handler = no_handler;
    if (sigaction(SIGALRM, &ignored, &original)) {
        FAIL() << "Couldn't set alarm";
    }
    alarm(10);
    // This type has a low chance of being atomic itself, further raising
    // the chance of problems appearing.
<<<<<<< HEAD
    long long unsigned array[length];
    for (size_t i = 0; i < length; ++i) {
=======
    std::vector<long long unsigned> array(length);
    for (size_t i = 0; i < length; ++ i) {
>>>>>>> 768c2902
        array[i] = value;
    }
    Mutex mutex;
    // Run two parallel threads, each in one direction
    Thread t1(boost::bind(&performStrangeOperation, array, 1, &mutex));
    Thread t2(boost::bind(&performStrangeOperation, array, -1, &mutex));
    t1.wait();
    t2.wait();
    // Check the sum didn't change.
    long long unsigned sum = 0;
    for (size_t i = 0; i < length; ++i) {
        sum += array[i];
    }
    EXPECT_EQ(length * value, sum) << "Threads are badly synchronized";
    // Cancel the alarm and return the original handler
    alarm(0);
    if (sigaction(SIGALRM, &original, NULL)) {
        FAIL() << "Couldn't restore alarm";
    }
}

}<|MERGE_RESOLUTION|>--- conflicted
+++ resolved
@@ -40,22 +40,6 @@
 }
 
 // Destroying a locked mutex is a bad idea as well
-<<<<<<< HEAD
-//
-// FIXME: The test is disabled, since it screws something up in the VM (other
-// tests fail then with rather cryptic messages, memory dumps and stuff).
-// Any idea how to make the test work and reasonably safe?
-TEST(MutexTest, DISABLED_destroyLocked) {
-    // TODO: This probably won't work for non-debug mutexes. Disable on
-    // non-debug compilation.
-    Mutex* mutex = new Mutex;
-    new Mutex::Locker(*mutex);
-    EXPECT_THROW(delete mutex, isc::InvalidOperation);
-    // Note: This leaks the locker. But this is a test for development aid
-    // exception. The exception won't happen in normal build anyway and seeing
-    // it means there's a bug. And we can't delete the locker now, since it
-    // would access uninitialized memory.
-=======
 #ifdef EXPECT_DEATH
 TEST(MutexTest, destroyLocked) {
     EXPECT_DEATH({
@@ -65,7 +49,6 @@
         // This'll leak the locker, but inside the slave process, it should
         // not be an issue.
     }, "");
->>>>>>> 768c2902
 }
 #endif
 
@@ -96,12 +79,8 @@
 const unsigned long long iterations = 10000;
 const unsigned long long value = 2000;
 void
-<<<<<<< HEAD
-performStrangeOperation(long long unsigned* array, int direction, Mutex* mutex)
-=======
 performStrangeOperation(std::vector<long long unsigned>& array, int direction,
                         Mutex* mutex)
->>>>>>> 768c2902
 {
     unsigned long long position = 0;
     for (size_t i = 0; i < iterations; ++i) {
@@ -120,13 +99,8 @@
             if (p2 % length == position % length) {
                 continue;
             }
-<<<<<<< HEAD
             ++array[p2 % length];
-            --value;
-=======
-            array[p2 % length] ++;
-            found_value --;
->>>>>>> 768c2902
+            --found_value;
         }
         // Zero the distributed value
         array[position % length] = 0;
@@ -147,13 +121,8 @@
     alarm(10);
     // This type has a low chance of being atomic itself, further raising
     // the chance of problems appearing.
-<<<<<<< HEAD
-    long long unsigned array[length];
+    std::vector<long long unsigned> array(length);
     for (size_t i = 0; i < length; ++i) {
-=======
-    std::vector<long long unsigned> array(length);
-    for (size_t i = 0; i < length; ++ i) {
->>>>>>> 768c2902
         array[i] = value;
     }
     Mutex mutex;
