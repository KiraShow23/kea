--- conflicted
+++ resolved
@@ -30,13 +30,9 @@
 	adaptor.h \
 	sysrepo_error.h \
 	translator.h \
-<<<<<<< HEAD
+	translator_logger.h \
 	translator_option_data.h \
 	translator_option_def.h
-=======
-	translator_logger.h \
-	translator_option_data.h
->>>>>>> b32773c7
 
 EXTRA_DIST = yang.dox
 # Distribute yang models.
