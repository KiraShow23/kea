#!/bin/sh

# Copyright (C) 2018-2019 Internet Systems Consortium, Inc. ("ISC")
#
# This Source Code Form is subject to the terms of the Mozilla Public
# License, v. 2.0. If a copy of the MPL was not distributed with this
# file, You can obtain one at http://mozilla.org/MPL/2.0/.

# This is keactrl script responsible for starting up Kea processes.
# This script is used to run Kea from installation directory,
# as well as for running tests.

sysrepo_lib="libsysrepo"

if [ -z "${YANG_LIBRARY_PATH}" ]
then
    YANG_LIBRARY_PATH=/
fi

if [ "$(uname -s)" = "Darwin" ]; then
    DIR=$(stat -f %N "$0" | xargs dirname)
else
    DIR=$(readlink -f "$0" | xargs dirname)
fi

if ! [ -f "${DIR}/sysrepo_config_defines.sh" ] || ! [ -x "${DIR}/sysrepo_config_defines.sh" ]; then
    echo "missing path configuration file for Sysrepo (sysrepo_config_defines.sh)"
    exit 0
fi

# Shellcheck tries to follow this link and gets confused about not being able
# to find the file.
# shellcheck disable=SC1090
source "${DIR}/sysrepo_config_defines.sh"

if [ $# -ne 1 ] && [ $# -ne 2 ]
then
	echo "run: \`$0 --help\` for more help1"
	exit 0
fi
if [ "$1" == "--help" ]
then
<<<<<<< HEAD
	echo "sysrepo_config 'option' ['library']"
	echo "options:"
	echo "--help"
	echo "    print this help message"
	echo "--cflags-only-other"
	echo "    get cpp compilation flags"
	echo "--cflags-only-I"
	echo "    get include path"
	echo "--libs"
	echo "    get lib path"
	echo "--modversion"
	echo "    get version"
	echo "--variable=SR_REPOSITORY_LOC"
	echo "    get repo path"
	echo "libraries:"
	echo "    libsysrepo"
	echo "    libSysrepo-cpp"
	exit 0
else if [ $# -ne 2 ]
	then
		echo "run: \`$0 --help\` for more help"
		exit 0
	else if [ $2 != "libsysrepo" ] && [ $2 != "libSysrepo-cpp" ]
		then
			echo "library $2 not supported"
			echo "run: \`$0 --help\` for more help"
			exit 0
		else
			sysrepo_lib=$2
		fi
	fi
=======
    echo "sysrepo_config 'option' ['library']"
    echo "options:"
    echo "--help"
    echo "    print this help message"
    echo "--cflags-only-other"
    echo "    get cpp compilation flags"
    echo "--cflags-only-I"
    echo "    get include path"
    echo "--libs"
    echo "    get lib path"
    echo "--modversion"
    echo "    get version"
    echo "--variable=SR_REPOSITORY_LOC"
    echo "    get repo path"
    echo "libraries:"
    echo "    libsysrepo"
    echo "    libSysrepo-cpp"
    exit 0
>>>>>>> 45103fcc
fi

if [ $# -ne 2 ]; then
    echo "Incorrect number of parameters specified"
    echo "run: \`$0 --help\` for more help2"
    exit 0
elif [ "$2" != "libsysrepo" ] and [ "$2" != "libSysrepo-cpp" ]; then
    echo "library $2 not supported"
    echo "run: \`$0 --help\` for more help"
    exit 0
else
    sysrepo_lib=$2
fi
<<<<<<< HEAD
if [ $1 == "--cflags-only-I" ]
then
	echo "-I${SYSREPO_PATH}/include/"
	exit 0
fi
if [ $1 == "--libs" ]
then
# Earlier versions also required -lprotobuf, but it is no longer needed.
	echo "-L${SYSREPO_PATH}/lib/ -L${YANG_LIBRARY_PATH} -lsysrepo -lSysrepo-cpp -lyang -pthread -lpcre -lev -lavl -lprotobuf-c"
	exit 0
=======

if [ "$1" = "--cflags-only-other" ]; then
    exit 0
fi

if [ "$1" = "--cflags-only-I" ]; then
    echo "-I${SYSREPO_PATH}/include/"
    exit 0
>>>>>>> 45103fcc
fi

if [ "$1" = "--libs" ]; then
    # Earlier versions also required -lprotobuf, but it is no longer needed.
    echo "-L${SYSREPO_PATH}/lib/ -L${YANG_LIBRARY_PATH} -lsysrepo -lSysrepo-cpp -lyang -pthread -lpcre -lev -lavl -lprotobuf-c"
    exit 0
fi
<<<<<<< HEAD
if [ $1 == "--variable=SR_REPOSITORY_LOC" ]
then
	echo "${SYSREPO_PATH}/build/repository"
	exit 0
=======

if [ "$1" == "--modversion" ]; then
    MAJOR="1"
    MINOR="0"
    PATCH="0"
    echo "${MAJOR}.${MINOR}.${PATCH}"
    exit 0
>>>>>>> 45103fcc
fi

if [ "$1" == "--variable=SR_REPOSITORY_LOC" ]; then
    echo "${SYSREPO_PATH}/build/repository"
    exit 0
fi

echo "wrong parameter"
echo "run: \`$0 --help\` for more help"<|MERGE_RESOLUTION|>--- conflicted
+++ resolved
@@ -40,39 +40,6 @@
 fi
 if [ "$1" == "--help" ]
 then
-<<<<<<< HEAD
-	echo "sysrepo_config 'option' ['library']"
-	echo "options:"
-	echo "--help"
-	echo "    print this help message"
-	echo "--cflags-only-other"
-	echo "    get cpp compilation flags"
-	echo "--cflags-only-I"
-	echo "    get include path"
-	echo "--libs"
-	echo "    get lib path"
-	echo "--modversion"
-	echo "    get version"
-	echo "--variable=SR_REPOSITORY_LOC"
-	echo "    get repo path"
-	echo "libraries:"
-	echo "    libsysrepo"
-	echo "    libSysrepo-cpp"
-	exit 0
-else if [ $# -ne 2 ]
-	then
-		echo "run: \`$0 --help\` for more help"
-		exit 0
-	else if [ $2 != "libsysrepo" ] && [ $2 != "libSysrepo-cpp" ]
-		then
-			echo "library $2 not supported"
-			echo "run: \`$0 --help\` for more help"
-			exit 0
-		else
-			sysrepo_lib=$2
-		fi
-	fi
-=======
     echo "sysrepo_config 'option' ['library']"
     echo "options:"
     echo "--help"
@@ -91,7 +58,6 @@
     echo "    libsysrepo"
     echo "    libSysrepo-cpp"
     exit 0
->>>>>>> 45103fcc
 fi
 
 if [ $# -ne 2 ]; then
@@ -105,18 +71,6 @@
 else
     sysrepo_lib=$2
 fi
-<<<<<<< HEAD
-if [ $1 == "--cflags-only-I" ]
-then
-	echo "-I${SYSREPO_PATH}/include/"
-	exit 0
-fi
-if [ $1 == "--libs" ]
-then
-# Earlier versions also required -lprotobuf, but it is no longer needed.
-	echo "-L${SYSREPO_PATH}/lib/ -L${YANG_LIBRARY_PATH} -lsysrepo -lSysrepo-cpp -lyang -pthread -lpcre -lev -lavl -lprotobuf-c"
-	exit 0
-=======
 
 if [ "$1" = "--cflags-only-other" ]; then
     exit 0
@@ -125,7 +79,6 @@
 if [ "$1" = "--cflags-only-I" ]; then
     echo "-I${SYSREPO_PATH}/include/"
     exit 0
->>>>>>> 45103fcc
 fi
 
 if [ "$1" = "--libs" ]; then
@@ -133,12 +86,6 @@
     echo "-L${SYSREPO_PATH}/lib/ -L${YANG_LIBRARY_PATH} -lsysrepo -lSysrepo-cpp -lyang -pthread -lpcre -lev -lavl -lprotobuf-c"
     exit 0
 fi
-<<<<<<< HEAD
-if [ $1 == "--variable=SR_REPOSITORY_LOC" ]
-then
-	echo "${SYSREPO_PATH}/build/repository"
-	exit 0
-=======
 
 if [ "$1" == "--modversion" ]; then
     MAJOR="1"
@@ -146,7 +93,6 @@
     PATCH="0"
     echo "${MAJOR}.${MINOR}.${PATCH}"
     exit 0
->>>>>>> 45103fcc
 fi
 
 if [ "$1" == "--variable=SR_REPOSITORY_LOC" ]; then
